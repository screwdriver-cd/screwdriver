'use strict';

const authJWT = require('hapi-auth-jwt2');
const authToken = require('hapi-auth-bearer-token');
const bell = require('bell');
const crumb = require('crumb');
const joi = require('joi');
const jwt = require('jsonwebtoken');
const sugar = require('hapi-auth-cookie');
const uuid = require('uuid/v4');
const contextsRoute = require('./contexts');
const crumbRoute = require('./crumb');
const keyRoute = require('./key');
const loginRoute = require('./login');
const logoutRoute = require('./logout');
const tokenRoute = require('./token');

const DEFAULT_TIMEOUT = 2 * 60; // 2h in minutes
const ALGORITHM = 'RS256';
const JOI_BOOLEAN = joi
    .boolean()
    .truthy('true')
    .falsy('false');

/**
 * Auth API Plugin
 * @method register
 * @param  {Hapi}     server                         Hapi Server
 * @param  {Object}   options                        Configuration object
 * @param  {String}   options.cookiePassword         Password used for temporary encryption of cookie secrets
 * @param  {String}   options.encryptionPassword     Password used for iron encrypting
 * @param  {String}   options.hashingPassword        Password used for hashing access token
 * @param  {Boolean}  options.https                  For setting the isSecure flag. Needs to be false for non-https
 * @param  {Boolean}  options.allowGuestAccess       Letting users browse your system
 * @param  {String}   options.jwtPrivateKey          Secret for signing JWTs
 * @param  {String}  [options.jwtEnvironment]        Environment for the JWTs. Example: 'prod' or 'beta'
 * @param  {Object}   options.scm                    SCM class to setup Authentication
 * @param  {Object}   options.sameSite               Cookie option for SameSite setting
 * @param  {Function} next                           Function to call when done
 */
exports.register = (server, options, next) => {
<<<<<<< HEAD
    const pluginOptions = joi.attempt(options, joi.object().keys({
        jwtEnvironment: joi.string().default(''),
        https: JOI_BOOLEAN.required(),
        cookiePassword: joi.string().min(32).required(),
        encryptionPassword: joi.string().min(32).required(),
        hashingPassword: joi.string().min(32).required(),
        allowGuestAccess: JOI_BOOLEAN.default(false),
        jwtPrivateKey: joi.string().required(),
        jwtPublicKey: joi.string().required(),
        jwtQueueServicePublicKey: joi.string().required(),
        whitelist: joi.array().default([]),
        admins: joi.array().default([]),
        scm: joi.object().required(),
        sessionTimeout: joi.number().integer().positive().default(120),
        oauthRedirectUri: joi.string().optional(),
        sameSite: joi.alternatives().try(JOI_BOOLEAN, joi.string()).required()
    }), 'Invalid config for plugin-auth');
=======
    const pluginOptions = joi.attempt(
        options,
        joi.object().keys({
            jwtEnvironment: joi.string().default(''),
            https: JOI_BOOLEAN.required(),
            cookiePassword: joi
                .string()
                .min(32)
                .required(),
            encryptionPassword: joi
                .string()
                .min(32)
                .required(),
            hashingPassword: joi
                .string()
                .min(32)
                .required(),
            allowGuestAccess: JOI_BOOLEAN.default(false),
            jwtPrivateKey: joi.string().required(),
            jwtPublicKey: joi.string().required(),
            whitelist: joi.array().default([]),
            admins: joi.array().default([]),
            scm: joi.object().required(),
            sessionTimeout: joi
                .number()
                .integer()
                .positive()
                .default(120),
            oauthRedirectUri: joi.string().optional(),
            sameSite: joi
                .alternatives()
                .try(JOI_BOOLEAN, joi.string())
                .required()
        }),
        'Invalid config for plugin-auth'
    );
>>>>>>> c033862b

    /**
     * Generates a profile for storage in cookie and jwt
     * @method generateProfile
     * @param  {String}        username   Username of the person
     * @param  {String}        scmContext Scm to which the person logged in belongs
     * @param  {Array}         scope      Scope for this profile (usually build or user)
     * @param  {Object}        metadata   Additonal information to tag along with the login
     * @return {Object}                   The profile to be stored in jwt and/or cookie
     */
    server.expose('generateProfile', (username, scmContext, scope, metadata) => {
        const profile = { username, scmContext, scope, ...(metadata || {}) };

        if (pluginOptions.jwtEnvironment) {
            profile.environment = pluginOptions.jwtEnvironment;
        }

        if (scmContext) {
            const { scm } = server.root.app.userFactory;
            const scmDisplayName = scm.getDisplayName({ scmContext });
            const userDisplayName = `${scmDisplayName}:${username}`;

            // Check admin
            if (pluginOptions.admins.length > 0 && pluginOptions.admins.includes(userDisplayName)) {
                profile.scope.push('admin');
            }
        }

        return profile;
    });

    /**
     * Generates a jwt that is signed and has a lifespan (default:2h)
     * @method generateToken
     * @param  {Object}  profile        Object from generateProfile
     * @param  {Integer} buildTimeout   JWT Expires time (must be minutes)
     * @return {String}                 Signed jwt that includes that profile
     */
    server.expose('generateToken', (profile, buildTimeout = DEFAULT_TIMEOUT) =>
        jwt.sign(profile, pluginOptions.jwtPrivateKey, {
            algorithm: ALGORITHM,
            expiresIn: buildTimeout * 60, // must be in second
            jwtid: uuid()
        })
    );

    return server
        .register([
            bell,
            sugar,
            authToken,
            authJWT,
            {
                register: crumb,
                options: {
                    restful: true,
                    skip: request =>
                        // Skip crumb validation when the request is authorized with jwt or the route is under webhooks
                        !!request.headers.authorization ||
                        !!request.route.path.includes('/webhooks') ||
                        !!request.route.path.includes('/auth/')
                }
            }
        ])
        .then(() => pluginOptions.scm.getBellConfiguration())
        .then(bellConfigs => {
            Object.keys(bellConfigs).forEach(scmContext => {
                const bellConfig = bellConfigs[scmContext];

                bellConfig.password = pluginOptions.cookiePassword;
                bellConfig.isSecure = pluginOptions.https;
                bellConfig.forceHttps = pluginOptions.https;

                if (pluginOptions.oauthRedirectUri) {
                    bellConfig.location = pluginOptions.oauthRedirectUri;
                }

                // The oauth strategy differs between the scm modules
                server.auth.strategy(`oauth_${scmContext}`, 'bell', bellConfig);
            });

            server.auth.strategy('session', 'cookie', {
                cookie: 'sid',
                ttl: pluginOptions.sessionTimeout * 60 * 1000,
                password: pluginOptions.cookiePassword,
                isSecure: pluginOptions.https,
                isSameSite: pluginOptions.sameSite
            });

            server.auth.strategy('token', 'jwt', {
                key: [pluginOptions.jwtPublicKey, pluginOptions.jwtQueueServicePublicKey],
                verifyOptions: {
                    algorithms: [ALGORITHM]
                },
                // This function is run once the Token has been decoded with signature
                validateFunc(decoded, request, cb) {
                    // TODO: figure out what to do here
                    cb(null, true);
                }
            });

            server.auth.strategy('auth_token', 'bearer-access-token', {
                accessTokenName: 'api_token',
                allowCookieToken: false,
                allowQueryToken: true,
                validateFunc: function _validateFunc(tokenValue, cb) {
                    // Token is an API token
                    // using function syntax makes 'this' the request
                    const request = this;
                    const { tokenFactory } = request.server.app;
                    const { userFactory } = request.server.app;
                    const { pipelineFactory } = request.server.app;
                    const { collectionFactory } = request.server.app;

                    return tokenFactory
                        .get({ value: tokenValue })
                        .then(token => {
                            if (!token) {
                                return Promise.reject();
                            }
                            if (token.userId) {
                                // if token has userId then the token is for user
                                return userFactory.get({ accessToken: tokenValue }).then(user => {
                                    if (!user) {
                                        return Promise.reject();
                                    }

                                    const description = `The default collection for ${user.username}`;

                                    collectionFactory
                                        .list({
                                            params: {
                                                userId: user.id,
                                                type: 'default'
                                            }
                                        })
                                        .then(collections => {
                                            if (!collections[0]) {
                                                collectionFactory.create({
                                                    userId: user.id,
                                                    name: 'My Pipelines',
                                                    description,
                                                    type: 'default'
                                                });
                                            }
                                        });

                                    return {
                                        username: user.username,
                                        scmContext: user.scmContext,
                                        scope: ['user']
                                    };
                                });
                            }
                            if (token.pipelineId) {
                                // if token has pipelineId then the token is for pipeline
                                return pipelineFactory.get({ accessToken: tokenValue }).then(pipeline => {
                                    if (!pipeline) {
                                        return Promise.reject();
                                    }

                                    return pipeline.admin.then(admin => ({
                                        username: admin.username,
                                        scmContext: pipeline.scmContext,
                                        pipelineId: token.pipelineId,
                                        scope: ['pipeline']
                                    }));
                                });
                            }

                            return Promise.reject();
                        })
<<<<<<< HEAD
                        .then((profile) => {
                            request.log(['auth'], `${profile.username} has logged in via `
                                + `${profile.scope[0]} API keys`);
=======
                        .then(profile => {
                            request.log(['auth'], `${profile.username} has logged in via ${profile.scope[0]} API keys`);
>>>>>>> c033862b
                            profile.token = server.plugins.auth.generateToken(profile);

                            return cb(null, true, profile);
                        })
                        .catch(err => {
                            request.log(['auth', 'error'], err);
                            cb(null, false, {});
                        });
                }
            });
            server.route(
                loginRoute(server, pluginOptions).concat([
                    logoutRoute(),
                    tokenRoute(),
                    crumbRoute(),
                    keyRoute(pluginOptions),
                    contextsRoute(pluginOptions)
                ])
            );

            next();
        })
        .catch(ex => next(ex));
};

exports.register.attributes = {
    name: 'auth'
};<|MERGE_RESOLUTION|>--- conflicted
+++ resolved
@@ -39,25 +39,6 @@
  * @param  {Function} next                           Function to call when done
  */
 exports.register = (server, options, next) => {
-<<<<<<< HEAD
-    const pluginOptions = joi.attempt(options, joi.object().keys({
-        jwtEnvironment: joi.string().default(''),
-        https: JOI_BOOLEAN.required(),
-        cookiePassword: joi.string().min(32).required(),
-        encryptionPassword: joi.string().min(32).required(),
-        hashingPassword: joi.string().min(32).required(),
-        allowGuestAccess: JOI_BOOLEAN.default(false),
-        jwtPrivateKey: joi.string().required(),
-        jwtPublicKey: joi.string().required(),
-        jwtQueueServicePublicKey: joi.string().required(),
-        whitelist: joi.array().default([]),
-        admins: joi.array().default([]),
-        scm: joi.object().required(),
-        sessionTimeout: joi.number().integer().positive().default(120),
-        oauthRedirectUri: joi.string().optional(),
-        sameSite: joi.alternatives().try(JOI_BOOLEAN, joi.string()).required()
-    }), 'Invalid config for plugin-auth');
-=======
     const pluginOptions = joi.attempt(
         options,
         joi.object().keys({
@@ -78,6 +59,7 @@
             allowGuestAccess: JOI_BOOLEAN.default(false),
             jwtPrivateKey: joi.string().required(),
             jwtPublicKey: joi.string().required(),
+            jwtQueueServicePublicKey: joi.string().required(),
             whitelist: joi.array().default([]),
             admins: joi.array().default([]),
             scm: joi.object().required(),
@@ -94,7 +76,6 @@
         }),
         'Invalid config for plugin-auth'
     );
->>>>>>> c033862b
 
     /**
      * Generates a profile for storage in cookie and jwt
@@ -267,14 +248,8 @@
 
                             return Promise.reject();
                         })
-<<<<<<< HEAD
-                        .then((profile) => {
-                            request.log(['auth'], `${profile.username} has logged in via `
-                                + `${profile.scope[0]} API keys`);
-=======
                         .then(profile => {
                             request.log(['auth'], `${profile.username} has logged in via ${profile.scope[0]} API keys`);
->>>>>>> c033862b
                             profile.token = server.plugins.auth.generateToken(profile);
 
                             return cb(null, true, profile);
