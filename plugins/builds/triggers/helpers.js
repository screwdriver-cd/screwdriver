--- conflicted
+++ resolved
@@ -635,35 +635,22 @@
  * @param {BuildFactory} arg.buildFactory Build factory
  * @returns {Promise<Build|null>} The newly updated/created build
  */
-<<<<<<< HEAD
-async function handleNewBuild({ joinListNames, newBuild, job, pipelineId, stageName, event, buildFactory }) {
-    const joinBuilds = await getJoinBuilds({
-        newBuild,
-        joinListNames,
-        pipelineId,
-        buildFactory
-    });
-=======
 async function handleNewBuild({
-    done,
-    hasFailure,
+    joinListNames,
     newBuild,
     job,
     pipelineId,
     stageName,
     isVirtualJob,
     event,
-    currentBuild
+    buildFactory
 }) {
-    if (!done || Status.isStarted(newBuild.status)) {
-        // The virtual job does not inherit metadata because the Launcher is not executed.
-        // Therefore, it is necessary to take over the metadata from the previous build.
-
-        // TODO There is a bug when virtual job requires [a, b] and if "a" and "b" are completed simultaneously.
-        // https://github.com/screwdriver-cd/screwdriver/issues/3287
-        if (isVirtualJob && !hasFreezeWindows(job)) {
-            newBuild.meta = merge({}, newBuild.meta, currentBuild.meta);
->>>>>>> 43746377
+    const joinBuilds = await getJoinBuilds({
+        newBuild,
+        joinListNames,
+        pipelineId,
+        buildFactory
+    });
 
     /* CHECK IF ALL PARENT BUILDS OF NEW BUILD ARE DONE */
     const { hasFailure, done } = await getParentBuildStatus({
@@ -709,6 +696,8 @@
         newBuild.statusMessage = BUILD_STATUS_MESSAGES.SKIP_VIRTUAL_JOB.statusMessage;
         newBuild.statusMessageType = BUILD_STATUS_MESSAGES.SKIP_VIRTUAL_JOB.statusMessageType;
 
+        // The virtual job does not inherit metadata because the Launcher is not executed.
+        // Therefore, it is necessary to take over the metadata from the previous build.
         newBuild.meta = parentBuilds.reduce((acc, build) => merge(acc, build.meta), {});
 
         return newBuild.update();
