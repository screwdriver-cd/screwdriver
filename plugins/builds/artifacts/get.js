--- conflicted
+++ resolved
@@ -1,16 +1,11 @@
 'use strict';
 
+const boom = require('@hapi/boom');
 const joi = require('joi');
 const jwt = require('jsonwebtoken');
 const request = require('screwdriver-request');
 const schema = require('screwdriver-data-schema');
 const uuid = require('uuid');
-<<<<<<< HEAD
-=======
-const got = require('got');
-const boom = require('@hapi/boom');
-
->>>>>>> 4d3dfcce
 const idSchema = schema.models.build.base.extract('id');
 const artifactSchema = joi.string().label('Artifact Name');
 const typeSchema = joi.string().default('preview').valid('download', 'preview').label('Flag to trigger type either to download or preview');
@@ -63,7 +58,6 @@
                     let baseUrl = `${config.ecosystem.store}/v1/builds/`
                         + `${buildId}/ARTIFACTS/${encodedArtifact}?token=${token}`;
 
-<<<<<<< HEAD
                     if (req.query.type) {
                         baseUrl += `&type=${req.query.type}`;
                     }
@@ -72,31 +66,17 @@
 
                     let response = h.response(requestStream);
 
-                    return new Promise((resolve) => {
+                    return new Promise((resolve, reject) => {
                         requestStream.on('response', response => {
                             resolve(response.headers);
                         });
-=======
-                    if (request.query.type) {
-                        baseUrl += `&type=${request.query.type}`;
-                    }
-
-                    const gotStream = got.stream(baseUrl);
-
-                    let response = h.response(gotStream);
-
-                    return new Promise((resolve, reject) => {
-                        gotStream.on('response', response => {
-                            resolve(response.headers);
-                        });
-                        gotStream.on('error', err => {
+                        requestStream.on('error', err => {
                             if (err.response && err.response.statusCode == 404) {
                                 reject(boom.notFound('File not found'));
                             } else {
                                 reject(err);
                             }
                         });
->>>>>>> 4d3dfcce
                     }).then(headers => {
                         response.headers['content-type'] = headers['content-type'];
                         response.headers['content-disposition'] = headers['content-disposition'];
