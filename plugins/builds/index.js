'use strict';

const logger = require('screwdriver-logger');
const workflowParser = require('screwdriver-workflow-parser');
const deepmerge = require('deepmerge');
const schema = require('screwdriver-data-schema');
const getRoute = require('./get');
const updateRoute = require('./update');
const createRoute = require('./create');
const stepGetRoute = require('./steps/get');
const listStepsRoute = require('./steps/list');
const artifactGetRoute = require('./artifacts/get');
const stepUpdateRoute = require('./steps/update');
const stepLogsRoute = require('./steps/logs');
const listSecretsRoute = require('./listSecrets');
const tokenRoute = require('./token');
const metricsRoute = require('./metrics');
const { EXTERNAL_TRIGGER_ALL } = schema.config.regex;

/**
 * Checks if job is external trigger
 * @param  {String}  jobName Job name
 * @return {Boolean}         If job name is external trigger or not
 */
function isExternalTrigger(jobName) {
    return EXTERNAL_TRIGGER_ALL.test(jobName);
}

/**
 * Get pipelineId and job name from the `name`
 * If internal, pipelineId will be the current pipelineId
 * @param  {String} name        Job name
 * @param  {String} pipelineId  Pipeline ID
 * @return {Object}             With pipeline id and job name
 */
function getPipelineAndJob(name, pipelineId) {
    let externalJobName = name;
    let externalPipelineId = pipelineId;

    if (isExternalTrigger(name)) {
        [, externalPipelineId, externalJobName] = EXTERNAL_TRIGGER_ALL.exec(name);
    }

    return { externalPipelineId, externalJobName };
}

/**
 * Create the build. If config.start is false or not passed in then do not start the job
 * @method createBuild
 * @param  {Object}   config                Configuration object
 * @param  {Factory}  config.jobFactory     Job Factory
 * @param  {Factory}  config.buildFactory   Build Factory
 * @param  {Factory}  config.eventFactory   Event Factory
 * @param  {Number}   config.pipelineId     Pipeline Id
 * @param  {String}   config.jobName        Job name
 * @param  {String}   config.username       Username of build
 * @param  {String}   config.scmContext     SCM context
 * @param  {Build}    config.build          Build object
 * @param  {Boolean}  [config.start]        Whether to start the build or not
 * @param  {String}   config.baseBranch     Branch name
 * @return {Promise}
 */
async function createBuild(config) {
    const {
        jobFactory,
        buildFactory,
        eventFactory,
        pipelineId,
        jobName,
        username,
        scmContext,
        build,
        start,
        baseBranch
    } = config;
    const event = await eventFactory.get(build.eventId);
    const job = await jobFactory.get({
        name: jobName,
        pipelineId
    });
    const prRef = event.pr.ref ? event.pr.ref : '';
    const prSource = event.pr.prSource ? event.pr.prSource : '';
    const prInfo = event.pr.prInfo ? event.pr.prInfo : '';

    if (job.state === 'ENABLED') {
        return buildFactory.create({
            jobId: job.id,
            sha: build.sha,
            parentBuildId: build.id,
            eventId: build.eventId,
            username,
            configPipelineSha: event.configPipelineSha,
            scmContext,
            prSource,
            prInfo,
            prRef,
            start: start !== false,
            baseBranch
        });
    }

    return null;
}

/**
 * Check if all the jobs in joinList are successful
 * @method isJoinDone
 * @param  {Array}      joinList       array of jobs(name,id) that are in join
 * @param  {Array}      finishedBuilds array of finished builds belong to this event
 * @return {Boolean}                   whether all the jobs in join are successful
 */
function isJoinDone(joinList, finishedBuilds) {
    const successBuilds = finishedBuilds.filter(b => b.status === 'SUCCESS').map(b => b.jobId);
    const successBuildsInJoin = joinList.filter(j => successBuilds.includes(j.id));

    return successBuildsInJoin.length === joinList.length;
}

/**
 * Check if there is no failures so far in the finishedBuilds
 * @method noFailureSoFar
 * @param  {Array}      joinList       array of jobs(name,id) that are in join
 * @param  {Array}      finishedBuilds array of finished builds belong to this event
 * @return {Boolean}                   whether there is no failure so far
 */
function noFailureSoFar(joinList, finishedBuilds) {
    const failedBuilds = finishedBuilds.filter(b => b.status === 'FAILURE' || b.status === 'ABORTED').map(b => b.jobId);
    const failedBuildsInJoin = joinList.filter(j => failedBuilds.includes(j.id));

    return failedBuildsInJoin.length === 0;
}

/**
 * Return the successBuildsInJoinList
 * @method successBuildsInJoinList
 * @param  {Array}      joinList       array of jobs(name,id) that are in join
 * @param  {Array}      finishedBuilds array of finished builds belong to this event
 * @return {Array}                     success builds in join
 */
function successBuildsInJoinList(joinList, finishedBuilds) {
    const successBuilds = finishedBuilds.filter(b => b.status === 'SUCCESS').map(b => ({ id: b.id, jobId: b.jobId }));

    const joinListJobIds = joinList.map(j => j.id);

    return successBuilds.filter(b => joinListJobIds.includes(b.jobId));
}

/**
 * Handle next build logic: create, update, start, or remove
 * @method handleNextBuild
 * @param  {Object}   config                    configuration object
 * @param  {Object}   config.buildConfig        config to create the build with
 * @param  {Array}    config.joinList           list of job that join on this current job
 * @param  {Array}    config.finishedBuilds     list of finished builds
 * @param  {String}   config.jobName            jobname for this build
 * @return {Promise}  the newly updated/created build
 */
function handleNextBuild({ buildConfig, joinList, finishedBuilds, jobId }) {
    return Promise.resolve()
        .then(() => {
            const noFailedBuilds = noFailureSoFar(joinList, finishedBuilds);
            const nextBuild = finishedBuilds.filter(b => b.jobId === jobId)[0];

            // If anything failed so far, delete if nextBuild was created previously, or do nothing otherwise
            // [A B] -> C. A passed -> C created; B failed -> delete C
            // [A B] -> C. A failed -> C not created; B failed -> do nothing
            // [A B D] -> C. A passed -> C created; B failed -> delete C; D passed -> do nothing
            if (!noFailedBuilds) {
                return nextBuild ? nextBuild.remove() : null;
            }

            // Get upstream buildIds
            const successBuildsIds = successBuildsInJoinList(joinList, finishedBuilds).map(b => b.id);

            buildConfig.parentBuildId = successBuildsIds;

            // If everything successful so far, create or update
            // [A B] -> C. A passed -> create C
            // [A B] -> C. A passed -> C created; B passed -> update C
            if (!nextBuild) {
                buildConfig.start = false;

                return createBuild(buildConfig);
            }

            nextBuild.parentBuildId = successBuildsIds;

            return nextBuild.update();
        })
        .then(b => {
            const done = isJoinDone(joinList, finishedBuilds);

            if (!done) {
                return null;
            }

            b.status = 'QUEUED';

            return b.update().then(newBuild => newBuild.start());
        });
}

/**
 * Create event for downstream pipeline that need to be rebuilt
 * @method createEvent
 * @param {Object}  config                  Configuration object
 * @param {Factory} config.pipelineFactory  Pipeline Factory
 * @param {Factory} config.eventFactory     Event Factory
 * @param {Number}  config.pipelineId       Pipeline to be rebuilt
 * @param {String}  config.startFrom        Job to be rebuilt
 * @param {String}  config.causeMessage     Caused message, e.g. triggered by 1234(buildId)
 * @param {String}  config.parentBuildId    ID of the build that triggers this event
 * @param {Object}  [config.parentBuilds]   Builds that triggered this build
 * @param {Number}  [config.parentEventId]  Parent event ID
 * @param {Number}  [config.groupEventId]   Group parent event ID
 * @return {Promise}                        Resolves to the newly created event
 */
async function createEvent(config) {
<<<<<<< HEAD
    const { pipelineFactory, eventFactory, pipelineId, startFrom,
        causeMessage, parentBuildId, parentBuilds, parentEventId, groupEventId } = config;
=======
    const {
        pipelineFactory,
        eventFactory,
        pipelineId,
        startFrom,
        causeMessage,
        parentBuildId,
        parentBuilds,
        parentEventId
    } = config;
>>>>>>> c033862b
    const { scm } = eventFactory;

    const payload = {
        pipelineId,
        startFrom,
        type: 'pipeline',
        causeMessage,
        parentBuildId
    };

    if (parentEventId) {
        payload.parentEventId = parentEventId;
    }

    // for backward compatibility, this field is optional
    if (parentBuilds) {
        payload.parentBuilds = parentBuilds;
    }

    if (groupEventId) {
        payload.groupEventId = groupEventId;
    }

    const pipeline = await pipelineFactory.get(pipelineId);
    const realAdmin = await pipeline.admin;
    const { scmContext, scmUri } = pipeline;

    payload.scmContext = scmContext;
    payload.username = realAdmin.username;

    // get pipeline admin's token
    const token = await realAdmin.unsealToken();
    const scmConfig = {
        scmContext,
        scmUri,
        token
    };

    // Get commit sha
    const sha = await scm.getCommitSha(scmConfig);

    payload.sha = sha;

    return eventFactory.create(payload);
}

/**
 * Create external build (returns event with `builds` field)
 * @method createExternalBuild
 * @param  {Object}   config                    Configuration object
 * @param  {Factory}  config.pipelineFactory    Pipeline Factory
 * @param  {Factory}  config.eventFactory       Event Factory
 * @param  {Number}   config.externalPipelineId External pipeline ID
 * @param  {String}   config.startFrom          External trigger to start from
 * @param  {Number}   config.parentBuildId      Parent Build ID
 * @param  {Object}   config.parentBuilds       Builds that triggered this build
 * @param  {String}   config.causeMessage       Cause message of this event
 * @param  {Number}   [config.parentEventId]    Parent event ID
 * @param  {Number}   [config.groupEventId]     Group parent event ID
 * @return {Promise}
 */
async function createExternalBuild(config) {
<<<<<<< HEAD
    const { pipelineFactory, eventFactory, externalPipelineId, startFrom,
        parentBuildId, parentBuilds, causeMessage, parentEventId, groupEventId } = config;
=======
    const {
        pipelineFactory,
        eventFactory,
        externalPipelineId,
        startFrom,
        parentBuildId,
        parentBuilds,
        causeMessage,
        parentEventId
    } = config;
>>>>>>> c033862b

    const createEventConfig = {
        pipelineFactory,
        eventFactory,
        pipelineId: externalPipelineId,
        startFrom,
        parentBuildId, // current build
        causeMessage,
        parentBuilds
    };

    if (parentEventId) {
        createEventConfig.parentEventId = parentEventId;
    }

    if (groupEventId) {
        createEventConfig.groupEventId = groupEventId;
    }

    return createEvent(createEventConfig);
}

/**
 * Create internal build. If config.start is false or not passed in then do not start the job
 * @method createInternalBuild
 * @param  {Object}   config                    Configuration object
 * @param  {Factory}  config.jobFactory         Job Factory
 * @param  {Factory}  config.buildFactory       Build Factory
 * @param  {Factory}  config.eventFactory       Event Factory
 * @param  {Number}   config.pipelineId         Pipeline Id
 * @param  {String}   config.jobName            Job name
 * @param  {String}   config.username           Username of build
 * @param  {String}   config.scmContext         SCM context
 * @param  {Build}    config.build              Build object
 * @param  {Object}   config.parentBuilds       Builds that triggered this build
 * @param  {String}   config.baseBranch         Branch name
 * @param  {Number}   [config.parentBuildId]    Parent build ID
 * @param  {Number}   [config.eventId]          Event ID for build
 * @param  {Boolean}  [config.start]            Whether to start the build or not
 * @param  {String}   [config.sha]              Build sha
 * @return {Promise}
 */
async function createInternalBuild(config) {
    const {
        jobFactory,
        buildFactory,
        eventFactory,
        pipelineId,
        jobName,
        username,
        scmContext,
        build,
        parentBuilds,
        start,
        baseBranch,
        parentBuildId,
        eventId,
        sha
    } = config;
    const event = await eventFactory.get(build.eventId);
    const job = await jobFactory.get({
        name: jobName,
        pipelineId
    });
    const prRef = event.pr.ref ? event.pr.ref : '';
    const internalBuildConfig = {
        jobId: job.id,
        sha: sha || build.sha,
        parentBuildId: parentBuildId || build.id,
        parentBuilds: parentBuilds || {},
        eventId: eventId || build.eventId,
        username,
        configPipelineSha: event.configPipelineSha,
        scmContext,
        prRef,
        start: start !== false,
        baseBranch
    };

    if (job.state === 'ENABLED') {
        return buildFactory.create(internalBuildConfig);
    }

    return null;
}

/**
 * DFS the workflowGraph from the start point
 * @method dfs
 * @param  {Object} workflowGraph   workflowGraph
 * @param  {String} start           Start job name
 * @param  {Array} builds           An array of builds
 * @param  {Set} visited            A set to store visited build ids
 * @return {Set}                    A set of build ids that are visited
 */
function dfs(workflowGraph, start, builds, visited) {
    const startNode = workflowGraph.nodes.find(node => node.name === start);

    if (!startNode) {
        logger.error(`Workflow does not contain ${start}`);

        return visited;
    }

    const jobId = startNode.id;
    const nextJobs = workflowParser.getNextJobs(workflowGraph, { trigger: start });

    // If the start job has no build in parentEvent then just return
    if (!builds.find(build => build.jobId === jobId)) {
        return visited;
    }

    visited.add(builds.find(build => build.jobId === jobId).id);
    nextJobs.forEach(job => dfs(workflowGraph, job, builds, visited));

    return visited;
}

/**
 * Remove startFrom and all downstream builds from startFrom
 * @method removeDownstreamBuilds
 * @param  {Object} config
 * @param  {Array}  config.builds         An array of all builds from the parent event
 * @param  {String} config.startFrom      Job name to start the event from
 * @param  {Object} config.parentEvent    The parent event model
 * @return {Array}                        An array of upstream builds to be rerun
 */
function removeDownstreamBuilds(config) {
    const { builds, startFrom, parentEvent } = config;
    const visitedBuilds = dfs(parentEvent.workflowGraph, startFrom, builds, new Set());

    return builds.filter(build => !visitedBuilds.has(build.id));
}

/**
 * Return PR job or not
 * PR job name certainly has ":". e.g. "PR-1:jobName"
 * @method isPR
 * @param  {String}  destJobName
 * @return {Boolean}
 */
function isPR(jobName) {
    return jobName.includes(':');
}

/**
 * Trim Job name to follow data-schema
 * @method trimJobName
 * @param  {String} jobName
 * @return {String} trimmed jobName
 */
function trimJobName(jobName) {
    if (isPR(jobName)) {
        return jobName.split(':')[1];
    }

    return jobName;
}

/**
 * Generates a parent builds object
 * @param  {Number} config.buildId          Build ID
 * @param  {Number} config.eventId          Event ID
 * @param  {Number} config.pipelineId       Pipeline ID
 * @param  {String} config.jobName          Job name
 * @param  {Array}  [config.joinListNames]  Job names in join list
 * @return {Object}                         Returns parent builds object
 */
function createParentBuildsObj(config) {
    const { buildId, eventId, pipelineId, jobName, joinListNames } = config;

    // For getting multiple parent builds
    if (joinListNames) {
        const joinParentBuilds = {};

        joinListNames.forEach(name => {
            const joinInfo = getPipelineAndJob(name, pipelineId);

            if (!joinParentBuilds[joinInfo.externalPipelineId]) {
                joinParentBuilds[joinInfo.externalPipelineId] = {
                    eventId: null,
                    jobs: { [joinInfo.externalJobName]: null }
                };
            }

            joinParentBuilds[joinInfo.externalPipelineId].jobs[joinInfo.externalJobName] = null;
        });

        return joinParentBuilds;
    }

    return {
        [pipelineId]: {
            eventId,
            jobs: { [jobName]: buildId }
        }
    };
}

/**
 * Parse job info into important variables
 * - parentBuilds: parent build information
 * - joinListNames: array of join jobs
 * - joinParentBuilds: parent build information for join jobs
 * - currentJobParentBuilds: parent build information for current job
 * - currentBuildInfo: build information for current job
 * @param  {Object} joinObj        Join object
 * @param  {String} currentJobName Current job name
 * @param  {String} nextJobName    Next job name
 * @param  {Number} pipelineId     Pipeline ID
 * @param  {Build}  build          Build
 * @return {Object}                With above information
 */
function parseJobInfo({ joinObj, currentJobName, nextJobName, pipelineId, build }) {
    const joinList = joinObj[nextJobName];
    const joinListNames = joinList.map(j => j.name);

    /* CONSTRUCT AN OBJ LIKE {111: {eventId: 2, D:987}}
     * FOR EASY LOOKUP OF BUILD STATUS */
    // current job's parentBuilds
    const currentJobParentBuilds = build.parentBuilds || {};
    // join jobs, with eventId and buildId empty
    const joinParentBuilds = createParentBuildsObj({
        buildId: build.id,
        eventId: build.eventId,
        pipelineId,
        jobName: currentJobName,
        joinListNames
    });
    // override currentBuild in the joinParentBuilds
    const currentBuildInfo = createParentBuildsObj({
        buildId: build.id,
        eventId: build.eventId,
        pipelineId,
        jobName: currentJobName
    });
    // need to deepmerge because it's possible same event has multiple builds
    const parentBuilds = deepmerge.all([joinParentBuilds, currentJobParentBuilds, currentBuildInfo]);

    return {
        parentBuilds,
        joinListNames,
        joinParentBuilds,
        currentJobParentBuilds,
        currentBuildInfo
    };
}

/**
 * Get finished builds in all parent events
 * @param  {Event}      event           Current event
 * @param  {Factory}    eventFactory    Event Factory
 * @return {Promise}                    All finished builds
 */
async function getFinishedBuilds(event, eventFactory) {
    if (!event.parentEventId) {
        return event.getBuilds();
    }

    // If parent event id, merge parent build status data recursively and
    // rerun all builds in the path of the startFrom
    const parentEvent = await eventFactory.get({ id: event.parentEventId });
    const parents = await getFinishedBuilds(parentEvent, eventFactory);
    const upstreamBuilds = removeDownstreamBuilds({
        builds: parents,
        startFrom: event.startFrom,
        parentEvent
    });
    const builds = await event.getBuilds();

    return builds.concat(upstreamBuilds);
}

/**
 * Update parent builds info when next build already exists
 * @param  {Object} joinParentBuilds       Parent builds object for join job
 * @param  {Object} currentJobParentBuilds Parent builds object for current job
 * @param  {Build}  nextBuild              Next build
 * @param  {Object} currentBuildInfo       Build info for current job
 * @return {Promise}                       Updated next build
 */
async function updateParentBuilds({ joinParentBuilds, currentJobParentBuilds, nextBuild, currentBuildInfo, build }) {
    // Override old parentBuilds info
    const newParentBuilds = deepmerge.all([
        joinParentBuilds,
        currentJobParentBuilds,
        nextBuild.parentBuilds,
        currentBuildInfo
    ]);

    nextBuild.parentBuilds = newParentBuilds;
    nextBuild.parentBuildId = [build.id].concat(nextBuild.parentBuildId || []);

    return nextBuild.update();
}

/**
 * Check if all parent builds of the new build are done
 * @param  {Build}      newBuild      Updated build
 * @param  {Array}      joinListNames Join list names
 * @param  {Number}     pipelineId    Pipeline ID
 * @param  {Factory}    buildFactory  Build factory
 * @return {Promise}                  Object with done and hasFailure statuses
 */
async function getParentBuildStatus({ newBuild, joinListNames, pipelineId, buildFactory }) {
    const upstream = newBuild.parentBuilds || {};
    let done = true;
    let hasFailure = false;
    const promisesToAwait = [];

    // Get buildId
    for (let i = 0; i < joinListNames.length; i += 1) {
        const name = joinListNames[i];
        const joinInfo = getPipelineAndJob(name, pipelineId);

        let bId;

        if (
            upstream[joinInfo.externalPipelineId] &&
            upstream[joinInfo.externalPipelineId].jobs[joinInfo.externalJobName]
        ) {
            bId = upstream[joinInfo.externalPipelineId].jobs[joinInfo.externalJobName];
        }

        // If buildId is empty, the job hasn't executed yet and the join is not done
        if (!bId) {
            done = false;
            // Otherwise, get the build to check the status
        } else {
            promisesToAwait.push(buildFactory.get(bId));
        }
    }

    // Get the status of the builds
    const joinedBuilds = await Promise.all(promisesToAwait);

    joinedBuilds.forEach(b => {
        // Do not need to run the next build; terminal status
        if (['FAILURE', 'ABORTED', 'COLLAPSED', 'UNSTABLE'].includes(b.status)) {
            hasFailure = true;
        }
        // Some builds are still going on
        if (!['FAILURE', 'SUCCESS', 'ABORTED', 'UNSTABLE', 'COLLAPSED'].includes(b.status)) {
            done = false;
        }
    });

    return { hasFailure, done };
}

/**
 * Handle new build logic: update, start, or remove
 * If the build is done, check if it has a failure:
 *          if failure, delete new build
 *          if no failure, start new build
 * Otherwise, do nothing
 * @param  {Boolean} done       If the build is done or not
 * @param  {Boolean} hasFailure If the build has a failure or not
 * @param  {Build}   newBuild   Next build
 * @return {Promise}            The newly updated/created build
 */
async function handleNewBuild({ done, hasFailure, newBuild }) {
    if (done) {
        // Delete new build since previous build failed
        if (hasFailure) {
            await newBuild.remove();

            return null;
        }

        // If all join builds finished successfully, start new build
        newBuild.status = 'QUEUED';
        const queuedBuild = await newBuild.update();

        return queuedBuild.start();
    }

    return null;
}

/**
 * Get all builds with same parent event id
 * @param  {Factory}    eventFactory  Event factory
 * @param  {Number}     parentEventId Parent event ID
 * @param  {Number}     pipelineId    Pipeline ID
 * @return {Promise}                  Array of builds with same parent event ID
 */
async function getParallelBuilds({ eventFactory, parentEventId, pipelineId }) {
    let parallelEvents = await eventFactory.list({
        params: {
            parentEventId
        }
    });

    // Remove previous events from same pipeline
    parallelEvents = parallelEvents.filter(pe => pe.pipelineId !== pipelineId);

    let parallelBuilds = [];

    await Promise.all(
        parallelEvents.map(async pe => {
            const parallelBuild = await pe.getBuilds();

            parallelBuilds = parallelBuilds.concat(parallelBuild);
        })
    );

    return parallelBuilds;
}

/**
 * Create next build or check if current build can be started
 * @param  {Factory}    buildFactory        Build factory
 * @param  {Factory}    jobFactory          Job factory
 * @param  {Factory}    eventFactory        Event factory
 * @param  {Factory}    pipelineFactory     Pipeline factory
 * @param  {Build}      build               The parentBuild for the next build
 * @param  {Event}      event               Current event
 * @param  {String}     jobName             Job name
 * @param  {Number}     pipelineId          Pipeline ID
 * @param  {String}     externalJobName     Next job name
 * @param  {Number}     externalPipelineId  Next pipeline ID
 * @param  {String}     nextJobName         Next job name
 * @param  {Object}     workflowGraph       Workflow graph
 * @param  {Boolean}    start               Start build or not
 * @param  {String}     username            Username
 * @param  {String}     scmContext          Scm context
 * @param  {Object}     parentBuilds        Parent builds info
 * @param  {Number}     parentEventId       Parent event ID
 * @param  {Number}     parentBuildId       Parent build ID
 * @param  {Boolean}    isExternal          Is external or not
 * @param  {Build}      externalBuild       External build
 * @param  {Array}      joinListNames       Join list names
 * @param  {Object}     currentJobParentBuilds Parent builds info for current job
 * @param  {Object}     currentBuildInfo    Parent builds info for current build
 * @return {Promise}                        The newly updated/created build
 */
async function createOrRunNextBuild({
    buildFactory,
    jobFactory,
    eventFactory,
    pipelineFactory,
    pipelineId,
    jobName,
    start,
    username,
    scmContext,
    build,
    event,
    parentBuilds,
    parentEventId,
    externalPipelineId,
    externalJobName,
    parentBuildId,
    isExternal,
    workflowGraph,
    nextJobName,
    externalBuild,
    joinListNames,
    currentJobParentBuilds,
    currentBuildInfo
}) {
    const internalBuildConfig = {
        jobFactory,
        buildFactory,
        eventFactory,
        pipelineId,
        jobName,
        start,
        username,
        scmContext,
        build, // this is the parentBuild for the next build
        baseBranch: event.baseBranch || null,
        parentBuilds
    };
    const triggerName = `sd@${pipelineId}:${externalJobName}`;
    const externalBuildConfig = {
        pipelineFactory,
        eventFactory,
        start,
        externalPipelineId,
        startFrom: `~${triggerName}`,
        parentBuildId,
        parentBuilds,
        causeMessage: `Triggered by ${triggerName}`,
        parentEventId
    };

    /* CHECK WHETHER NEXT BUILD EXISTS */
    let nextBuild;

    // If next build is external, return the latest build with same job ID
    if (isExternal) {
        const p = await pipelineFactory.get(externalPipelineId);
        const jobArray = await p.getJobs({ params: { name: externalJobName } });
        const j = await jobFactory.get(jobArray[0].id);

        const DEFAULT_COUNT = 10;

        nextBuild =
            (await buildFactory.list({
                params: {
                    jobId: j.id,
                    status: 'CREATED',
                    eventId: event.id
                },
                paginate: {
                    count: DEFAULT_COUNT
                },
                sort: 'descending' // Sort by primary sort key
            })[0]) || {};
    } else {
        // Get finished internal builds from event
        logger.info(`Fetching finished builds for event ${event.id}`);
        let finishedInternalBuilds = await getFinishedBuilds(event, eventFactory);

        if (event.parentEventId) {
            const parallelBuilds = await getParallelBuilds({
                eventFactory,
                parentEventId: event.parentEventId,
                pipelineId
            });

            finishedInternalBuilds = finishedInternalBuilds.concat(parallelBuilds);

            Object.keys(parentBuilds).forEach(pid => {
                parentBuilds[pid].eventId = event.id;
                Object.keys(parentBuilds[pid].jobs).forEach(jName => {
                    let jobId;

                    if (parentBuilds[pid].jobs[jName] === null) {
                        let parentJob;

                        if (parseInt(pid, 10) === pipelineId) {
                            parentJob = workflowGraph.nodes.find(node => node.name === trimJobName(jName));
                        } else {
                            parentJob = workflowGraph.nodes.find(node => node.name.includes(`sd@${pid}:${jName}`));
                        }

                        if (parentJob) {
                            jobId = parentJob.id;
                            const parentJobBuild = finishedInternalBuilds.find(b => b.jobId === jobId);

                            if (parentJobBuild) {
                                parentBuilds[pid].jobs[jName] = parentJobBuild.id;
                            } else {
                                logger.warn(`Job ${jName}:${pid} not found in finishedInternalBuilds`);
                            }
                        } else {
                            logger.error(`Job ${jName}:${pid} not found in event workflowGraph`);
                        }
                    }
                });
            });
        }
        // If next build is internal, look at the finished builds for this event
        const jobId = workflowGraph.nodes.find(node => node.name === trimJobName(nextJobName)).id;

        nextBuild = finishedInternalBuilds.find(b => b.jobId === jobId);
    }

    let newBuild;

    // Create next build
    if (!nextBuild) {
        if (isExternal) {
            externalBuildConfig.start = false;
            newBuild = await createExternalBuild(externalBuildConfig);
        } else {
            internalBuildConfig.start = false;
            newBuild = await createInternalBuild(internalBuildConfig);
        }
    } else {
        newBuild = await updateParentBuilds({
            joinParentBuilds: parentBuilds,
            currentJobParentBuilds,
            nextBuild,
            currentBuildInfo,
            build: externalBuild
        });
    }

    if (!newBuild) {
        logger.error(`No build found for ${pipelineId}:${jobName}`);

        return null;
    }

    /* CHECK IF ALL PARENTBUILDS OF NEW BUILD ARE DONE */
    const { hasFailure, done } = await getParentBuildStatus({
        newBuild,
        joinListNames,
        pipelineId,
        buildFactory
    });

    /*  IF NOT DONE -> DO NOTHING
        IF DONE ->
            CHECK IF HAS FAILURE -> DELETE NEW BUILD
            OTHERWISE -> START NEW BUILD
        IF ALL SUCCEEDED -> START NEW BUILD
    */
    return handleNewBuild({ done, hasFailure, newBuild });
}

/**
 * Trigger single event for all external jobs with matching pipeline IDs
 * Also, remove the above job names from the joinObj
 * @param  {Object}   config
 * @param  {Build}    config.build           Curreng build
 * @param  {String}   config.currentJobName  Current job name
 * @param  {Event}    config.event           Current event
 * @param  {Factory}  config.eventFactory    Event factory
 * @param  {Object}   config.joinObj         Join object (eg: {'join':['fork1', 'fork2', 'sd@123:main']})
 * @param  {Factory}  config.pipelineFactory Pipeline factory
 * @param  {Number}   config.pipelineId      Current pipeline ID
 * @return {Promise}                         Modified join object
 */
async function handleDuplicatePipelines(config) {
    const { joinObj, pipelineFactory, eventFactory, pipelineId, currentJobName, build, event } = config;
    const newJoinObj = joinObj;
    // Get all external job names that do not have a join
    const externalJobNamesWithNoJoinArr = Object.keys(joinObj).filter(
        jName => EXTERNAL_TRIGGER_ALL.test(jName) && joinObj[jName].length === 0
    );
    // Get pipeline IDs only
    const externalJobPipelineIds = externalJobNamesWithNoJoinArr.map(n => EXTERNAL_TRIGGER_ALL.exec(n)[1]);
    // Find uniq pipelineIds
    const uniqPipelineIds = externalJobPipelineIds
        .map(pid => ({ count: 1, pid }))
        .reduce((a, b) => {
            a[b.pid] = (a[b.pid] || 0) + b.count;

            return a;
        }, {});
    const duplicatePipelineIds = Object.keys(uniqPipelineIds).filter(a => uniqPipelineIds[a] > 1);

    // Construct parent builds
    const currentJobParentBuilds = build.parentBuilds || {};
    const currentBuildInfo = createParentBuildsObj({
        buildId: build.id,
        eventId: build.eventId,
        pipelineId,
        jobName: currentJobName
    });
    const parentBuilds = deepmerge.all([currentJobParentBuilds, currentBuildInfo]);

    // Handle external events
    // If no join array and external and pipeline the same, should be same event
    if (duplicatePipelineIds.length) {
        await Promise.all(
            duplicatePipelineIds.map(async pid => {
                const externalJobNamesWithMatchingPipelineId = externalJobNamesWithNoJoinArr.filter(
                    jName => EXTERNAL_TRIGGER_ALL.exec(jName)[1] === pid
                );
                const triggerName = `sd@${pipelineId}:${currentJobName}`;

                // Remove job names with duplicate pipeline IDs from joinObj
                externalJobNamesWithMatchingPipelineId.forEach(name => {
                    delete newJoinObj[name];
                });

                // Start one event per duplicate pipelineId
                await createExternalBuild({
                    pipelineFactory,
                    eventFactory,
                    externalPipelineId: pid,
                    startFrom: `~${triggerName}`,
                    parentBuildId: build.id,
                    parentBuilds,
                    causeMessage: `Triggered by ${triggerName}`,
                    parentEventId: event.id
                });
            })
        );
    }

    return newJoinObj;
}

/**
 * Build API Plugin
 * @method register
 * @param  {Hapi}     server                Hapi Server
 * @param  {Object}   options               Configuration
 * @param  {String}   options.logBaseUrl    Log service's base URL
 * @param  {Function} next                  Function to call when done
 */
exports.register = (server, options, next) => {
    /**
     * Create event for downstream pipeline that need to be rebuilt
     * @method triggerEvent
     * @param {Object}  config               Configuration object
     * @param {String}  config.pipelineId    Pipeline to be rebuilt
     * @param {String}  config.startFrom     Job to be rebuilt
     * @param {String}  config.causeMessage  Caused message, e.g. triggered by 1234(buildId)
     * @param {String}  config.parentBuildId ID of the build that triggers this event
     * @return {Promise}                     Resolves to the newly created event
     */
    server.expose('triggerEvent', config => {
        config.eventFactory = server.root.app.eventFactory;
        config.pipelineFactory = server.root.app.pipelineFactory;

        return createEvent(config);
    });

    /**
     * Trigger the next jobs of the current job
     * @method triggerNextJobs
     * @param {Object}      config              Configuration object
     * @param {Pipeline}    config.pipeline     Current pipeline
     * @param {Job}         config.job          Current job
     * @param {Build}       config.build        Current build
     * @param {String}      config.username     Username
     * @param {String}      config.scmContext   Scm context
     * @param {Boolean}     config.externalJoin Flag to allow external join
     * @return {Promise}                        Resolves to the newly created build or null
     */
    server.expose('triggerNextJobs', async config => {
        const { pipeline, job, build, username, scmContext, externalJoin } = config;
        const { buildFactory, eventFactory, jobFactory, pipelineFactory } = server.root.app;
        const currentJobName = job.name;
        const pipelineId = pipeline.id;
        const event = await eventFactory.get({ id: build.eventId });
        const { workflowGraph } = event;
        const nextJobs = workflowParser.getNextJobs(workflowGraph, {
            trigger: currentJobName,
            chainPR: pipeline.chainPR
        });
        // Create a join object like: {A:[B,C], D:[B,F]} where [B,C] join on A, [B,F] join on D, etc.
        // This can include external jobs
        let joinObj = nextJobs.reduce((obj, jobName) => {
            obj[jobName] = workflowParser.getSrcForJoin(workflowGraph, { jobName });

            return obj;
        }, {});

        /* OLD FLOW
         * Use if external join flag is false
         */
        if (!externalJoin) {
            return Promise.all(
                Object.keys(joinObj).map(nextJobName => {
                    const joinList = joinObj[nextJobName];
                    const joinListNames = joinList.map(j => j.name);
                    const buildConfig = {
                        jobFactory,
                        buildFactory,
                        eventFactory,
                        pipelineId,
                        jobName: nextJobName,
                        username,
                        scmContext,
                        build, // this is the parentBuild for the next build
                        baseBranch: event.baseBranch || null
                    };

                    // Just start the build if falls in to these 2 scenarios
                    // 1. No join
                    // 2. ([~D,B,C]->A) currentJob=D, nextJob=A, joinList(A)=[B,C]
                    //    joinList doesn't include C, so start A
                    if (joinList.length === 0 || !joinListNames.includes(currentJobName)) {
                        return createBuild(buildConfig);
                    }

                    return Promise.resolve()
                        .then(() => getFinishedBuilds(event, eventFactory))
                        .then(finishedBuilds =>
                            handleNextBuild({
                                buildConfig,
                                joinList,
                                finishedBuilds,
                                jobId: workflowGraph.nodes.find(node => node.name === trimJobName(nextJobName)).id
                            })
                        );
                })
            );
        }

        /* NEW FLOW
         * Use if external join flag is true
         */
        // Trigger jobs with duplicate pipelines first; remove them from joinObj
        joinObj = await handleDuplicatePipelines({
            joinObj,
            pipelineFactory,
            eventFactory,
            pipelineId,
            currentJobName,
            build,
            event
        });

        // function for handling build creation/starting logic
        const processNextJob = async nextJobName => {
            const {
                parentBuilds,
                joinListNames,
                joinParentBuilds,
                currentJobParentBuilds,
                currentBuildInfo
            } = parseJobInfo({
                joinObj,
                currentJobName,
                nextJobName,
                pipelineId,
                build
            });
            const isExternal = isExternalTrigger(nextJobName);
            const { externalPipelineId, externalJobName } = getPipelineAndJob(nextJobName, pipelineId);
            const currentJobNotInJoinList =
                !joinListNames.includes(currentJobName) &&
                !joinListNames.includes(`sd@${pipelineId}:${currentJobName}`);

            // Handle no-join case
            // Note: current job can be "external" in nextJob's perspective
            /* CREATE AND START NEXT BUILD IF ALL 3 SCENARIOS ARE TRUE
             * 1. No join
             * 2. ([~D,B,C]->A) currentJob=D, nextJob=A, joinList(A)=[B,C]
             *    joinList doesn't include D, so start A
             * 3. ([~D,B,C]-> sd@123:A) currentJob=D, nextJob=sd@123:A, joinList(A)=[sd@111:B,sd@111:C]
             *    joinList doesn't include sd@111:D, so start A
             */
            if (joinListNames.length === 0 || currentJobNotInJoinList) {
                // Next build is internal
                if (!isExternal) {
                    const internalBuildConfig = {
                        jobFactory,
                        buildFactory,
                        eventFactory,
                        pipelineId,
                        jobName: nextJobName,
                        username,
                        scmContext,
                        build, // this is the parentBuild for the next build
                        baseBranch: event.baseBranch || null,
                        parentBuilds
                    };

                    return createInternalBuild(internalBuildConfig);
                }

                /* GET OR CREATE NEXT BUILD, UPDATE WITH PARENT BUILDS INFO, AND
                 * DECIDE IF NEED TO START
                 * If next job is an external join job (if parentBuilds pipelineId
                 * matches next external job pipelineId), get build and start it
                 * if previous required builds are done successfully.
                 * Otherwise, create internal build for matching pipeline
                 */
                if (build.parentBuilds && build.parentBuilds[externalPipelineId]) {
                    // TODO: refactor this section to reduce number of DB calls
                    const externalEventId = build.parentBuilds[externalPipelineId].eventId;
                    const externalEvent = await eventFactory.get(externalEventId);
                    const externalPipeline = await pipelineFactory.get(externalEvent.pipelineId);
                    const parentWorkflowGraph = externalEvent.workflowGraph;
                    const finishedExternalBuilds = await externalEvent.getBuilds();
                    const jobId = parentWorkflowGraph.nodes.find(node => node.name === trimJobName(externalJobName)).id;
                    // Get next build
                    const nextBuild = finishedExternalBuilds.find(b => b.jobId === jobId && b.status === 'CREATED');
                    // The next build has been restarted and this was the original run
                    const previousBuild = finishedExternalBuilds.find(b => b.jobId === jobId && b.status !== 'CREATED');
                    const fullCurrentJobName = `sd@${pipelineId}:${currentJobName}`;

                    // Get finished internal builds from event
                    let finishedInternalBuilds = await getFinishedBuilds(externalEvent, eventFactory);

                    // Fill in missing parentBuilds info
                    if (externalEventId) {
                        const parallelBuilds = await getParallelBuilds({
                            eventFactory,
                            parentEventId: externalEventId,
                            pipelineId: externalEvent.pipelineId
                        });

                        finishedInternalBuilds = finishedInternalBuilds.concat(parallelBuilds);

                        Object.keys(parentBuilds).forEach(pid => {
                            parentBuilds[pid].eventId = event.id;
                            Object.keys(parentBuilds[pid].jobs).forEach(jName => {
                                let joinJobId;

                                if (parentBuilds[pid].jobs[jName] === null) {
                                    if (parseInt(pid, 10) === pipelineId) {
                                        joinJobId = workflowGraph.nodes.find(node => node.name === trimJobName(jName))
                                            .id;
                                    } else {
                                        joinJobId = workflowGraph.nodes.find(node =>
                                            node.name.includes(`sd@${pid}:${jName}`)
                                        ).id;
                                    }
                                    parentBuilds[pid].jobs[jName] = finishedInternalBuilds.find(
                                        b => b.jobId === joinJobId
                                    ).id;
                                }
                            });
                        });
                    }
                    let newBuild;
                    let parentBuildsForJoin = joinParentBuilds;

                    // Create next build if doesn't exist
                    if (!nextBuild) {
                        const parentSrc = workflowGraph.edges.find(edge => edge.dest === currentJobName).src;
                        const parentJobName = getPipelineAndJob(parentSrc).externalJobName;

                        // if restart case, should create event
                        if (previousBuild) {
                            parentBuildsForJoin = previousBuild.parentBuilds;

                            const triggerName = `sd@${pipelineId}:${currentJobName}`;
                            const newEvent = await createExternalBuild({
                                pipelineFactory,
                                eventFactory,
                                externalPipelineId: externalEvent.pipelineId,
                                startFrom: `~${triggerName}`,
                                parentBuildId: build.id,
                                parentBuilds: deepmerge.all([parentBuildsForJoin, parentBuilds]),
                                causeMessage: `Triggered by ${triggerName}`,
                                parentEventId: event.id,
                                start: false,
                                groupEventId: event.groupEventId || event.id
                            });

                            newBuild = newEvent.builds.filter(b => b.jobId === jobId)[0];
                        } else {
                            const parentBuildId = build.parentBuilds[externalPipelineId].jobs[parentJobName];
                            const parentBuild = parentBuildId ? await buildFactory.get(parentBuildId) : build;

                            newBuild = await createInternalBuild({
                                jobFactory,
                                buildFactory,
                                eventFactory,
                                pipelineId: externalEvent.pipelineId,
                                jobName: externalJobName,
                                username,
                                scmContext,
                                build: parentBuild, // this is the parentBuild for the next build
                                baseBranch: event.baseBranch || null,
                                parentBuilds,
                                parentBuildId: build.id,
                                start: false,
                                eventId: externalEventId,
                                sha: externalEvent.sha
                            });
                        }
                        // If next build exists, update next build with parentBuilds info
                    } else {
                        newBuild = await updateParentBuilds({
                            joinParentBuilds: {},
                            currentJobParentBuilds: {},
                            nextBuild,
                            currentBuildInfo: parentBuilds,
                            build
                        });
                    }

                    // Get join information in context of join job
                    const nextJobsForJoin = workflowParser.getNextJobs(parentWorkflowGraph, {
                        trigger: fullCurrentJobName,
                        chainPR: externalPipeline.chainPR
                    });
                    const joinObjForJoin = nextJobsForJoin.reduce((obj, jobName) => {
                        obj[jobName] = workflowParser.getSrcForJoin(parentWorkflowGraph, { jobName });

                        return obj;
                    }, {});
                    const joinListForJoin = joinObjForJoin[externalJobName];
                    const joinListNamesForJoin = joinListForJoin ? joinListForJoin.map(j => j.name) : [];

                    /* CHECK IF ALL PARENTBUILDS OF NEW BUILD ARE DONE */
                    const { hasFailure, done } = await getParentBuildStatus({
                        newBuild,
                        joinListNames: joinListNamesForJoin,
                        pipelineId: externalPipelineId,
                        buildFactory
                    });

                    /*  IF NOT DONE -> DO NOTHING
                        IF DONE ->
                            CHECK IF HAS FAILURE -> DELETE NEW BUILD
                            OTHERWISE -> START NEW BUILD
                        IF ALL SUCCEEDED -> START NEW BUILD
                    */
                    return handleNewBuild({ done, hasFailure, newBuild });
                }

                // Simply create an external event if external job is not join job
                const triggerName = `sd@${pipelineId}:${currentJobName}`;
                const externalBuildConfig = {
                    pipelineFactory,
                    eventFactory,
                    externalPipelineId,
                    startFrom: `~${triggerName}`,
                    parentBuildId: build.id,
                    parentBuilds,
                    causeMessage: `Triggered by ${triggerName}`
                };

                if (!event.parentEventId) {
                    externalBuildConfig.parentEventId = event.id;
                }

                return createExternalBuild(externalBuildConfig);
            }

            // Handle join case
            return createOrRunNextBuild({
                buildFactory,
                jobFactory,
                eventFactory,
                pipelineFactory,
                pipelineId,
                jobName: nextJobName,
                start: false,
                username,
                scmContext,
                build,
                event,
                parentBuilds,
                parentEventId: event.id,
                externalPipelineId,
                externalJobName,
                parentBuildId: build.id,
                isExternal,
                workflowGraph,
                nextJobName,
                externalBuild: build,
                joinListNames,
                joinParentBuilds,
                currentJobParentBuilds,
                currentBuildInfo
            });
        };

        const nextJobNames = Object.keys(joinObj);

        // Start each build sequentially
        // FIXME:: Remove eslint disable after upgrading eslint rules
        /* eslint-disable */
        for (const nextJobName of nextJobNames) {
            try {
                await processNextJob(nextJobName);
            } catch (err) {
                logger.error(`Error in processNextJob - pipeline:${pipelineId}-${nextJobName}` +
                    ` event:${event.id} `, err);
            }
        }
        /* eslint-enable */

        return null;
    });

    server.route([
        getRoute(),
        updateRoute(options),
        createRoute(),
        // Steps
        stepGetRoute(),
        stepUpdateRoute(),
        stepLogsRoute(options),
        listStepsRoute(),
        // Secrets
        listSecretsRoute(),
        tokenRoute(),
        metricsRoute(),
        artifactGetRoute(options)
    ]);

    next();
};

exports.register.attributes = {
    name: 'builds'
};<|MERGE_RESOLUTION|>--- conflicted
+++ resolved
@@ -216,10 +216,6 @@
  * @return {Promise}                        Resolves to the newly created event
  */
 async function createEvent(config) {
-<<<<<<< HEAD
-    const { pipelineFactory, eventFactory, pipelineId, startFrom,
-        causeMessage, parentBuildId, parentBuilds, parentEventId, groupEventId } = config;
-=======
     const {
         pipelineFactory,
         eventFactory,
@@ -228,9 +224,9 @@
         causeMessage,
         parentBuildId,
         parentBuilds,
-        parentEventId
+        parentEventId,
+        groupEventId
     } = config;
->>>>>>> c033862b
     const { scm } = eventFactory;
 
     const payload = {
@@ -293,10 +289,6 @@
  * @return {Promise}
  */
 async function createExternalBuild(config) {
-<<<<<<< HEAD
-    const { pipelineFactory, eventFactory, externalPipelineId, startFrom,
-        parentBuildId, parentBuilds, causeMessage, parentEventId, groupEventId } = config;
-=======
     const {
         pipelineFactory,
         eventFactory,
@@ -305,9 +297,9 @@
         parentBuildId,
         parentBuilds,
         causeMessage,
-        parentEventId
+        parentEventId,
+        groupEventId
     } = config;
->>>>>>> c033862b
 
     const createEventConfig = {
         pipelineFactory,
