--- conflicted
+++ resolved
@@ -942,36 +942,8 @@
                 parentBuildId: build.id,
                 isExternal,
                 workflowGraph,
-<<<<<<< HEAD
-                nextJobName
-            });
-
-            let newBuild;
-
-            /* CREATE OR UPDATE NEXTBUILD */
-            // If next build doesn't exist, create it but don't start yet
-            if (!nextBuild) {
-                if (isExternal) {
-                    externalBuildConfig.start = false;
-                    newBuild = await createExternalBuild(externalBuildConfig);
-                } else {
-                    internalBuildConfig.start = false;
-                    newBuild = await createInternalBuild(internalBuildConfig);
-                }
-                // If next build already exists, update the parentBuilds info
-            } else {
-                newBuild = await updateParentBuilds({
-                    joinParentBuilds, currentJobParentBuilds, nextBuild, currentBuildInfo, build
-                });
-            }
-
-            /* CHECK IF ALL PARENTBUILDS OF NEW BUILD ARE DONE */
-            const { hasFailure, done } = await getParentBuildStatus({
-                newBuild,
-=======
                 nextJobName,
                 externalBuild: build,
->>>>>>> e7060555
                 joinListNames,
                 joinParentBuilds,
                 currentJobParentBuilds,
