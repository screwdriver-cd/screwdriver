'use strict';

const logger = require('screwdriver-logger');
const workflowParser = require('screwdriver-workflow-parser');
const merge = require('lodash.mergewith');
const schema = require('screwdriver-data-schema');
const hoek = require('@hapi/hoek');
const getRoute = require('./get');
const getBuildStatusesRoute = require('./getBuildStatuses');
const updateRoute = require('./update');
const createRoute = require('./create');
const stepGetRoute = require('./steps/get');
const listStepsRoute = require('./steps/list');
const artifactGetRoute = require('./artifacts/get');
const artifactUnzipRoute = require('./artifacts/unzip');
const stepUpdateRoute = require('./steps/update');
const stepLogsRoute = require('./steps/logs');
const listSecretsRoute = require('./listSecrets');
const tokenRoute = require('./token');
const metricsRoute = require('./metrics');
const { EXTERNAL_TRIGGER_ALL } = schema.config.regex;
const locker = require('../lock');
const { getFullStageJobName } = require('../helper');

/**
 * Checks if job is external trigger
 * @param  {String}  jobName Job name
 * @return {Boolean}         If job name is external trigger or not
 */
function isExternalTrigger(jobName) {
    return EXTERNAL_TRIGGER_ALL.test(jobName);
}

/**
 * Get pipelineId and job name from the `name`
 * If internal, pipelineId will be the current pipelineId
 * @param  {String} name        Job name
 * @param  {String} pipelineId  Pipeline ID
 * @return {Object}             With pipeline id, job name and isExternal flag
 */
function getPipelineAndJob(name, pipelineId) {
    let externalJobName = name;
    let externalPipelineId = pipelineId;
    let isExternal = false;

    if (isExternalTrigger(name)) {
        isExternal = true;
        [, externalPipelineId, externalJobName] = EXTERNAL_TRIGGER_ALL.exec(name);
    }

    return { externalPipelineId, externalJobName, isExternal };
}

/**
 * Helper function to fetch external event from parentBuilds
 * @param  {Object} currentBuild     Build for current completed job
 * @param  {String} pipelineId       Pipeline ID for next job to be triggered.
 * @param  {Object} eventFactory     Factory for querying event data store.
 * @return {Object} External Event   Event where the next job to be triggered belongs to.
 */
function getExternalEvent(currentBuild, pipelineId, eventFactory) {
    if (!currentBuild.parentBuilds || !currentBuild.parentBuilds[pipelineId]) {
        return null;
    }

    const { eventId } = currentBuild.parentBuilds[pipelineId];

    return eventFactory.get(eventId);
}

/**
 * Delete a build
 * @method delBuild
 * @param  {Object}  buildConfig  build object to delete
 * @param  {Object}  buildFactory build factory
 * @return {Promise}
 * */
async function deleteBuild(buildConfig, buildFactory) {
    const buildToDelete = await buildFactory.get(buildConfig);

    if (buildToDelete && buildToDelete.status === 'CREATED') {
        return buildToDelete.remove();
    }

    return null;
}

/**
 * Create event for downstream pipeline that need to be rebuilt
 * @method createEvent
 * @param {Object}  config                  Configuration object
 * @param {Factory} config.pipelineFactory  Pipeline Factory
 * @param {Factory} config.eventFactory     Event Factory
 * @param {Number}  config.pipelineId       Pipeline to be rebuilt
 * @param {String}  config.startFrom        Job to be rebuilt
 * @param {String}  config.causeMessage     Caused message, e.g. triggered by 1234(buildId)
 * @param {String}  config.parentBuildId    ID of the build that triggers this event
 * @param {Object}  [config.parentBuilds]   Builds that triggered this build
 * @param {Number}  [config.parentEventId]  Parent event ID
 * @param {Number}  [config.groupEventId]   Group parent event ID
 * @return {Promise}                        Resolves to the newly created event
 */
async function createEvent(config) {
    const {
        pipelineFactory,
        eventFactory,
        pipelineId,
        startFrom,
        causeMessage,
        parentBuildId,
        parentBuilds,
        parentEventId,
        groupEventId
    } = config;
    const { scm } = eventFactory;
    const payload = {
        pipelineId,
        startFrom,
        type: 'pipeline',
        causeMessage,
        parentBuildId
    };

    if (parentEventId) {
        payload.parentEventId = parentEventId;
    }

    // for backward compatibility, this field is optional
    if (parentBuilds) {
        payload.parentBuilds = parentBuilds;
    }

    if (groupEventId) {
        payload.groupEventId = groupEventId;
    }

    const pipeline = await pipelineFactory.get(pipelineId);
    const realAdmin = await pipeline.admin;
    const { scmContext, scmUri } = pipeline;

    payload.scmContext = scmContext;
    payload.username = realAdmin.username;

    // get pipeline admin's token
    const token = await realAdmin.unsealToken();
    const scmConfig = {
        scmContext,
        scmUri,
        token
    };

    // Get commit sha
    const sha = await scm.getCommitSha(scmConfig);

    payload.sha = sha;

    // Set configPipelineSha for child pipeline
    if (pipeline.configPipelineId) {
        const configPipeline = await pipelineFactory.get(pipeline.configPipelineId);
        const configAdmin = await configPipeline.admin;
        const configToken = await configAdmin.unsealToken();
        const configScmConfig = {
            scmContext: configPipeline.scmContext,
            scmUri: configPipeline.scmUri,
            token: configToken
        };

        payload.configPipelineSha = await scm.getCommitSha(configScmConfig);
    }

    return eventFactory.create(payload);
}

/**
 * Create external build (returns event with `builds` field)
 * @method createExternalBuild
 * @param  {Object}   config                    Configuration object
 * @param  {Factory}  config.pipelineFactory    Pipeline Factory
 * @param  {Factory}  config.eventFactory       Event Factory
 * @param  {Number}   config.externalPipelineId External pipeline ID
 * @param  {String}   config.startFrom          External trigger to start from
 * @param  {Number}   config.parentBuildId      Parent Build ID
 * @param  {Object}   config.parentBuilds       Builds that triggered this build
 * @param  {String}   config.causeMessage       Cause message of this event
 * @param  {Number}   [config.parentEventId]    Parent event ID
 * @param  {Number}   [config.groupEventId]     Group parent event ID
 * @return {Promise}
 */
async function createExternalBuild(config) {
    const {
        pipelineFactory,
        eventFactory,
        externalPipelineId,
        startFrom,
        parentBuildId,
        parentBuilds,
        causeMessage,
        parentEventId,
        groupEventId
    } = config;

    const createEventConfig = {
        pipelineFactory,
        eventFactory,
        pipelineId: externalPipelineId,
        startFrom,
        parentBuildId, // current build
        causeMessage,
        parentBuilds
    };

    if (parentEventId) {
        createEventConfig.parentEventId = parentEventId;
    }

    if (groupEventId) {
        createEventConfig.groupEventId = groupEventId;
    }

    return createEvent(createEventConfig);
}

/**
 * Create internal build. If config.start is false or not passed in then do not start the job
 * Need to pass in (jobName and pipelineId) or (jobId) to get job data
 * @method createInternalBuild
 * @param  {Object}   config                    Configuration object
 * @param  {Factory}  config.jobFactory         Job Factory
 * @param  {Factory}  config.buildFactory       Build Factory
 * @param  {Number}   [config.pipelineId]       Pipeline Id
 * @param  {String}   [config.jobName]          Job name
 * @param  {String}   config.username           Username of build
 * @param  {String}   config.scmContext         SCM context
 * @param  {Object}   [config.parentBuilds]     Builds that triggered this build
 * @param  {String}   config.baseBranch         Branch name
 * @param  {Number}   [config.parentBuildId]    Parent build ID
 * @param  {Boolean}  [config.start]            Whether to start the build or not
 * @param  {Number}   [config.jobId]            Job ID
 * @param  {Object}   [config.event]            Event build belongs to
 * @return {Promise}
 */
async function createInternalBuild(config) {
    const {
        jobFactory,
        buildFactory,
        pipelineId,
        jobName,
        username,
        scmContext,
        event,
        parentBuilds,
        start,
        baseBranch,
        parentBuildId,
        jobId
    } = config;
    const prRef = event.pr.ref ? event.pr.ref : '';
    const prSource = event.pr.prSource || '';
    const prInfo = event.pr.prBranchName
        ? {
              url: event.pr.url || '',
              prBranchName: event.pr.prBranchName || ''
          }
        : '';

    let job = {};

    if (!jobId) {
        job = await jobFactory.get({
            name: jobName,
            pipelineId
        });
    } else {
        job = await jobFactory.get(jobId);
    }

    const internalBuildConfig = {
        jobId: job.id,
        sha: event.sha,
        parentBuildId,
        parentBuilds: parentBuilds || {},
        eventId: event.id,
        username,
        configPipelineSha: event.configPipelineSha,
        scmContext,
        prRef,
        prSource,
        prInfo,
        start: start !== false,
        baseBranch
    };

    let jobState = job.state;

    if (prRef) {
        // Whether a job is enabled is determined by the state of the original job.
        // If the original job does not exist, it will be enabled.
        const originalJobName = job.parsePRJobName('job');
        const originalJob = await jobFactory.get({
            name: originalJobName,
            pipelineId
        });

        jobState = originalJob ? originalJob.state : 'ENABLED';
    }

    if (jobState === 'ENABLED') {
        return buildFactory.create(internalBuildConfig);
    }

    return null;
}

/**
 * Return PR job or not
 * PR job name certainly has ":". e.g. "PR-1:jobName"
 * @method isPR
 * @param  {String}  destJobName
 * @return {Boolean}
 */
function isPR(jobName) {
    return jobName.startsWith('PR-');
}

/**
 * Trim Job name to follow data-schema
 * @method trimJobName
 * @param  {String} jobName
 * @return {String} trimmed jobName
 */
function trimJobName(jobName) {
    if (isPR(jobName)) {
        return jobName.split(':')[1];
    }

    return jobName;
}

/**
 * Generates a parent builds object
 * @param  {Number} config.buildId          Build ID
 * @param  {Number} config.eventId          Event ID
 * @param  {Number} config.pipelineId       Pipeline ID
 * @param  {String} config.jobName          Job name
 * @param  {Array}  [config.joinListNames]  Job names in join list
 * @return {Object}                         Returns parent builds object
 */
function createParentBuildsObj(config) {
    const { buildId, eventId, pipelineId, jobName, joinListNames } = config;

    // For getting multiple parent builds
    if (joinListNames) {
        const joinParentBuilds = {};

        joinListNames.forEach(name => {
            const joinInfo = getPipelineAndJob(name, pipelineId);

            if (!joinParentBuilds[joinInfo.externalPipelineId]) {
                joinParentBuilds[joinInfo.externalPipelineId] = {
                    eventId: null,
                    jobs: {}
                };
            }

            joinParentBuilds[joinInfo.externalPipelineId].jobs[joinInfo.externalJobName] = null;
        });

        return joinParentBuilds;
    }

    return {
        [pipelineId]: {
            eventId,
            jobs: { [jobName]: buildId }
        }
    };
}

/**
 * Parse job info into important variables
 * - parentBuilds: parent build information
 * - joinListNames: array of join jobs
 * - joinParentBuilds: parent build information for join jobs
 * @param  {Object} joinObj        Join object
 * @param  {Object} current        Object holding current event, job & pipeline
 * @param  {String} nextJobName    Next job's name
 * @param  {Number} nextPipelineId Next job's Pipeline Id
 * @return {Object}                With above information
 */
function parseJobInfo({ joinObj = {}, current, nextJobName, nextPipelineId }) {
    const joinList = joinObj[nextJobName] ? joinObj[nextJobName].join : [];
    const joinListNames = joinList.map(j => j.name);

    /* CONSTRUCT AN OBJ LIKE {111: {eventId: 2, D:987}}
     * FOR EASY LOOKUP OF BUILD STATUS */
    // current job's parentBuilds
    const currentJobParentBuilds = current.build.parentBuilds || {};
    // join jobs, with eventId and buildId empty
    const joinParentBuilds = createParentBuildsObj({
        pipelineId: nextPipelineId || current.pipeline.id,
        joinListNames
    });
    // override currentBuild in the joinParentBuilds
    const currentBuildInfo = createParentBuildsObj({
        buildId: current.build.id,
        eventId: current.build.eventId,
        pipelineId: current.pipeline.id,
        jobName: current.job.name
    });

    // need to merge because it's possible same event has multiple builds
    const parentBuilds = merge({}, joinParentBuilds, currentJobParentBuilds, currentBuildInfo);

    return {
        parentBuilds,
        joinListNames,
        joinParentBuilds
    };
}

/**
 * Get finished builds in all parent events
 * @param  {Event}      event                   Current event
 * @param  {Number}     [event.parentEventId]   Parent event ID
 * @param  {Number}     [event.groupEventId]    Group parent event ID
 * @param  {Factory}    buildFactory            Build factory
 * @return {Promise}                            All finished builds
 */
async function getFinishedBuilds(event, buildFactory) {
    // FIXME: buildFactory.getLatestBuilds doesn't return build model
    const builds = await buildFactory.getLatestBuilds({ groupEventId: event.groupEventId, readOnly: false });

    builds.forEach(b => {
        try {
            b.parentBuilds = JSON.parse(b.parentBuilds);
        } catch (err) {
            logger.error(`Failed to parse parentBuilds for ${b.id}`);
        }
    });

    return builds;
}

/**
 * Update parent builds info when next build already exists
 * @param  {Object} joinParentBuilds       Parent builds object for join job
 * @param  {Build}  nextBuild              Next build
 * @param  {Build}  build                  Build for current completed job
 * @return {Promise}                       Updated next build
 */
async function updateParentBuilds({ joinParentBuilds, nextBuild, build }) {
    // Override old parentBuilds info
    const newParentBuilds = merge({}, joinParentBuilds, nextBuild.parentBuilds, (objVal, srcVal) =>
        // passthrough objects, else mergeWith mutates source
        srcVal && typeof srcVal === 'object' ? undefined : objVal || srcVal
    );

    nextBuild.parentBuilds = newParentBuilds;
    // nextBuild.parentBuildId may be int or Array, so it needs to be flattened
    nextBuild.parentBuildId = Array.from(new Set([build.id, nextBuild.parentBuildId || []].flat()));

    // FIXME: Is this needed ? Why not update once in handleNewBuild()
    return nextBuild.update();
}

/**
 * Check if all parent builds of the new build are done
 * @param  {Build}      newBuild      Updated build
 * @param  {Array}      joinListNames Join list names
 * @param  {Number}     pipelineId    Pipeline ID
 * @param  {Factory}    buildFactory  Build factory
 * @return {Promise}                  Object with done and hasFailure statuses
 */
async function getParentBuildStatus({ newBuild, joinListNames, pipelineId, buildFactory }) {
    const upstream = newBuild.parentBuilds || {};
    let done = true;
    let hasFailure = false;
    const promisesToAwait = [];

    // Get buildId
    for (let i = 0; i < joinListNames.length; i += 1) {
        const name = joinListNames[i];
        const joinInfo = getPipelineAndJob(name, pipelineId);

        let bId;

        if (
            upstream[joinInfo.externalPipelineId] &&
            upstream[joinInfo.externalPipelineId].jobs[joinInfo.externalJobName]
        ) {
            bId = upstream[joinInfo.externalPipelineId].jobs[joinInfo.externalJobName];
        }

        // If buildId is empty, the job hasn't executed yet and the join is not done
        if (!bId) {
            done = false;
            // Otherwise, get the build to check the status
        } else {
            promisesToAwait.push(buildFactory.get(bId));
        }
    }

    // Get the status of the builds
    const joinedBuilds = await Promise.all(promisesToAwait);

    joinedBuilds.forEach(b => {
        // Do not need to run the next build; terminal status
        if (['FAILURE', 'ABORTED', 'COLLAPSED', 'UNSTABLE'].includes(b.status)) {
            hasFailure = true;
        }
        // Some builds are still going on
        if (!['FAILURE', 'SUCCESS', 'ABORTED', 'UNSTABLE', 'COLLAPSED'].includes(b.status)) {
            done = false;
        }
    });

    return { hasFailure, done };
}

/**
 * Handle new build logic: update, start, or remove
 * If the build is done, check if it has a failure:
 *          if failure, delete new build
 *          if no failure, start new build
 * Otherwise, do nothing
 * @param  {Boolean} done           If the build is done or not
 * @param  {Boolean} hasFailure     If the build has a failure or not
 * @param  {Build}   newBuild       Next build
 * @param  {String}  [jobName]      Job name
 * @param  {String}  [pipelineId]   Pipeline ID
 * @return {Promise}                The newly updated/created build
 */
async function handleNewBuild({ done, hasFailure, newBuild, jobName, pipelineId, stage }) {
    if (!done) {
        return null;
    }
    if (!['CREATED', null, undefined].includes(newBuild.status)) {
        return null;
    }

    // Delete new build since previous build failed
    if (hasFailure) {
        let stageTeardownName = '';

        if (stage) {
            stageTeardownName = getFullStageJobName({ stageName: stage.name, jobName: 'teardown' });
        }

        // New build is not stage teardown job
        if (jobName !== stageTeardownName) {
            logger.info(
                `Failure occurred in upstream job, removing new build - build:${newBuild.id} pipeline:${pipelineId}-${jobName} event:${newBuild.eventId} `
            );
            await newBuild.remove();
        }

        return null;
    }

    // All join builds finished successfully and it's clear that a new build has not been started before.
    // Start new build.
    newBuild.status = 'QUEUED';
    await newBuild.update();

    return newBuild.start();
}

/**
 * Get all builds with same parent event id
 * @param  {Factory}    eventFactory    Event factory
 * @param  {Number}     parentEventId   Parent event ID
 * @param  {Number}     pipelineId      Pipeline ID
 * @return {Promise}                    Array of builds with same parent event ID
 */
async function getParallelBuilds({ eventFactory, parentEventId, pipelineId }) {
    let parallelEvents = await eventFactory.list({
        params: {
            parentEventId
        }
    });

    // Remove previous events from same pipeline
    parallelEvents = parallelEvents.filter(pe => pe.pipelineId !== pipelineId);

    let parallelBuilds = [];

    await Promise.all(
        parallelEvents.map(async pe => {
            const parallelBuild = await pe.getBuilds();

            parallelBuilds = parallelBuilds.concat(parallelBuild);
        })
    );

    return parallelBuilds;
}

/**
 * Fills parentBuilds object with missing job information
 * @param {Array}  parentBuilds
 * @param {Object} current       Holds current build/event data
 * @param {Array}  builds        Completed builds which is used to fill parentBuilds data
 * @param {Object} [nextEvent]     External event
 */
function fillParentBuilds(parentBuilds, current, builds, nextEvent) {
    Object.keys(parentBuilds).forEach(pid => {
        Object.keys(parentBuilds[pid].jobs).forEach(jName => {
            let joinJob;

            if (parentBuilds[pid].jobs[jName] === null) {
                let workflowGraph;
                let searchJob = trimJobName(jName);

                // parentBuild is in current event
                if (+pid === current.pipeline.id) {
                    workflowGraph = current.event.workflowGraph;
                } else if (nextEvent) {
                    if (+pid !== nextEvent.pipelineId) {
                        // parentBuild is remote triggered from external event
                        // FIXME:: Will else condition ever be true ?
                        searchJob = `sd@${pid}:${searchJob}`;
                    }
                    workflowGraph = nextEvent.workflowGraph;
                } else {
                    // parentBuild is remote triggered from current Event
                    searchJob = `sd@${pid}:${searchJob}`;
                    workflowGraph = current.event.workflowGraph;
                }
                joinJob = workflowGraph.nodes.find(node => node.name === searchJob);

                if (!joinJob) {
                    logger.warn(`Job ${jName}:${pid} not found in workflowGraph for event ${current.event.id}`);
                } else {
                    const targetBuild = builds.find(b => b.jobId === joinJob.id);

                    if (targetBuild) {
                        parentBuilds[pid].jobs[jName] = targetBuild.id;
                        parentBuilds[pid].eventId = targetBuild.eventId;
                    } else {
                        logger.warn(`Job ${jName}:${pid} not found in builds`);
                    }
                }
            }
        });
    });
}

/**
 * Create joinObject for nextJobs to trigger
 *   For A & D in nextJobs for currentJobName B, create
 *          {A:[B,C], D:[B,F], X: []} where [B,C] join on A,
 *              [B,F] join on D and X has no join
 *   This can include external jobs
 * @param {Array}   nextJobs       List of jobs to run next from workflow parser.
 * @param {Object}  current        Object holding current job's build, event data
 * @param {Object}  eventFactory   Object for querying DB for event data
 * @return {Object} Object representing join data for next jobs grouped by pipeline id
 *                  {"pipeineId" : {event: "externalEventId",
 *                                  jobs: {"nextJobName": {"id": "jobId", join: ["a", "b"]
 *                                 }
 *                  }
 */
async function createJoinObject(nextJobs, current, eventFactory) {
    const { build, event } = current;

    const joinObj = {};

    for (const jobName of nextJobs) {
        const jobInfo = getPipelineAndJob(jobName, current.pipeline.id);
        const { externalPipelineId: pid, externalJobName: jName, isExternal } = jobInfo;

        const jId = event.workflowGraph.nodes.find(n => n.name === trimJobName(jobName)).id;

        if (!joinObj[pid]) joinObj[pid] = {};
        const pipelineObj = joinObj[pid];
        let jobs;

        if (pid !== current.pipeline.id) {
            jobs = [];

            const externalEvent = pipelineObj.event || (await getExternalEvent(build, pid, eventFactory));

            if (externalEvent) {
                pipelineObj.event = externalEvent;
                jobs = workflowParser.getSrcForJoin(externalEvent.workflowGraph, { jobName: jName });
            }
        } else {
            jobs = workflowParser.getSrcForJoin(event.workflowGraph, { jobName });
        }

        if (!pipelineObj.jobs) pipelineObj.jobs = {};
        pipelineObj.jobs[jName] = { id: jId, join: jobs, isExternal };
    }

    return joinObj;
}

/**
 * Get parentBuildId from parentBuilds object
 * @param {Object}  parentBuilds    Builds that triggered this build
 * @param {Array}   joinListNames   Array of join job name
 * @param {Number}  pipelineId      Pipeline ID
 * @return {Array}                  Array of parentBuildId
 */
function getParentBuildIds({ currentBuildId, parentBuilds, joinListNames, pipelineId }) {
    const parentBuildIds = [];

    for (let i = 0; i < joinListNames.length; i += 1) {
        const name = joinListNames[i];
        const joinInfo = getPipelineAndJob(name, pipelineId);

        if (
            parentBuilds[joinInfo.externalPipelineId] &&
            parentBuilds[joinInfo.externalPipelineId].jobs[joinInfo.externalJobName]
        ) {
            parentBuildIds.push(parentBuilds[joinInfo.externalPipelineId].jobs[joinInfo.externalJobName]);
        }
    }

    return Array.from(new Set([currentBuildId, ...parentBuildIds]));
}

/**
 * Create stage teardown build if it doesn't already exist
 * @param  {Factory}    jobFactory                      Job factory
 * @param  {Factory}    buildFactory                    Build factory
 * @param  {Object}     current                         Current object
 * @param  {String}     stageTeardownName               Stage teardown name
 * @param  {String}     username                        Username
 * @param  {String}     scmContext                      SCM context
 */
async function checkStageTeardownBuild({ jobFactory, buildFactory, current, stageTeardownName, username, scmContext }) {
    // Check if stage teardown build already exists
    const stageTeardownJob = await jobFactory.get({
        pipelineId: current.pipeline.id,
        name: stageTeardownName
    });
    const existingStageTeardownBuild = await buildFactory.get({
        eventId: current.event.id,
        jobId: stageTeardownJob.id
    });

    // Doesn't exist, create stage teardown job and return as next job
    if (!existingStageTeardownBuild) {
        await createInternalBuild({
            jobFactory,
            buildFactory,
            pipelineId: current.pipeline.id,
            jobName: stageTeardownName,
            username,
            scmContext,
            event: current.event, // this is the parentBuild for the next build
            baseBranch: current.event.baseBranch || null,
            start: false
        });
    }
}

/**
 * Delete nextBuild, create teardown build if it doesn't exist, and return teardown build or return null
 * @param  {String}  nextJobName                  Next job name
 * @param  {Object}  current                      Object with stage, event, pipeline info
 * @param  {Object}  buildConfig                  Build config
 * @param  {Factory} jobFactory                   Job factory
 * @param  {Factory} buildFactory                 Build factory
 * @param  {String}  username                     Username
 * @param  {String}  scmContext                   Scm context
 * @return {Array}                                Array of promises
 */
async function handleStageFailure({
    nextJobName,
    current,
    buildConfig,
    jobFactory,
    buildFactory,
    username,
    scmContext
}) {
    const buildDeletePromises = [];
    const stageTeardownName = getFullStageJobName({ stageName: current.stage.name, jobName: 'teardown' });

    // Remove next build
    if (buildConfig.eventId && nextJobName !== stageTeardownName) {
        buildDeletePromises.push(deleteBuild(buildConfig, buildFactory));
    }

    await checkStageTeardownBuild({
        jobFactory,
        buildFactory,
        current,
        stageTeardownName,
        username,
        scmContext
    });

    return buildDeletePromises;
}

/**
 * Build API Plugin
 * @method register
 * @param  {Hapi}     server                Hapi Server
 * @param  {Object}   options               Configuration
 * @param  {String}   options.logBaseUrl    Log service's base URL
 * @param  {Function} next                  Function to call when done
 */
const buildsPlugin = {
    name: 'builds',
    async register(server, options) {
        /**
         * Remove builds for downstream jobs of current job
         * @method removeJoinBuilds
         * @param {Object}      config              Configuration object
         * @param {Pipeline}    config.pipeline     Current pipeline
         * @param {Job}         config.job          Current job
         * @param {Build}       config.build        Current build
         * @param {String}      config.username     Username
         * @param {String}  app                      Server app object
         * @return {Promise}                        Resolves to the removed build or null
         */
        server.expose('removeJoinBuilds', async (config, app) => {
            const { pipeline, job, build, username, scmContext, event, stage } = config;
            const { eventFactory, buildFactory, jobFactory } = app;
            const current = {
                pipeline,
                job,
                build,
                event,
                stage
            };
            const nextJobsTrigger = workflowParser.getNextJobs(current.event.workflowGraph, {
                trigger: current.job.name,
                chainPR: pipeline.chainPR
            });
            const pipelineJoinData = await createJoinObject(nextJobsTrigger, current, eventFactory);
            const buildConfig = {};
            const deletePromises = [];

            for (const pid of Object.keys(pipelineJoinData)) {
                const isExternal = +pid !== current.pipeline.id;

                for (const nextJobName of Object.keys(pipelineJoinData[pid].jobs)) {
                    try {
                        const nextJob = pipelineJoinData[pid].jobs[nextJobName];

                        buildConfig.jobId = nextJob.id;
                        if (!isExternal) {
                            buildConfig.eventId = event.id;
                        } else {
                            buildConfig.eventId = hoek.reach(pipelineJoinData[pid], 'event.id');
                        }

                        //   if nextBuild is stage teardown, just return nextBuild
                        if (current.stage) {
                            const buildDeletePromises = await handleStageFailure({
                                nextJobName,
                                current,
                                buildConfig,
                                jobFactory,
                                buildFactory,
                                username,
                                scmContext
                            });

                            deletePromises.concat(buildDeletePromises);
                        } else if (buildConfig.eventId) {
                            deletePromises.push(deleteBuild(buildConfig, buildFactory));
                        }
                    } catch (err) {
                        logger.error(
                            `Error in removeJoinBuilds:${nextJobName} from pipeline:${current.pipeline.id}-${current.job.name}-event:${current.event.id} `,
                            err
                        );
                    }
                }
            }

            await Promise.all(deletePromises);
        });

        /**
         * Create event for downstream pipeline that need to be rebuilt
         * @method triggerEvent
         * @param {Object}  config               Configuration object
         * @param {String}  config.pipelineId    Pipeline to be rebuilt
         * @param {String}  config.startFrom     Job to be rebuilt
         * @param {String}  config.causeMessage  Caused message, e.g. triggered by 1234(buildId)
         * @param {String}  config.parentBuildId ID of the build that triggers this event
         * @param {String}  app                  Server app object
         * @return {Promise}                     Resolves to the newly created event
         */
        server.expose('triggerEvent', (config, app) => {
            config.eventFactory = app.eventFactory;
            config.pipelineFactory = app.pipelineFactory;

            return createEvent(config);
        });

        /**
         * Trigger the next jobs of the current job
         * @method triggerNextJobs
         * @param {Object}      config              Configuration object
         * @param {Pipeline}    config.pipeline     Current pipeline
         * @param {Job}         config.job          Current job
         * @param {Build}       config.build        Current build
         * @param {String}      config.username     Username
         * @param {String}      config.scmContext   Scm context
         * @param {String}  app                      Server app object
         * @return {Promise}                        Resolves to the newly created build or null
         */
        server.expose('triggerNextJobs', async (config, app) => {
            const { pipeline, job, build, event, stage } = config;
            const { eventFactory, pipelineFactory, buildFactory, jobFactory } = app;
            const current = {
                pipeline,
                job,
                build,
                event,
                stage
            };

            const nextJobsTrigger = workflowParser.getNextJobs(current.event.workflowGraph, {
                trigger: current.job.name,
                chainPR: pipeline.chainPR
            });
            const pipelineJoinData = await createJoinObject(nextJobsTrigger, current, eventFactory);

            // Helper function to handle triggering jobs in same pipeline
            const triggerNextJobInSamePipeline = async (nextJobName, joinObj) => {
                const { username, scmContext } = config;
                const { parentBuilds, joinListNames } = parseJobInfo({
                    joinObj,
                    current,
                    nextJobName
                });

                // Handle no-join case. Sequential Workflow
                // Note: current job can be "external" in nextJob's perspective
                /* CREATE AND START NEXT BUILD IF ALL 2 SCENARIOS ARE TRUE
                 * 1. No join
                 * 2. ([~D,B,C]->A) currentJob=D, nextJob=A, joinList(A)=[B,C]
                 *    joinList doesn't include D, so start A
                 */
                const isORTrigger = !joinListNames.includes(current.job.name);

                if (isORTrigger) {
                    const internalBuildConfig = {
                        jobFactory,
                        buildFactory,
                        pipelineId: current.pipeline.id,
                        jobName: nextJobName,
                        username,
                        scmContext,
                        event: current.event, // this is the parentBuild for the next build
                        baseBranch: current.event.baseBranch || null,
                        parentBuilds,
                        parentBuildId: current.build.id
                    };

                    const nextJob = await jobFactory.get({
                        name: nextJobName,
                        pipelineId: current.pipeline.id
                    });

                    const existNextBuild = await buildFactory.get({
                        eventId: current.event.id,
                        jobId: nextJob.id
                    });

                    if (existNextBuild === null) {
                        return createInternalBuild(internalBuildConfig);
                    }

                    if (!['CREATED', null, undefined].includes(existNextBuild.status)) {
                        return existNextBuild;
                    }

                    // Current build is not part of stage
                    existNextBuild.status = 'QUEUED';
                    await existNextBuild.update();

                    return existNextBuild.start();
                }

                // Handle join case. Fan-out/fan-in Workflow
                logger.info(`Fetching finished builds for event ${event.id}`);
                let finishedInternalBuilds = await getFinishedBuilds(current.event, buildFactory);

                if (current.event.parentEventId) {
                    // FIXME: On restart cases parentEventId should be fetched
                    // from first event in the group
                    const parallelBuilds = await getParallelBuilds({
                        eventFactory,
                        parentEventId: current.event.parentEventId,
                        pipelineId: current.pipeline.id
                    });

                    finishedInternalBuilds = finishedInternalBuilds.concat(parallelBuilds);
                }

                const nextJobId = joinObj[nextJobName].id;

                let nextBuild;

                // If next build is internal, look at the finished builds for this event
                nextBuild = finishedInternalBuilds.find(b => b.jobId === nextJobId && b.eventId === current.event.id);

                if (!nextBuild) {
                    // If the build to join fails and it succeeds on restart, depending on the timing, the latest build will be that of a child event.
                    // In that case, `nextBuild` will be null and will not be triggered even though there is a build that should be triggered.
                    // Now we need to check for the existence of a build that should be triggered in its own event.
                    nextBuild = await buildFactory.get({
                        eventId: current.event.id,
                        jobId: nextJobId
                    });

                    finishedInternalBuilds = finishedInternalBuilds.concat(nextBuild);
                }

                fillParentBuilds(parentBuilds, current, finishedInternalBuilds);

                let newBuild;

                // Create next build
                if (!nextBuild) {
                    const internalBuildConfig = {
                        jobFactory,
                        buildFactory,
                        pipelineId: current.pipeline.id,
                        jobName: nextJobName,
                        start: false,
                        username,
                        scmContext,
                        event: current.event, // this is the parentBuild for the next build
                        baseBranch: current.event.baseBranch || null,
                        parentBuilds,
                        parentBuildId: current.build.id
                    };

                    newBuild = await createInternalBuild(internalBuildConfig);
                } else {
                    // nextBuild is not build model, so fetch proper build
                    newBuild = await updateParentBuilds({
                        joinParentBuilds: parentBuilds,
                        nextBuild: await buildFactory.get(nextBuild.id),
                        build: current.build
                    });
                }

                if (!newBuild) {
                    logger.error(`No build found for ${current.pipeline.id}:${nextJobName}`);

                    return null;
                }
                /* CHECK IF ALL PARENT BUILDS OF NEW BUILD ARE DONE */
                const { hasFailure, done } = await getParentBuildStatus({
                    newBuild,
                    joinListNames,
                    pipelineId: current.pipeline.id,
                    buildFactory
                });

                return handleNewBuild({
                    done,
                    hasFailure,
                    newBuild,
                    jobName: nextJobName,
                    pipelineId: current.pipeline.id,
                    stage: current.stage
                });
            };

            // Helper function to handle triggering jobs in external pipeline
            const triggerJobsInExternalPipeline = async (externalPipelineId, joinObj) => {
                let externalEvent = joinObj.event;
                const nextJobs = joinObj.jobs;
                let nextJobNames = Object.keys(nextJobs);
                const triggerName = `sd@${current.pipeline.id}:${current.job.name}`;

                if (externalEvent) {
                    // Remote join case
                    // fetch builds created due to restart
                    const externalGroupBuilds = await getFinishedBuilds(externalEvent, buildFactory);

                    const buildsToRestart = nextJobNames
                        .map(j => {
                            const existingBuild = externalGroupBuilds.find(b => b.jobId === nextJobs[j].id);

                            return existingBuild &&
                                existingBuild.status !== 'CREATED' &&
                                !existingBuild.parentBuildId.includes(current.build.id) &&
                                existingBuild.eventId !== current.event.parentEventId
                                ? existingBuild
                                : null;
                        })
                        .filter(b => b !== null);

                    // fetch builds created due to trigger
                    const parallelBuilds = await getParallelBuilds({
                        eventFactory,
                        parentEventId: externalEvent.id,
                        pipelineId: externalEvent.pipelineId
                    });

                    externalGroupBuilds.push(...parallelBuilds);

                    if (buildsToRestart.length) {
                        const { parentBuilds } = buildsToRestart[0];

                        // If restart handle like a fresh trigger
                        // and start all jobs which are not join jobs
                        const externalBuildConfig = {
                            pipelineFactory,
                            eventFactory,
                            externalPipelineId,
                            startFrom: `~${triggerName}`,
                            parentBuildId: current.build.id,
                            parentBuilds,
                            causeMessage: `Triggered by ${triggerName}`,
                            parentEventId: current.event.id,
                            groupEventId: externalEvent.id
                        };

                        // proceed with join jobs using new external event
                        nextJobNames = nextJobNames.filter(j => nextJobs[j].join.length);

                        externalEvent = await createExternalBuild(externalBuildConfig);
                    }

                    // create/start build for each of nextJobs
                    for (const nextJobName of nextJobNames) {
                        const { username, scmContext } = config;
                        const nextJob = nextJobs[nextJobName];
                        // create new build if restart case.
                        // externalGroupBuilds will contain previous externalEvent's builds
                        const nextBuild = buildsToRestart.length
                            ? null
                            : externalGroupBuilds.find(b => b.jobId === nextJob.id);
                        let newBuild;

                        const { parentBuilds } = parseJobInfo({
                            joinObj: nextJobs,
                            current,
                            nextJobName,
                            nextPipelineId: externalPipelineId
                        });

                        fillParentBuilds(parentBuilds, current, externalGroupBuilds, externalEvent);

                        const joinList = nextJobs[nextJobName].join;
                        const joinListNames = joinList.map(j => j.name);
                        const isORTrigger = !joinListNames.includes(triggerName);

                        if (nextBuild) {
                            // update current build info in parentBuilds
                            // nextBuild is not build model, so fetch proper build
                            newBuild = await updateParentBuilds({
                                joinParentBuilds: parentBuilds,
                                nextBuild: await buildFactory.get(nextBuild.id),
                                build: current.build
                            });
                        } else {
                            // no existing build, so first time processing this job
                            // in the external pipeline's event
                            const parentBuildId = getParentBuildIds({
                                currentBuildId: current.build.id,
                                parentBuilds,
                                joinListNames,
                                pipelineId: externalPipelineId
                            });

                            newBuild = await createInternalBuild({
                                jobFactory,
                                buildFactory,
                                pipelineId: externalEvent.pipelineId,
                                jobName: nextJob.name,
                                jobId: nextJob.id,
                                username,
                                scmContext,
                                event: externalEvent, // this is the parentBuild for the next build
                                baseBranch: externalEvent.baseBranch || null,
                                parentBuilds,
                                parentBuildId,
                                start: false
                            });
                        }

                        if (isORTrigger) {
                            if (['CREATED', null, undefined].includes(newBuild.status)) {
                                newBuild.status = 'QUEUED';
                                await newBuild.update();
                                await newBuild.start();
                            }
                        } else {
                            const { hasFailure, done } = await getParentBuildStatus({
                                newBuild,
                                joinListNames,
                                pipelineId: externalPipelineId,
                                buildFactory
                            });

<<<<<<< HEAD
                        // Check if external pipeline has Join
                        // and join conditions are met
                        await handleNewBuild({
                            done,
                            hasFailure,
                            newBuild,
                            jobName: nextJobName,
                            pipelineId: externalPipelineId,
                            stage: current.stage
                        });
=======
                            // Check if external pipeline has Join
                            // and join conditions are met
                            await handleNewBuild({
                                done,
                                hasFailure,
                                newBuild,
                                jobName: nextJobName,
                                pipelineId: externalPipelineId
                            });
                        }
>>>>>>> f507b4b9
                    }

                    return null;
                }

                const { parentBuilds } = parseJobInfo({ current });

                // Simply create an external event if external job is not join job.
                // Straight external trigger flow.
                const externalBuildConfig = {
                    pipelineFactory,
                    eventFactory,
                    externalPipelineId,
                    startFrom: `~${triggerName}`,
                    parentBuildId: current.build.id,
                    parentBuilds,
                    causeMessage: `Triggered by ${triggerName}`,
                    parentEventId: current.event.id,
                    groupEventId: null
                };

                return createExternalBuild(externalBuildConfig);
            };

            for (const pid of Object.keys(pipelineJoinData)) {
                // typecast pid to number
                let triggerCurrentPipelineAsExternal = false;
                const isCurrentPipeline = +pid === current.pipeline.id;

                if (isCurrentPipeline) {
                    for (const nextJobName of Object.keys(pipelineJoinData[pid].jobs)) {
                        const resource = `pipeline:${current.pipeline.id}:event:${current.event.id}`;
                        let lock;

                        try {
                            const { isExternal } = pipelineJoinData[pid].jobs[nextJobName];

                            triggerCurrentPipelineAsExternal = triggerCurrentPipelineAsExternal || isExternal;
                            if (!isExternal) {
                                lock = await locker.lock(resource);

                                await triggerNextJobInSamePipeline(nextJobName, pipelineJoinData[pid].jobs);
                            }
                        } catch (err) {
                            logger.error(
                                `Error in triggerNextJobInSamePipeline:${nextJobName} from pipeline:${current.pipeline.id}-${current.job.name}-event:${current.event.id} `,
                                err
                            );
                        }

                        await locker.unlock(lock, resource);
                    }
                }

                if (triggerCurrentPipelineAsExternal || !isCurrentPipeline) {
                    let resource;
                    let lock;

                    try {
                        if (isCurrentPipeline) {
                            // force external trigger for jobs in same pipeline if user used external trigger syntax
                            delete pipelineJoinData[pid].event;
                        }
                        const extEvent = pipelineJoinData[pid].event;

                        // no need to lock if there is no external event
                        if (extEvent) {
                            resource = `pipeline:${pid}:event:${extEvent.id}`;
                            lock = await locker.lock(resource);
                        }

                        await triggerJobsInExternalPipeline(pid, pipelineJoinData[pid]);
                    } catch (err) {
                        logger.error(
                            `Error in triggerJobsInExternalPipeline:${pid} from pipeline:${current.pipeline.id}-${current.job.name}-event:${current.event.id} `,
                            err
                        );
                    }

                    await locker.unlock(lock, resource);
                }
            }

            return null;
        });

        server.route([
            getRoute(),
            getBuildStatusesRoute(),
            updateRoute(options),
            createRoute(),
            // Steps
            stepGetRoute(),
            stepUpdateRoute(),
            stepLogsRoute(options),
            listStepsRoute(),
            // Secrets
            listSecretsRoute(),
            tokenRoute(),
            metricsRoute(),
            artifactGetRoute(options),
            artifactUnzipRoute()
        ]);
    }
};

module.exports = buildsPlugin;<|MERGE_RESOLUTION|>--- conflicted
+++ resolved
@@ -1199,7 +1199,6 @@
                                 buildFactory
                             });
 
-<<<<<<< HEAD
                         // Check if external pipeline has Join
                         // and join conditions are met
                         await handleNewBuild({
@@ -1210,18 +1209,6 @@
                             pipelineId: externalPipelineId,
                             stage: current.stage
                         });
-=======
-                            // Check if external pipeline has Join
-                            // and join conditions are met
-                            await handleNewBuild({
-                                done,
-                                hasFailure,
-                                newBuild,
-                                jobName: nextJobName,
-                                pipelineId: externalPipelineId
-                            });
-                        }
->>>>>>> f507b4b9
                     }
 
                     return null;
