--- conflicted
+++ resolved
@@ -67,13 +67,9 @@
         name: jobName,
         pipelineId
     });
-<<<<<<< HEAD
     const prRef = event.pr.ref ? event.pr.ref : '';
     const prSource = event.pr.prSource ? event.pr.prSource : '';
     const prInfo = event.pr.prInfo ? event.pr.prInfo : '';
-=======
-    const prRef = event.pr.ref || '';
->>>>>>> ed562b75
 
     if (job.state === 'ENABLED') {
         return buildFactory.create({
