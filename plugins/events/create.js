'use strict';

const boom = require('boom');
const urlLib = require('url');
const validationSchema = require('screwdriver-data-schema');
const ANNOT_RESTRICT_PR = 'screwdriver.cd/restrictPR';

module.exports = () => ({
    method: 'POST',
    path: '/events',
    config: {
        description: 'Create and start a event',
        notes: 'Create and start a specific event',
        tags: ['api', 'events'],
        auth: {
            strategies: ['token'],
            scope: ['user', '!guest', 'pipeline']
        },
        plugins: {
            'hapi-swagger': {
                security: [{ token: [] }]
            }
        },
        handler: (request, reply) => {
<<<<<<< HEAD
            const { buildFactory, jobFactory, eventFactory, pipelineFactory,
                userFactory } = request.server.app;
            const { buildId, causeMessage, creator, meta } = request.payload;
=======
            const { buildFactory, jobFactory, eventFactory, pipelineFactory, userFactory } = request.server.app;
            const { buildId, causeMessage, creator, meta, parentBuilds } = request.payload;
>>>>>>> c033862b
            const { scmContext, username } = request.auth.credentials;
            const { scm } = eventFactory;
            const { isValidToken } = request.server.plugins.pipelines;
            const { updateAdmins } = request.server.plugins.events;

            return Promise.resolve()
                .then(() => {
                    if (buildId) {
                        // restart case
                        return buildFactory.get(buildId).then(b =>
                            jobFactory.get(b.jobId).then(j => {
                                const restartConfig = {
                                    pipelineId: j.pipelineId,
                                    startFrom: j.name,
                                    parentBuildId: b.parentBuildId,
                                    parentEventId: b.eventId,
                                    groupEventId: request.payload.groupEventId,
                                    parentBuilds: b.parentBuilds
                                };

                                if (!restartConfig.parentBuilds) {
                                    restartConfig.parentBuilds = request.payload.parentBuilds;
                                }

                                if (b.eventId && !restartConfig.groupEventId) {
                                    return eventFactory.get(b.eventId)
                                        .then((parentEvent) => {
                                            restartConfig.groupEventId =
                                                parentEvent.groupEventId || b.eventId;

                                            return restartConfig;
                                        });
                                }

                                return restartConfig;
<<<<<<< HEAD
                            }));
                }

                return {
                    pipelineId: request.payload.pipelineId,
                    startFrom: request.payload.startFrom,
                    parentBuildId: request.payload.parentBuildId,
                    parentBuilds: request.payload.parentBuilds,
                    groupEventId: request.payload.groupEventId,
                    parentEventId: request.payload.parentEventId,
                    prNumber: request.payload.prNum
                };
            }).then(({ pipelineId, startFrom, parentBuildId, parentBuilds,
                groupEventId, parentEventId, prNumber }) => {
                const payload = {
                    pipelineId,
                    scmContext,
                    startFrom,
                    type: 'pipeline',
                    username
                };

                let prNum = prNumber;

                if (parentEventId) {
                    payload.parentEventId = parentEventId;
                }

                if (groupEventId) {
                    payload.groupEventId = groupEventId;
                }

                if (parentBuildId) {
                    payload.parentBuildId = parentBuildId;
                }

                if (parentBuilds) {
                    payload.parentBuilds = parentBuilds;
                }

                if (meta) {
                    payload.meta = meta;
                }

                if (causeMessage) {
                    payload.causeMessage = causeMessage;
                }

                if (creator) {
                    payload.creator = creator;
                }

                // Trigger "~pr" needs to have PR number given
                // Note: To kick start builds for all jobs under a PR,
                // you need both the prNum and the trigger "~pr" as startFrom
                if (startFrom.match(validationSchema.config.regex.PR_TRIGGER) && !prNum) {
                    throw boom.badRequest('Trigger "~pr" must be accompanied by a PR number');
                }

                if (!prNum) {
                    // If PR number isn't given, induce it from "startFrom"
                    // Match PR-prNum, then extract prNum
                    // e.g. if startFrom is "PR-1:main", prNumFullName will be "PR-1"; prNum will be "1"
                    const prNumFullName = startFrom.match(
                        validationSchema.config.regex.PR_JOB_NAME
                    );

                    prNum = prNumFullName ? prNumFullName[1].split('-')[1] : null;
                }

                // Fetch the job and user models
                return Promise.all([
                    pipelineFactory.get(pipelineId),
                    userFactory.get({ username, scmContext })
                ]).then(([pipeline, user]) => {
                    // In pipeline scope, check if the token is allowed to the pipeline
                    if (!isValidToken(pipeline.id, request.auth.credentials)) {
                        throw boom.unauthorized('Token does not have permission to this pipeline');
=======
                            })
                        );
>>>>>>> c033862b
                    }

                    return {
                        pipelineId: request.payload.pipelineId,
                        startFrom: request.payload.startFrom,
                        parentBuildId: request.payload.parentBuildId,
                        parentEventId: request.payload.parentEventId,
                        prNumber: request.payload.prNum
                    };
                })
                .then(({ pipelineId, startFrom, parentBuildId, parentBuildsInfo, parentEventId, prNumber }) => {
                    const payload = {
                        pipelineId,
                        scmContext,
                        startFrom,
                        type: 'pipeline',
                        username
                    };

                    let prNum = prNumber;

                    if (parentEventId) {
                        payload.parentEventId = parentEventId;
                    }

                    if (parentBuildId) {
                        payload.parentBuildId = parentBuildId;
                    }

                    if (parentBuilds || parentBuildsInfo) {
                        payload.parentBuilds = parentBuilds || parentBuildsInfo;
                    }

                    if (meta) {
                        payload.meta = meta;
                    }

                    if (causeMessage) {
                        payload.causeMessage = causeMessage;
                    }

                    if (creator) {
                        payload.creator = creator;
                    }

                    // Trigger "~pr" needs to have PR number given
                    // Note: To kick start builds for all jobs under a PR,
                    // you need both the prNum and the trigger "~pr" as startFrom
                    if (startFrom.match(validationSchema.config.regex.PR_TRIGGER) && !prNum) {
                        throw boom.badRequest('Trigger "~pr" must be accompanied by a PR number');
                    }

                    if (!prNum) {
                        // If PR number isn't given, induce it from "startFrom"
                        // Match PR-prNum, then extract prNum
                        // e.g. if startFrom is "PR-1:main", prNumFullName will be "PR-1"; prNum will be "1"
                        const prNumFullName = startFrom.match(validationSchema.config.regex.PR_JOB_NAME);

                        prNum = prNumFullName ? prNumFullName[1].split('-')[1] : null;
                    }

                    // Fetch the job and user models
                    return Promise.all([pipelineFactory.get(pipelineId), userFactory.get({ username, scmContext })])
                        .then(([pipeline, user]) => {
                            // In pipeline scope, check if the token is allowed to the pipeline
                            if (!isValidToken(pipeline.id, request.auth.credentials)) {
                                throw boom.unauthorized('Token does not have permission to this pipeline');
                            }

                            let scmConfig;
                            let permissions;

                            if (scmContext !== pipeline.scmContext) {
                                // eslint-disable-next-line max-len
                                throw boom.forbidden('This checkoutUrl is not supported for your current login host.');
                            }

                            // Check if user has push access
                            return (
                                user
                                    .getPermissions(pipeline.scmUri)
                                    .then(userPermissions => {
                                        permissions = userPermissions;

                                        // Update admins
                                        if (!prNum) {
                                            return updateAdmins({ permissions, pipeline, username });
                                        }

                                        return Promise.resolve();
                                        // Get scmConfig
                                    })
                                    .then(() =>
                                        user.unsealToken().then(token => {
                                            scmConfig = {
                                                prNum,
                                                scmContext,
                                                scmUri: pipeline.scmUri,
                                                token
                                            };

                                            // Get and set PR data; update admins
                                            if (prNum) {
                                                payload.prNum = String(prNum);
                                                payload.type = 'pr';

                                                return Promise.all([
                                                    scm.getChangedFiles({
                                                        payload: null,
                                                        type: 'pr',
                                                        ...scmConfig
                                                    }),
                                                    scm.getPrInfo(scmConfig)
                                                ]).then(([files, prInfo]) => {
                                                    if (files && files.length) {
                                                        payload.changedFiles = files;
                                                    }

                                                    payload.prInfo = prInfo;
                                                    payload.prRef = prInfo.ref;
                                                    payload.chainPR = pipeline.chainPR;
                                                    let restrictPR = 'none';

                                                    if (
                                                        pipeline.annotations &&
                                                        pipeline.annotations[ANNOT_RESTRICT_PR]
                                                    ) {
                                                        restrictPR = pipeline.annotations[ANNOT_RESTRICT_PR];
                                                    }

                                                    // PR author should be able to rerun their own PR build if restrictPR is not on
                                                    if (restrictPR === 'none' && prInfo.username === username) {
                                                        return Promise.resolve();
                                                    }

                                                    // Remove user from admins
                                                    return updateAdmins({
                                                        permissions,
                                                        pipeline,
                                                        username
                                                    });
                                                });
                                            }

                                            return Promise.resolve();
                                        })
                                    )
                                    // User has good permissions, create an event
                                    .then(() =>
                                        scm.getCommitSha(scmConfig).then(sha => {
                                            payload.sha = sha;
                                        })
                                    )
                                    .then(() => {
                                        // If there is parentEvent, pass workflowGraph and sha to payload
                                        // Skip PR, for PR builds, we should always start from latest commit
                                        if (payload.parentEventId) {
                                            return eventFactory.get(parentEventId).then(parentEvent => {
                                                payload.baseBranch = parentEvent.baseBranch || null;

                                                if (
                                                    (!payload.meta || !payload.meta.parameters) &&
                                                    parentEvent.meta &&
                                                    parentEvent.meta.parameters
                                                ) {
                                                    payload.meta.parameters = parentEvent.meta.parameters;
                                                }

                                                if (!prNum) {
                                                    payload.workflowGraph = parentEvent.workflowGraph;
                                                    payload.sha = parentEvent.sha;

                                                    if (parentEvent.configPipelineSha) {
                                                        payload.configPipelineSha = parentEvent.configPipelineSha;
                                                    }
                                                }
                                            });
                                        }

                                        return Promise.resolve();
                                    })
                                    .then(() => eventFactory.create(payload))
                            );
                        })
                        .then(event => {
                            if (event.builds === null) {
                                return reply(boom.notFound('No jobs to start.'));
                            }
                            // everything succeeded, inform the user
                            const location = urlLib.format({
                                host: request.headers.host,
                                port: request.headers.port,
                                protocol: request.server.info.protocol,
                                pathname: `${request.path}/${event.id}`
                            });

                            return reply(event.toJson())
                                .header('Location', location)
                                .code(201);
                        });
                })
                .catch(err => reply(boom.boomify(err)));
        },
        validate: {
            payload: validationSchema.models.event.create
        }
    }
});<|MERGE_RESOLUTION|>--- conflicted
+++ resolved
@@ -22,14 +22,8 @@
             }
         },
         handler: (request, reply) => {
-<<<<<<< HEAD
-            const { buildFactory, jobFactory, eventFactory, pipelineFactory,
-                userFactory } = request.server.app;
+            const { buildFactory, jobFactory, eventFactory, pipelineFactory, userFactory } = request.server.app;
             const { buildId, causeMessage, creator, meta } = request.payload;
-=======
-            const { buildFactory, jobFactory, eventFactory, pipelineFactory, userFactory } = request.server.app;
-            const { buildId, causeMessage, creator, meta, parentBuilds } = request.payload;
->>>>>>> c033862b
             const { scmContext, username } = request.auth.credentials;
             const { scm } = eventFactory;
             const { isValidToken } = request.server.plugins.pipelines;
@@ -65,100 +59,21 @@
                                 }
 
                                 return restartConfig;
-<<<<<<< HEAD
-                            }));
-                }
-
-                return {
-                    pipelineId: request.payload.pipelineId,
-                    startFrom: request.payload.startFrom,
-                    parentBuildId: request.payload.parentBuildId,
-                    parentBuilds: request.payload.parentBuilds,
-                    groupEventId: request.payload.groupEventId,
-                    parentEventId: request.payload.parentEventId,
-                    prNumber: request.payload.prNum
-                };
-            }).then(({ pipelineId, startFrom, parentBuildId, parentBuilds,
-                groupEventId, parentEventId, prNumber }) => {
-                const payload = {
-                    pipelineId,
-                    scmContext,
-                    startFrom,
-                    type: 'pipeline',
-                    username
-                };
-
-                let prNum = prNumber;
-
-                if (parentEventId) {
-                    payload.parentEventId = parentEventId;
-                }
-
-                if (groupEventId) {
-                    payload.groupEventId = groupEventId;
-                }
-
-                if (parentBuildId) {
-                    payload.parentBuildId = parentBuildId;
-                }
-
-                if (parentBuilds) {
-                    payload.parentBuilds = parentBuilds;
-                }
-
-                if (meta) {
-                    payload.meta = meta;
-                }
-
-                if (causeMessage) {
-                    payload.causeMessage = causeMessage;
-                }
-
-                if (creator) {
-                    payload.creator = creator;
-                }
-
-                // Trigger "~pr" needs to have PR number given
-                // Note: To kick start builds for all jobs under a PR,
-                // you need both the prNum and the trigger "~pr" as startFrom
-                if (startFrom.match(validationSchema.config.regex.PR_TRIGGER) && !prNum) {
-                    throw boom.badRequest('Trigger "~pr" must be accompanied by a PR number');
-                }
-
-                if (!prNum) {
-                    // If PR number isn't given, induce it from "startFrom"
-                    // Match PR-prNum, then extract prNum
-                    // e.g. if startFrom is "PR-1:main", prNumFullName will be "PR-1"; prNum will be "1"
-                    const prNumFullName = startFrom.match(
-                        validationSchema.config.regex.PR_JOB_NAME
-                    );
-
-                    prNum = prNumFullName ? prNumFullName[1].split('-')[1] : null;
-                }
-
-                // Fetch the job and user models
-                return Promise.all([
-                    pipelineFactory.get(pipelineId),
-                    userFactory.get({ username, scmContext })
-                ]).then(([pipeline, user]) => {
-                    // In pipeline scope, check if the token is allowed to the pipeline
-                    if (!isValidToken(pipeline.id, request.auth.credentials)) {
-                        throw boom.unauthorized('Token does not have permission to this pipeline');
-=======
                             })
                         );
->>>>>>> c033862b
                     }
 
                     return {
                         pipelineId: request.payload.pipelineId,
                         startFrom: request.payload.startFrom,
                         parentBuildId: request.payload.parentBuildId,
+                        parentBuilds: request.payload.parentBuilds,
+                        groupEventId: request.payload.groupEventId,
                         parentEventId: request.payload.parentEventId,
                         prNumber: request.payload.prNum
                     };
                 })
-                .then(({ pipelineId, startFrom, parentBuildId, parentBuildsInfo, parentEventId, prNumber }) => {
+                .then(({ pipelineId, startFrom, parentBuildId, parentBuilds, parentEventId, prNumber, groupEventId }) => {
                     const payload = {
                         pipelineId,
                         scmContext,
@@ -176,9 +91,13 @@
                     if (parentBuildId) {
                         payload.parentBuildId = parentBuildId;
                     }
-
-                    if (parentBuilds || parentBuildsInfo) {
-                        payload.parentBuilds = parentBuilds || parentBuildsInfo;
+                  
+                    if (groupEventId) {
+                        payload.groupEventId = groupEventId;
+                    }
+
+                    if (parentBuilds) {
+                        payload.parentBuilds = parentBuilds;
                     }
 
                     if (meta) {
