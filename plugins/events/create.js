'use strict';

const boom = require('boom');
const urlLib = require('url');
const validationSchema = require('screwdriver-data-schema');
const ANNOT_RESTRICT_PR = 'screwdriver.cd/restrictPR';

module.exports = () => ({
    method: 'POST',
    path: '/events',
    config: {
        description: 'Create and start a event',
        notes: 'Create and start a specific event',
        tags: ['api', 'events'],
        auth: {
            strategies: ['token'],
            scope: ['user', '!guest', 'pipeline']
        },
        plugins: {
            'hapi-swagger': {
                security: [{ token: [] }]
            }
        },
        handler: (request, reply) => {
            const { buildFactory, jobFactory, eventFactory, pipelineFactory, userFactory } = request.server.app;
            const { buildId, causeMessage, creator, meta } = request.payload;
            const { scmContext, username } = request.auth.credentials;
            const { scm } = eventFactory;
            const { isValidToken } = request.server.plugins.pipelines;
            const { updateAdmins } = request.server.plugins.events;

            return Promise.resolve()
                .then(() => {
                    if (buildId) {
                        // restart case
                        return buildFactory.get(buildId).then(b =>
                            jobFactory.get(b.jobId).then(j => {
                                const restartConfig = {
                                    pipelineId: j.pipelineId,
                                    startFrom: j.name,
                                    parentBuildId: b.parentBuildId,
                                    parentEventId: b.eventId,
                                    groupEventId: request.payload.groupEventId,
                                    parentBuilds: b.parentBuilds
                                };

                                if (!restartConfig.parentBuilds) {
                                    restartConfig.parentBuilds = request.payload.parentBuilds;
                                }

                                if (b.eventId && !restartConfig.groupEventId) {
                                    return eventFactory.get(b.eventId).then(parentEvent => {
                                        restartConfig.groupEventId = parentEvent.groupEventId || b.eventId;

                                        return restartConfig;
                                    });
                                }

                                return restartConfig;
                            })
                        );
                    }

                    return {
                        pipelineId: request.payload.pipelineId,
                        startFrom: request.payload.startFrom,
                        parentBuildId: request.payload.parentBuildId,
                        parentBuilds: request.payload.parentBuilds,
                        groupEventId: request.payload.groupEventId,
                        parentEventId: request.payload.parentEventId,
                        prNumber: request.payload.prNum
                    };
                })
                .then(
                    ({ pipelineId, startFrom, parentBuildId, parentBuilds, parentEventId, prNumber, groupEventId }) => {
                        const payload = {
                            pipelineId,
                            scmContext,
                            startFrom,
                            type: 'pipeline',
                            username
                        };

                        let prNum = prNumber;

                        if (parentEventId) {
                            payload.parentEventId = parentEventId;
                        }

                        if (parentBuildId) {
                            payload.parentBuildId = parentBuildId;
                        }

                        if (groupEventId) {
                            payload.groupEventId = groupEventId;
                        }

                        if (parentBuilds) {
                            payload.parentBuilds = parentBuilds;
                        }

                        if (meta) {
                            payload.meta = meta;
                        }

                        if (causeMessage) {
                            payload.causeMessage = causeMessage;
                        }

                        if (creator) {
                            payload.creator = creator;
                        }

                        // Trigger "~pr" needs to have PR number given
                        // Note: To kick start builds for all jobs under a PR,
                        // you need both the prNum and the trigger "~pr" as startFrom
                        if (startFrom.match(validationSchema.config.regex.PR_TRIGGER) && !prNum) {
                            throw boom.badRequest('Trigger "~pr" must be accompanied by a PR number');
                        }

                        if (!prNum) {
                            // If PR number isn't given, induce it from "startFrom"
                            // Match PR-prNum, then extract prNum
                            // e.g. if startFrom is "PR-1:main", prNumFullName will be "PR-1"; prNum will be "1"
                            const prNumFullName = startFrom.match(validationSchema.config.regex.PR_JOB_NAME);

                            prNum = prNumFullName ? prNumFullName[1].split('-')[1] : null;
                        }

                        // Fetch the job and user models
                        return Promise.all([pipelineFactory.get(pipelineId), userFactory.get({ username, scmContext })])
                            .then(([pipeline, user]) => {
                                // In pipeline scope, check if the token is allowed to the pipeline
                                if (!isValidToken(pipeline.id, request.auth.credentials)) {
                                    throw boom.unauthorized('Token does not have permission to this pipeline');
                                }

                                let scmConfig;
                                let permissions;

<<<<<<< HEAD
                                if (scmContext !== pipeline.scmContext) {
                                    // eslint-disable-next-line max-len
                                    throw boom.forbidden(
                                        'This checkoutUrl is not supported for your current login host.'
                                    );
                                }
=======
                    // Check for startFrom
                    if (!startFrom) {
                        throw boom.badRequest('Missing "startFrom" trigger');
                    }

                    // Trigger "~pr" needs to have PR number given
                    // Note: To kick start builds for all jobs under a PR,
                    // you need both the prNum and the trigger "~pr" as startFrom
                    if (startFrom.match(validationSchema.config.regex.PR_TRIGGER) && !prNum) {
                        throw boom.badRequest('Trigger "~pr" must be accompanied by a PR number');
                    }
>>>>>>> 2c72762d

                                // Check if user has push access
                                return (
                                    user
                                        .getPermissions(pipeline.scmUri)
                                        .then(userPermissions => {
                                            permissions = userPermissions;

                                            // Update admins
                                            if (!prNum) {
                                                return updateAdmins({ permissions, pipeline, username });
                                            }

                                            return Promise.resolve();
                                            // Get scmConfig
                                        })
                                        .then(() =>
                                            user.unsealToken().then(token => {
                                                scmConfig = {
                                                    prNum,
                                                    scmContext,
                                                    scmUri: pipeline.scmUri,
                                                    token
                                                };

                                                // Get and set PR data; update admins
                                                if (prNum) {
                                                    payload.prNum = String(prNum);
                                                    payload.type = 'pr';

                                                    return Promise.all([
                                                        scm.getChangedFiles({
                                                            payload: null,
                                                            type: 'pr',
                                                            ...scmConfig
                                                        }),
                                                        scm.getPrInfo(scmConfig)
                                                    ]).then(([files, prInfo]) => {
                                                        if (files && files.length) {
                                                            payload.changedFiles = files;
                                                        }

                                                        payload.prInfo = prInfo;
                                                        payload.prRef = prInfo.ref;
                                                        payload.chainPR = pipeline.chainPR;
                                                        let restrictPR = 'none';

                                                        if (
                                                            pipeline.annotations &&
                                                            pipeline.annotations[ANNOT_RESTRICT_PR]
                                                        ) {
                                                            restrictPR = pipeline.annotations[ANNOT_RESTRICT_PR];
                                                        }

                                                        // PR author should be able to rerun their own PR build if restrictPR is not on
                                                        if (restrictPR === 'none' && prInfo.username === username) {
                                                            return Promise.resolve();
                                                        }

                                                        // Remove user from admins
                                                        return updateAdmins({
                                                            permissions,
                                                            pipeline,
                                                            username
                                                        });
                                                    });
                                                }

                                                return Promise.resolve();
                                            })
                                        )
                                        // User has good permissions, create an event
                                        .then(() =>
                                            scm.getCommitSha(scmConfig).then(sha => {
                                                payload.sha = sha;
                                            })
                                        )
                                        .then(() => {
                                            // If there is parentEvent, pass workflowGraph and sha to payload
                                            // Skip PR, for PR builds, we should always start from latest commit
                                            if (payload.parentEventId) {
                                                return eventFactory.get(parentEventId).then(parentEvent => {
                                                    payload.baseBranch = parentEvent.baseBranch || null;

                                                    if (
                                                        (!payload.meta || !payload.meta.parameters) &&
                                                        parentEvent.meta &&
                                                        parentEvent.meta.parameters
                                                    ) {
                                                        payload.meta.parameters = parentEvent.meta.parameters;
                                                    }

                                                    if (!prNum) {
                                                        payload.workflowGraph = parentEvent.workflowGraph;
                                                        payload.sha = parentEvent.sha;

                                                        if (parentEvent.configPipelineSha) {
                                                            payload.configPipelineSha = parentEvent.configPipelineSha;
                                                        }
                                                    }
                                                });
                                            }

                                            return Promise.resolve();
                                        })
                                        .then(() => eventFactory.create(payload))
                                );
                            })
                            .then(event => {
                                if (event.builds === null) {
                                    return reply(boom.notFound('No jobs to start.'));
                                }
                                // everything succeeded, inform the user
                                const location = urlLib.format({
                                    host: request.headers.host,
                                    port: request.headers.port,
                                    protocol: request.server.info.protocol,
                                    pathname: `${request.path}/${event.id}`
                                });

                                return reply(event.toJson())
                                    .header('Location', location)
                                    .code(201);
                            });
                    }
                )
                .catch(err => reply(boom.boomify(err)));
        },
        validate: {
            payload: validationSchema.models.event.create
        }
    }
});<|MERGE_RESOLUTION|>--- conflicted
+++ resolved
@@ -110,6 +110,11 @@
                         if (creator) {
                             payload.creator = creator;
                         }
+                      
+                        // Check for startFrom
+                        if (!startFrom) {
+                            throw boom.badRequest('Missing "startFrom" field');
+                        }
 
                         // Trigger "~pr" needs to have PR number given
                         // Note: To kick start builds for all jobs under a PR,
@@ -138,26 +143,12 @@
                                 let scmConfig;
                                 let permissions;
 
-<<<<<<< HEAD
                                 if (scmContext !== pipeline.scmContext) {
                                     // eslint-disable-next-line max-len
                                     throw boom.forbidden(
                                         'This checkoutUrl is not supported for your current login host.'
                                     );
                                 }
-=======
-                    // Check for startFrom
-                    if (!startFrom) {
-                        throw boom.badRequest('Missing "startFrom" trigger');
-                    }
-
-                    // Trigger "~pr" needs to have PR number given
-                    // Note: To kick start builds for all jobs under a PR,
-                    // you need both the prNum and the trigger "~pr" as startFrom
-                    if (startFrom.match(validationSchema.config.regex.PR_TRIGGER) && !prNum) {
-                        throw boom.badRequest('Trigger "~pr" must be accompanied by a PR number');
-                    }
->>>>>>> 2c72762d
 
                                 // Check if user has push access
                                 return (
