--- conflicted
+++ resolved
@@ -121,12 +121,6 @@
 #### Get all stages for a single pipeline
 
 `GET /pipelines/{id}/stages`
-<<<<<<< HEAD
-Will get latest commit event's stages if no event ID is provided
-=======
->>>>>>> ad114300
-
-`GET /pipelines/{id}/stages?eventId={eventId}`
 
 #### Get all pipeline secrets
 
