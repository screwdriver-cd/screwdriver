# Pipelines Plugin
> Hapi pipelines plugin for the Screwdriver API

## Usage

### Register plugin

```javascript
const Hapi = require('@hapi/hapi');
const server = new Hapi.Server();
const pipelinesPlugin = require('./');

server.connection({ port: 3000 });

server.register({
    register: pipelinesPlugin,
    options: {}
}, () => {
    server.start((err) => {
        if (err) {
            throw err;
        }
        console.log('Server running at:', server.info.uri);
    });
});
```

### Routes

#### Get all pipelines
`page`, `count`, `sort`, `sortBy`, `search`, and `configPipelineId` optional
`search` will search for a pipeline with a name containing the search keyword in the `scmRepo` field

`GET /pipelines?page={pageNumber}&count={countNumber}&configPipelineId={configPipelineId}&search={search}`

Need to have array format for `ids` to only return pipelines with matching ids
`GET /pipelines?search={search}&ids[]=12345&ids[]=55555`


#### Get single pipeline

`GET /pipelines/{id}`

#### Create a pipeline
Create a pipeline and create a job called 'main'

`POST /pipelines`

**Arguments**

* `checkoutUrl` - Source code URL for the application. For a git-based repository, it is typically the SSH endpoint and the branch name, separated by a octothorpe. Must be unique.
* `rootDir` - *Optional* Root directory where the source code lives. Default to empty string.

Example payload:
```json
{
  "checkoutUrl": "git@github.com:screwdriver-cd/data-model.git#master",
  "rootDir": "src/app/component"
}
```

#### Update a pipeline
You can update the checkoutUrl of a pipeline.

`PUT /pipelines/{id}`

**Arguments**

* `checkoutUrl` - Source code URL for the application. For a git-based repository, it is typically the SSH endpoint and the branch name, separated by a octothorpe. Must be unique.
* `rootDir` - *Optional* Root directory where the source code lives. Default to empty string.

Example payload:
```json
{
  "checkoutUrl": "git@github.com:screwdriver-cd/data-model.git#master",
  "rootDir": "src/app/component"
}
```

#### Delete a pipeline

`DELETE /pipelines/{id}`

#### Synchronize a pipeline
* Synchronize the pipeline by looking up latest screwdriver.yaml
* Create, update, or disable jobs if necessary.
* Store/update the pipeline workflowGraph

`POST /pipelines/{id}/sync`

#### Synchronize webhooks
* Synchronize webhooks for the pipeline
* Add or update webhooks if necessary

`POST /pipelines/{id}/sync/webhooks`

#### Synchronize pull requests
* Synchronize pull requests for the pipeline
* Add or update pull request jobs if necessary

`POST /pipelines/{id}/sync/pullrequests`

#### Get all pipeline events
`page`, `count`, `sort`, and `prNum` are optional
Only PR events of specified PR number will be searched when `prNum` is set

`GET /pipelines/{id}/events?page={pageNumber}&count={countNumber}&sort={sort}&prNum={prNumber}`

<<<<<<< HEAD
#### Get all jobs
=======
#### Get all pipeline builds
`page`, `count`, `sort`, `latest`, `sortBy`, `fetchSteps`, `readOnly`, and `groupEventId` are optional
When `latest=true` and `groupEventId` is set, only latest builds in a pipeline based on groupEventId will be returned. The `latest` parameter must be used in conjunction with the `groupEventId`.

`GET /pipelines/{id}/builds?page={pageNumber}&count={countNumber}&sort={sort}&latest=true&groupEventId={groupEventId}&sortBy={sortBy}&fetchSteps=false&readOnly=false`

#### Get all jobs (including pull requests jobs)
`archived` is optional and has a default value of `false`, which makes the endpoint not return archived jobs (e.g. closed pull requests)
>>>>>>> b9ed3f4d

Arguments:

* `archived` - Optional and has a default value of `false`, which makes the endpoint not return archived jobs (e.g. closed pull requests)
* `type` - Optional and can be set to `pr` or `pipeline` to only return PR jobs or non-PR jobs
* `jobName` - Optional and can be set to only return only a single job

`GET /pipelines/{id}/jobs?archived={boolean}&type={type}&jobName={jobName}`

#### Get Pipeline Admin
`GET /pipelines/{id}/admin`

#### Get all triggers

`GET /pipelines/{id}/triggers`

#### Get all stages for a single pipeline

`GET /pipelines/{id}/stages`

#### Get all pipeline secrets

`GET /pipelines/{id}/secrets`

#### Get event metrics for a single pipeline
`GET /pipelines/{id}/metrics`

`GET /pipelines/{id}/metrics?startTime=2019-02-01T12:00:00.000Z`

`GET /pipelines/{id}/metrics?aggregateInterval=week`

Need to have array format for downtimeJobs and downtimeStatuses
`GET /pipelines/{id}/metrics?downtimeJobs[]=123&downtimeJobs[]=456&downtimeStatuses[]=ABORTED`

#### Start all child pipelines belong to this pipeline
* Start all child pipelines belong to this config pipeline all at once

`POST /pipelines/{id}/startall`

#### Create a pipeline token

`POST /pipelines/{id}/token`

#### Get all pipeline tokens

`GET /pipelines/{id}/tokens`

#### Update a pipeline token

`PUT /pipelines/{pipelineId}/tokens/{tokenId}`

#### Refresh a pipeline token

`PUT /pipelines/{pipelineId}/tokens/{tokenId}/refresh`

#### Delete a pipeline token

`DELETE /pipelines/{pipelineId}/tokens/{tokenId}`

#### Delete all pipeline tokens belong to this pipeline

`DELETE /pipelines/{pipelineId}/tokens`

#### Get latest build for a single job
`GET /pipelines/{id}/jobs/{jobName}/latestBuild`

Can search by build status
`GET /pipelines/{id}/jobs/{jobName}/latestBuild?status=SUCCESS`

#### Deletes cache for the given scope and cacheId for pipeline
`DELETE /pipelines/${id}/caches?scope={scope}&cacheId={id}`

Path Params:
* `id` - The id of the pipeline

Query Params:

* `scope` - Scope of the cache supporting values `pipelines|jobs|events`
* `cacheId` - The id of the cache - pipelineId/jobId/eventId

### Configuration - Reads the ecosystem
```
    ecosystem:
        store: 'https://store.screwdriver.cd'
        queue: 'https://queue.screwdriver.cd'
        cache:
            strategy: 's3'
```
Route requests to queue service api if strategy is **disk** and to store api if strategy is **s3**

#### Open pull request
`POST /pipelines/{id}/openPr`

### Access to Factory methods
The server supplies factories to plugins in the form of server settings:

```js
// handler pipelinePlugin.js
handler: async (request, h) => {
    const factory = request.server.app.pipelineFactory;

    // ...
}
```

#### Pipeline Templates
##### Get all pipeline templates

`GET /pipeline/templates`

Can use additional options for sorting, pagination and count:
`GET /pipeline/templates?sort=ascending&sortBy=name&page=1&count=50`

##### Get all versions for a pipeline template

`GET /pipeline/templates/{namespace}/{name}/versions`

Can use additional options for sorting, pagination and count:
`GET /pipeline/templates/{namespace}/{name}/versions?sort=ascending&page=1&count=50`

##### Create a pipeline template
Creating a template will store the template meta (`name`, `namespace`, `maintainer`, `latestVersion`, `trustedSinceVersion`, `pipelineId`) and template version (`description`, `version`, `config`, `createTime`, `templateId`)  into the datastore.

`version` will be auto-bumped. For example, if `mypipelinetemplate@1.0.0` already exists and the version passed in is `1.0.0`, the newly created template will be version `1.0.1`.


`POST /pipeline/template`
###### Arguments

'name', 'namespace', 'version', 'description', 'maintainer', 'config'

* `name` - Name of the template
* `namespace` - Namespace of the template
* `version` - Version of the template
* `description` - Description of the template
* `maintainer` - Maintainer of the template
* `config` - Config of the template. This field is an object that includes `steps`, `image`, and optional `secrets`, `environments`. Similar to what's inside the `pipeline`

Example payload:
```json
{
    "name": "example-template",
    "namespace": "my-namespace",
    "version": "1.3.1",
    "description": "An example template",
    "maintainer": "example@gmail.com",
    "config": {
        "steps": [{
            "echo": "echo hello"
        }]
    }
}
```

##### Validate a pipeline template
Validate a pipeline template and return a JSON containing the boolean property ‘valid’ indicating if the template is valid or not

`POST /pipeline/template/validate`

###### Arguments

'name', 'namespace', 'version', 'description', 'maintainer', 'config'

* `name` - Name of the template
* `namespace` - Namespace of the template
* `version` - Version of the template
* `description` - Description of the template
* `maintainer` - Maintainer of the template
* `config` - Config of the template. This field is an object that includes `steps`, `image`, and optional `secrets`, `environments`. Similar to what's inside the `pipeline`

Example payload:
```json
{
    "name": "example-template",
    "namespace": "my-namespace",
    "version": "1.3.1",
    "description": "An example template",
    "maintainer": "example@gmail.com",
    "config": {
        "steps": [{
            "echo": "echo hello"
        }]
    }
}
```

#### Get a pipeline template by namespace and name

`GET /pipeline/template/{namespace}/{name}`

##### Get a specific pipeline template by id

`GET /pipeline/template/{id}`

##### Get version of a pipeline template by name, namespace, version or tag

`GET /pipeline/template/{namespace}/{name}/{versionOrTag}`


#### Template Tag
Template tag allows fetching on template version by tag. For example, tag `mytemplate@1.1.0` as `stable`.

##### Get all tags for a pipeline template by name, namespace

`GET /pipeline/templates/{namespace}/{name}/tags`

Can use additional options for sorting, pagination and count:
`GET /pipeline/templates/{namespace}/{name}/tags?sort=ascending&sortBy=name&page=1&count=50`

##### Create/Update a tag

If the template tag already exists, it will update the tag with the new version. If the template tag doesn't exist yet, this endpoint will create the tag.

*Note: This endpoint is only accessible in `build` scope and the permission is tied to the pipeline that creates the template.*

`PUT /templates/{templateName}/tags/{tagName}` with the following payload

* `version` - Exact version of the template (ex: `1.1.0`)

##### Delete a pipeline template
Deleting a pipeline template will delete a template and all of its associated tags and versions.

`DELETE /pipeline/templates/{namespace}/{name}`

###### Arguments

* `name` - Name of the template

##### Delete a pipeline template version

Delete the template version and all of its associated tags.
If the deleted version was the latest version, the API would set the `latestVersion` attribute of the templateMeta to the previous version.

`DELETE /pipeline/templates/{namespace}/{name}/versions/{version}`

###### Arguments

'namespace', 'name', 'version'

* `namespace` - Namespace of the template
* `name` - Name of the template
* `version` - Version of the template


##### Delete a pipeline template tag

Delete the template tag. This does not delete the template itself.

*Note: This endpoint is only accessible in `build` scope and the permission is tied to the pipeline that creates the template.*

`DELETE /pipeline/templates/{namespace}/{name}/tags/{tag}`

###### Arguments

'namespace', 'name', 'tag'

* `namespace` - Namespace of the template
* `name` - Name of the template
* `tag` - Tag name of the template

##### Update a pipeline template's trusted property

Update a pipeline template's trusted property

`PUT /pipeline/templates/{namespace}/{name}/trusted`

###### Arguments

'namespace', 'name'

* `namespace` - Namespace of the template
* `name` - Name of the template

Example payload:
```json
{
    "trusted": true
}
```<|MERGE_RESOLUTION|>--- conflicted
+++ resolved
@@ -106,9 +106,6 @@
 
 `GET /pipelines/{id}/events?page={pageNumber}&count={countNumber}&sort={sort}&prNum={prNumber}`
 
-<<<<<<< HEAD
-#### Get all jobs
-=======
 #### Get all pipeline builds
 `page`, `count`, `sort`, `latest`, `sortBy`, `fetchSteps`, `readOnly`, and `groupEventId` are optional
 When `latest=true` and `groupEventId` is set, only latest builds in a pipeline based on groupEventId will be returned. The `latest` parameter must be used in conjunction with the `groupEventId`.
@@ -117,7 +114,6 @@
 
 #### Get all jobs (including pull requests jobs)
 `archived` is optional and has a default value of `false`, which makes the endpoint not return archived jobs (e.g. closed pull requests)
->>>>>>> b9ed3f4d
 
 Arguments:
 
