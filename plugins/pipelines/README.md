# Pipelines Plugin
> Hapi pipelines plugin for the Screwdriver API

## Usage

### Register plugin

```javascript
const Hapi = require('hapi');
const server = new Hapi.Server();
const pipelinesPlugin = require('./');

server.connection({ port: 3000 });

server.register({
    register: pipelinesPlugin,
    options: {}
}, () => {
    server.start((err) => {
        if (err) {
            throw err;
        }
        console.log('Server running at:', server.info.uri);
    });
});
```

### Routes

#### Get all pipelines
`page`, `count`, `sort`, `sortBy`, `search`, and `configPipelineId` optional
`search` will search for a pipeline with a name containing the search keyword in the `scmRepo` field

`GET /pipelines?page={pageNumber}&count={countNumber}&configPipelineId={configPipelineId}&search={search}`

#### Get single pipeline

`GET /pipelines/{id}`

#### Create a pipeline
Create a pipeline and create a job called 'main'

`POST /pipelines`

**Arguments**

* `checkoutUrl` - Source code URL for the application. For a git-based repository, it is typically the SSH endpoint and the branch name, separated by a octothorpe. Must be unique.
* `rootDir` - *Optional* Root directory where the source code lives. Default to empty string.

Example payload:
```json
{
  "checkoutUrl": "git@github.com:screwdriver-cd/data-model.git#master",
  "rootDir": "src/app/component"
}
```

#### Update a pipeline
You can update the checkoutUrl of a pipeline.

`PUT /pipelines/{id}`

**Arguments**

* `checkoutUrl` - Source code URL for the application. For a git-based repository, it is typically the SSH endpoint and the branch name, separated by a octothorpe. Must be unique.
* `rootDir` - *Optional* Root directory where the source code lives. Default to empty string.

Example payload:
```json
{
  "checkoutUrl": "git@github.com:screwdriver-cd/data-model.git#master",
  "rootDir": "src/app/component"
}
```

#### Delete a pipeline

`DELETE /pipelines/{id}`

#### Synchronize a pipeline
* Synchronize the pipeline by looking up latest screwdriver.yaml
* Create, update, or disable jobs if necessary.
* Store/update the pipeline workflowGraph

`POST /pipelines/{id}/sync`

#### Synchronize webhooks
* Synchronize webhooks for the pipeline
* Add or update webhooks if necessary

`POST /pipelines/{id}/sync/webhooks`

#### Synchronize pull requests
* Synchronize pull requests for the pipeline
* Add or update pull request jobs if necessary

`POST /pipelines/{id}/sync/pullrequests`

#### Get all pipeline events
`page`, `count`, `sort`, and `prNum` are optional
Only PR events of specified PR number will be searched when `prNum` is set

`GET /pipelines/{id}/events?page={pageNumber}&count={countNumber}&sort={sort}&prNum={prNumber}`

#### Get all jobs (including pull requests jobs)
`archived` is optional and has a default value of `false`, which makes the endpoint not return archived jobs (e.g. closed pull requests)

`GET /pipelines/{id}/jobs?archived={boolean}`

#### Get Pipeline Admin
`GET /pipelines/{id}/admin`

#### Get all triggers

`GET /pipelines/{id}/triggers`

#### Get all pipeline secrets

`GET /pipelines/{id}/secrets`

#### Get event metrics for a single pipeline
`GET /pipelines/{id}/metrics`

`GET /pipelines/{id}/metrics?startTime=2019-02-01T12:00:00.000Z`

`GET /pipelines/{id}/metrics?startTime=2019-02-01T12:00:00.000Z&endTime=2019-03-01T12:00:00.000`

#### Start all child pipelines belong to this pipeline
* Start all child pipelines belong to this config pipeline all at once

`POST /pipelines/{id}/startall`

#### Create a pipeline token

`POST /pipelines/{id}/token`

#### Get all pipeline tokens

`GET /pipelines/{id}/tokens`

#### Update a pipeline token

`PUT /pipelines/{pipelineId}/tokens/{tokenId}`

#### Refresh a pipeline token

`PUT /pipelines/{pipelineId}/tokens/{tokenId}/refresh`

#### Delete a pipeline token

`DELETE /pipelines/{pipelineId}/tokens/{tokenId}`

#### Delete all pipeline tokens belong to this pipeline

`DELETE /pipelines/{pipelineId}/tokens`

#### Get latest build for a single job
`GET /pipelines/{id}/jobs/{jobName}/latestBuild`

Can search by build status
`GET /pipelines/{id}/jobs/{jobName}/latestBuild?status=SUCCESS`

<<<<<<< HEAD
#### Deletes cache for the given scope and cacheId for pipeline
`DELETE /pipelines/${id}/caches?scope={scope}&cacheId={id}`

Path Params:
* `id` - The id of the pipeline

Query Params:

* `scope` - Scope of the cache supporting values `pipelines|jobs|events`
* `cacheId` - The id of the cache - pipelinId/jobId/eventId

### Configuration - Reads the ecosystem
```
    ecosystem:
        store: 'https://store.screwdriver.cd'
        queue: 'https://queue.screwdriver.cd'
        cache:
            strategy: 's3'
```
Route requests to queue service api if strategy is **disk** and to store api if strategy is **s3**
=======
#### Open pull request
`POST /pipelines/{id}/openPr`
>>>>>>> c81a08d0

### Access to Factory methods
The server supplies factories to plugins in the form of server settings:

```js
// handler pipelinePlugin.js
handler: (request, reply) => {
    const factory = request.server.app.pipelineFactory;

    // ...
}
```<|MERGE_RESOLUTION|>--- conflicted
+++ resolved
@@ -160,7 +160,6 @@
 Can search by build status
 `GET /pipelines/{id}/jobs/{jobName}/latestBuild?status=SUCCESS`
 
-<<<<<<< HEAD
 #### Deletes cache for the given scope and cacheId for pipeline
 `DELETE /pipelines/${id}/caches?scope={scope}&cacheId={id}`
 
@@ -181,10 +180,9 @@
             strategy: 's3'
 ```
 Route requests to queue service api if strategy is **disk** and to store api if strategy is **s3**
-=======
+
 #### Open pull request
 `POST /pipelines/{id}/openPr`
->>>>>>> c81a08d0
 
 ### Access to Factory methods
 The server supplies factories to plugins in the form of server settings:
