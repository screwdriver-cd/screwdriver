'use strict';

const boom = require('@hapi/boom');
const joi = require('joi');
const schema = require('screwdriver-data-schema');
const idSchema = schema.models.pipeline.base.extract('id');
const helper = require('./helper');

/**
 * Get user permissions on old pipeline
 * @method getPermissionsForOldPipeline
 * @param  {Array}                     scmContexts  An array of scmContext
 * @param  {Object}                    pipeline     Pipeline to check against
 * @param  {Object}                    user         User to check for
 * @return {Promise}
 */
function getPermissionsForOldPipeline({ scmContexts, pipeline, user }) {
    // this pipeline's scmContext has been removed, allow current admin to change it
    if (!scmContexts.includes(pipeline.scmContext)) {
        const permission = { admin: false };

        if (pipeline.admins[user.username]) {
            permission.admin = true;
        }

        return Promise.resolve(permission);
    }

    return user.getPermissions(pipeline.scmUri);
}

module.exports = () => ({
    method: 'PUT',
    path: '/pipelines/{id}',
    options: {
        description: 'Update a pipeline',
        notes: 'Update a specific pipeline',
        tags: ['api', 'pipelines'],
        auth: {
            strategies: ['token'],
            scope: ['user', '!guest', 'pipeline']
        },
        plugins: {
            'hapi-swagger': {
                security: [{ token: [] }]
            }
        },
        handler: async (request, h) => {
            const checkoutUrl = helper.formatCheckoutUrl(request.payload.checkoutUrl);
            const rootDir = helper.sanitizeRootDir(request.payload.rootDir);
            const { id } = request.params;
            const { pipelineFactory } = request.server.app;
            const { userFactory } = request.server.app;
            const { username } = request.auth.credentials;
            const { scmContext } = request.auth.credentials;
            const scmContexts = pipelineFactory.scm.getScmContexts();
            const { isValidToken } = request.server.plugins.pipelines;
            let gitToken;

            if (!isValidToken(id, request.auth.credentials)) {
                return boom.unauthorized('Token does not have permission to this pipeline');
            }

            return (
                Promise.all([pipelineFactory.get({ id }), userFactory.get({ username, scmContext })])
                    // get the pipeline given its ID and the user
                    .then(([oldPipeline, user]) => {
                        // if the pipeline ID is invalid, reject
                        if (!oldPipeline) {
                            throw boom.notFound(`Pipeline ${id} does not exist`);
                        }

                        if (oldPipeline.configPipelineId) {
                            throw boom.forbidden(
                                'Child pipeline checkoutUrl can only be modified by' +
                                    ` config pipeline ${oldPipeline.configPipelineId}`
                            );
                        }

                        // get the user token
                        return (
                            user
                                .unsealToken()
                                // get the scm URI
                                .then(token => {
                                    gitToken = token;

                                    return pipelineFactory.scm.parseUrl({
                                        scmContext,
                                        checkoutUrl,
                                        rootDir,
                                        token
                                    });
                                })
                                // get the user permissions for the repo
                                .then(scmUri =>
                                    Promise.all([
                                        getPermissionsForOldPipeline({
                                            scmContexts,
                                            pipeline: oldPipeline,
                                            user
                                        }),
                                        user.getPermissions(scmUri)
                                    ])
                                        // if the user isn't an admin for both repos, reject
                                        .then(([oldPermissions, permissions]) => {
                                            if (!oldPermissions.admin || !permissions.admin) {
                                                throw boom.forbidden(`User ${username} is not an admin of these repos`);
                                            }
                                        })
                                        // check if there is already a pipeline with the new checkoutUrl
                                        .then(() => pipelineFactory.get({ scmUri }))
                                        .then(newPipeline => {
                                            // reject if pipeline already exists with new checkoutUrl
                                            if (newPipeline) {
                                                throw boom.conflict(
                                                    `Pipeline already exists with the ID: ${newPipeline.id}`
                                                );
                                            }

                                            return pipelineFactory.scm.decorateUrl({
                                                scmUri,
                                                scmContext,
                                                token: gitToken
                                            });
                                        })
                                        .then(scmRepo => {
                                            // update keys
                                            oldPipeline.scmContext = scmContext;
                                            oldPipeline.scmUri = scmUri;
                                            oldPipeline.admins = {
                                                [username]: true
                                            };
                                            oldPipeline.scmRepo = scmRepo;
                                            oldPipeline.name = scmRepo.name;

                                            // update pipeline with new scmRepo and branch
<<<<<<< HEAD
                                            return oldPipeline
                                                .update()
                                                .then(updatedPipeline => updatedPipeline.sync())
                                                .then(syncedPipeline => h.response(syncedPipeline.toJson()).code(200));
=======
                                            return oldPipeline.update().then(updatedPipeline => {
                                                return Promise.all([
                                                    updatedPipeline.sync(),
                                                    updatedPipeline.addWebhook(`${request.server.info.uri}/v4/webhooks`)
                                                ]).then(results => reply(results[0].toJson()).code(200));
                                            });
>>>>>>> f98c4a79
                                        })
                                )
                        );
                    })
                    // something broke, respond with error
                    .catch(err => {
                        throw err;
                    })
            );
        },
        validate: {
            params: joi.object({
                id: idSchema
            }),
            payload: schema.models.pipeline.update
        }
    }
});<|MERGE_RESOLUTION|>--- conflicted
+++ resolved
@@ -73,7 +73,7 @@
                         if (oldPipeline.configPipelineId) {
                             throw boom.forbidden(
                                 'Child pipeline checkoutUrl can only be modified by' +
-                                    ` config pipeline ${oldPipeline.configPipelineId}`
+                                ` config pipeline ${oldPipeline.configPipelineId}`
                             );
                         }
 
@@ -135,19 +135,13 @@
                                             oldPipeline.name = scmRepo.name;
 
                                             // update pipeline with new scmRepo and branch
-<<<<<<< HEAD
                                             return oldPipeline
                                                 .update()
-                                                .then(updatedPipeline => updatedPipeline.sync())
-                                                .then(syncedPipeline => h.response(syncedPipeline.toJson()).code(200));
-=======
-                                            return oldPipeline.update().then(updatedPipeline => {
-                                                return Promise.all([
+                                                .then(updatedPipeline => Promise.all([
                                                     updatedPipeline.sync(),
                                                     updatedPipeline.addWebhook(`${request.server.info.uri}/v4/webhooks`)
-                                                ]).then(results => reply(results[0].toJson()).code(200));
-                                            });
->>>>>>> f98c4a79
+                                                ]))
+                                                    .then(syncedPipeline => h.response(syncedPipeline.toJson()).code(200));
                                         })
                                 )
                         );
