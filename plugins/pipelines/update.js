--- conflicted
+++ resolved
@@ -44,13 +44,8 @@
                     }
 
                     if (oldPipeline.configPipelineId) {
-<<<<<<< HEAD
-                        throw boom.unauthorized('Child pipeline can only be removed by modifying '
-                            + `scmUrls in config pipeline ${oldPipeline.configPipelineId}`);
-=======
                         throw boom.unauthorized('Child pipeline checkoutUrl can only be modified by'
                             + ` config pipeline ${oldPipeline.configPipelineId}`);
->>>>>>> d9ad462f
                     }
 
                     // get the user token
