--- conflicted
+++ resolved
@@ -57,7 +57,6 @@
                 return boom.unauthorized('Token does not have permission to this pipeline');
             }
 
-<<<<<<< HEAD
             // get the pipeline given its ID and the user
             const oldPipeline = await pipelineFactory.get({ id });
             const user = await userFactory.get({ username, scmContext });
@@ -137,104 +136,13 @@
             // update pipeline
             const updatedPipeline = await oldPipeline.update();
 
-            return Promise.all([
-                updatedPipeline.sync(),
-                updatedPipeline.addWebhook(`${request.server.info.uri}/v4/webhooks`)
-            ]).then(results => h.response(results[0].toJson()).code(200));
-=======
-            return (
-                Promise.all([pipelineFactory.get({ id }), userFactory.get({ username, scmContext })])
-                    // get the pipeline given its ID and the user
-                    .then(([oldPipeline, user]) => {
-                        // if the pipeline ID is invalid, reject
-                        if (!oldPipeline) {
-                            throw boom.notFound(`Pipeline ${id} does not exist`);
-                        }
+            await updatedPipeline.addWebhooks(
+                `${request.server.info.uri}/v4/webhooks`
+            );
 
-                        if (oldPipeline.configPipelineId) {
-                            throw boom.forbidden(
-                                'Child pipeline checkoutUrl can only be modified by' +
-                                    ` config pipeline ${oldPipeline.configPipelineId}`
-                            );
-                        }
+            const result = await updatedPipeline.sync();
 
-                        // get the user token
-                        return (
-                            user
-                                .unsealToken()
-                                // get the scm URI
-                                .then(token => {
-                                    gitToken = token;
-
-                                    return pipelineFactory.scm.parseUrl({
-                                        scmContext,
-                                        checkoutUrl,
-                                        rootDir,
-                                        token
-                                    });
-                                })
-                                // get the user permissions for the repo
-                                .then(scmUri =>
-                                    Promise.all([
-                                        getPermissionsForOldPipeline({
-                                            scmContexts,
-                                            pipeline: oldPipeline,
-                                            user
-                                        }),
-                                        user.getPermissions(scmUri)
-                                    ])
-                                        // if the user isn't an admin for both repos, reject
-                                        .then(([oldPermissions, permissions]) => {
-                                            if (!oldPermissions.admin || !permissions.admin) {
-                                                throw boom.forbidden(`User ${username} is not an admin of these repos`);
-                                            }
-                                        })
-                                        // check if there is already a pipeline with the new checkoutUrl
-                                        .then(() => pipelineFactory.get({ scmUri }))
-                                        .then(newPipeline => {
-                                            // reject if pipeline already exists with new checkoutUrl
-                                            if (newPipeline) {
-                                                throw boom.conflict(
-                                                    `Pipeline already exists with the ID: ${newPipeline.id}`
-                                                );
-                                            }
-
-                                            return pipelineFactory.scm.decorateUrl({
-                                                scmUri,
-                                                scmContext,
-                                                token: gitToken
-                                            });
-                                        })
-                                        .then(scmRepo => {
-                                            // update keys
-                                            oldPipeline.scmContext = scmContext;
-                                            oldPipeline.scmUri = scmUri;
-                                            oldPipeline.admins = {
-                                                [username]: true
-                                            };
-                                            oldPipeline.scmRepo = scmRepo;
-                                            oldPipeline.name = scmRepo.name;
-
-                                            // update pipeline with new scmRepo and branch
-                                            return oldPipeline.update().then(async updatedPipeline => {
-                                                await updatedPipeline.addWebhooks(
-                                                    `${request.server.info.uri}/v4/webhooks`
-                                                );
-
-                                                const result = await updatedPipeline.sync();
-
-                                                return h.response(result.toJson()).code(200);
-                                            });
-                                        })
-                                )
-                        );
-                    })
-                    // something broke, respond with error
-                    .catch(err => {
-                        throw err;
-                    })
-            );
->>>>>>> 45821bca
+            return h.response(result.toJson()).code(200);
         },
         validate: {
             params: joi.object({
