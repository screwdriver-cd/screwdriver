--- conflicted
+++ resolved
@@ -42,37 +42,11 @@
                             `Pipeline ${id} does not exist`);
                     }
 
-<<<<<<< HEAD
-                // get the user token
-                return user.unsealToken()
-                // get the scm URI
-                .then(token => pipelineFactory.scm.parseUrl({
-                    scmContext,
-                    checkoutUrl,
-                    token
-                }))
-                // get the user permissions for the repo
-                .then(scmUri => user.getPermissions(scmUri)
-                    // if the user isn't an admin, reject
-                    .then((permissions) => {
-                        if (!permissions.admin) {
-                            throw boom.unauthorized(
-                              `User ${username} is not an admin of this repo`);
-                        }
-                    })
-                    // check if there is already a pipeline with the new checkoutUrl
-                    .then(() => pipelineFactory.get({ scmUri }))
-                    .then((newPipeline) => {
-                        // reject if pipeline already exists with new checkoutUrl
-                        if (newPipeline) {
-                            throw boom.conflict(
-                                `Pipeline already exists with the ID: ${newPipeline.id}`);
-                        }
-=======
                     // get the user token
                     return user.unsealToken()
                         // get the scm URI
                         .then(token => pipelineFactory.scm.parseUrl({
+                            scmContext,
                             checkoutUrl,
                             token
                         }))
@@ -93,7 +67,6 @@
                                     throw boom.conflict(
                                         `Pipeline already exists with the ID: ${newPipeline.id}`);
                                 }
->>>>>>> 63417dd9
 
                                 // update keys
                                 oldPipeline.scmUri = scmUri;
