'use strict';

const boom = require('@hapi/boom');
const schema = require('screwdriver-data-schema');
const urlLib = require('url');
const helper = require('./helper');

module.exports = () => ({
    method: 'POST',
    path: '/pipelines',
    options: {
        description: 'Create a new pipeline',
        notes: 'Create a specific pipeline',
        tags: ['api', 'pipelines'],
        auth: {
            strategies: ['token'],
            scope: ['user', '!guest']
        },
        plugins: {
            'hapi-swagger': {
                security: [{ token: [] }]
            }
        },
        handler: async (request, h) => {
            const checkoutUrl = helper.formatCheckoutUrl(request.payload.checkoutUrl);
            const rootDir = helper.sanitizeRootDir(request.payload.rootDir);
            const { autoKeysGeneration } = request.payload;
            const { pipelineFactory, userFactory, collectionFactory, secretFactory } = request.server.app;
            const { username, scmContext } = request.auth.credentials;
            let pipelineToken = '';
            const deployKeySecret = 'SD_SCM_DEPLOY_KEY';

            // fetch the user
<<<<<<< HEAD
            const user = await userFactory.get({ username, scmContext });
            const token = await user.unsealToken();
            const scmUri = await pipelineFactory.scm.parseUrl({
                scmContext,
                rootDir,
                checkoutUrl,
                token
            });
            // get the user permissions for the repo

            const permissions = await user.getPermissions(scmUri);
            // if the user isn't an admin, reject
=======
            return (
                userFactory
                    .get({ username, scmContext })
                    .then(user =>
                        user
                            .unsealToken()
                            .then(token => {
                                pipelineToken = token;

                                return token;
                            })
                            .then(token =>
                                pipelineFactory.scm.parseUrl({
                                    scmContext,
                                    rootDir,
                                    checkoutUrl,
                                    token
                                })
                            )
                            // get the user permissions for the repo
                            .then(scmUri =>
                                user
                                    .getPermissions(scmUri)
                                    // if the user isn't an admin, reject
                                    .then(permissions => {
                                        if (!permissions.admin) {
                                            throw boom.forbidden(
                                                `User ${user.getFullDisplayName()} is not an admin of this repo`
                                            );
                                        }
                                    })
                                    // see if there is already a pipeline
                                    .then(() => pipelineFactory.get({ scmUri }))
                                    // if there is already a pipeline for the checkoutUrl, reject
                                    .then(pipeline => {
                                        if (pipeline) {
                                            throw boom.conflict(`Pipeline already exists with the ID: ${pipeline.id}`, {
                                                existingId: pipeline.id
                                            });
                                        }
                                    })
                                    // set up pipeline admins, and create a new pipeline
                                    .then(() => {
                                        const pipelineConfig = {
                                            admins: {
                                                [username]: true
                                            },
                                            scmContext,
                                            scmUri
                                        };

                                        return pipelineFactory.create(pipelineConfig);
                                    })
                                    // get the default collection for current user
                                    .then(pipeline => {
                                        return collectionFactory
                                            .list({
                                                params: {
                                                    userId: user.id,
                                                    type: 'default'
                                                }
                                            })
                                            .then(collections => {
                                                const defaultCollection = collections[0];
>>>>>>> f98c4a79

            if (!permissions.admin) {
                throw boom.forbidden(`User ${user.getFullDisplayName()} is not an admin of this repo`);
            }
            // see if there is already a pipeline
            let pipeline = await pipelineFactory.get({ scmUri });
            // if there is already a pipeline for the checkoutUrl, reject

            if (pipeline) {
                throw boom.conflict(`Pipeline already exists with the ID: ${pipeline.id}`, {
                    existingId: pipeline.id
                });
            }
            // set up pipeline admins, and create a new pipeline
            const pipelineConfig = {
                admins: {
                    [username]: true
                },
                scmContext,
                scmUri
            };

            pipeline = await pipelineFactory.create(pipelineConfig);

            const collections = await collectionFactory.list({
                params: {
                    userId: user.id,
                    type: 'default'
                }
            });
            let defaultCollection;

            if (collections && collections.length > 0) {
                defaultCollection = collections[0];
            }

            if (!defaultCollection) {
                defaultCollection = await collectionFactory.create({
                    userId: user.id,
                    name: 'My Pipelines',
                    description: `The default collection for ${user.username}`,
                    type: 'default'
                });
            }

            // Check if the pipeline exists in the default collection
            // to prevent the situation where a pipeline is deleted and then created right away with the same id
            if (!defaultCollection.pipelineIds.includes(pipeline.id)) {
                Object.assign(defaultCollection, {
                    pipelineIds: [...defaultCollection.pipelineIds, pipeline.id]
                });

                await defaultCollection.update();
            }

            const results = await Promise.all([
                pipeline.sync(),
                pipeline.addWebhook(`${request.server.info.uri}/v4/webhooks`)
            ]);

<<<<<<< HEAD
            const location = urlLib.format({
                host: request.headers.host,
                port: request.headers.port,
                protocol: request.server.info.protocol,
                pathname: `${request.path}/${pipeline.id}`
            });
            const data = await results[0].toJson();

            return h
                .response(data)
                .header('Location', location)
                .code(201);
=======
                                                return defaultCollection.update();
                                            })
                                            .then(() => {
                                                if (autoKeysGeneration) {
                                                    return pipelineFactory.scm
                                                        .addDeployKey({
                                                            scmContext,
                                                            checkoutUrl,
                                                            token: pipelineToken
                                                        })
                                                        .then(privateDeployKey => {
                                                            const privateDeployKeyB64 = Buffer.from(
                                                                privateDeployKey
                                                            ).toString('base64');

                                                            return secretFactory.create({
                                                                pipelineId: pipeline.id,
                                                                name: deployKeySecret,
                                                                value: privateDeployKeyB64,
                                                                allowInPR: true
                                                            });
                                                        });
                                                }

                                                return null;
                                            })
                                            .then(() => {
                                                // TODO: decide to put this outside or inside
                                                Promise.all([
                                                    pipeline.sync(),
                                                    pipeline.addWebhook(`${request.server.info.uri}/v4/webhooks`)
                                                ]).then(results => {
                                                    const location = urlLib.format({
                                                        host: request.headers.host,
                                                        port: request.headers.port,
                                                        protocol: request.server.info.protocol,
                                                        pathname: `${request.path}/${pipeline.id}`
                                                    });

                                                    return reply(results[0].toJson())
                                                        .header('Location', location)
                                                        .code(201);
                                                });
                                            });
                                    })
                            )
                    )
                    // something broke, respond with error
                    .catch(err => reply(boom.boomify(err)))
            );
>>>>>>> f98c4a79
        },
        validate: {
            payload: schema.models.pipeline.create
        }
    }
});<|MERGE_RESOLUTION|>--- conflicted
+++ resolved
@@ -31,7 +31,6 @@
             const deployKeySecret = 'SD_SCM_DEPLOY_KEY';
 
             // fetch the user
-<<<<<<< HEAD
             const user = await userFactory.get({ username, scmContext });
             const token = await user.unsealToken();
             const scmUri = await pipelineFactory.scm.parseUrl({
@@ -44,72 +43,6 @@
 
             const permissions = await user.getPermissions(scmUri);
             // if the user isn't an admin, reject
-=======
-            return (
-                userFactory
-                    .get({ username, scmContext })
-                    .then(user =>
-                        user
-                            .unsealToken()
-                            .then(token => {
-                                pipelineToken = token;
-
-                                return token;
-                            })
-                            .then(token =>
-                                pipelineFactory.scm.parseUrl({
-                                    scmContext,
-                                    rootDir,
-                                    checkoutUrl,
-                                    token
-                                })
-                            )
-                            // get the user permissions for the repo
-                            .then(scmUri =>
-                                user
-                                    .getPermissions(scmUri)
-                                    // if the user isn't an admin, reject
-                                    .then(permissions => {
-                                        if (!permissions.admin) {
-                                            throw boom.forbidden(
-                                                `User ${user.getFullDisplayName()} is not an admin of this repo`
-                                            );
-                                        }
-                                    })
-                                    // see if there is already a pipeline
-                                    .then(() => pipelineFactory.get({ scmUri }))
-                                    // if there is already a pipeline for the checkoutUrl, reject
-                                    .then(pipeline => {
-                                        if (pipeline) {
-                                            throw boom.conflict(`Pipeline already exists with the ID: ${pipeline.id}`, {
-                                                existingId: pipeline.id
-                                            });
-                                        }
-                                    })
-                                    // set up pipeline admins, and create a new pipeline
-                                    .then(() => {
-                                        const pipelineConfig = {
-                                            admins: {
-                                                [username]: true
-                                            },
-                                            scmContext,
-                                            scmUri
-                                        };
-
-                                        return pipelineFactory.create(pipelineConfig);
-                                    })
-                                    // get the default collection for current user
-                                    .then(pipeline => {
-                                        return collectionFactory
-                                            .list({
-                                                params: {
-                                                    userId: user.id,
-                                                    type: 'default'
-                                                }
-                                            })
-                                            .then(collections => {
-                                                const defaultCollection = collections[0];
->>>>>>> f98c4a79
 
             if (!permissions.admin) {
                 throw boom.forbidden(`User ${user.getFullDisplayName()} is not an admin of this repo`);
@@ -163,6 +96,24 @@
                 });
 
                 await defaultCollection.update();
+
+                if (autoKeysGeneration) {
+                    const privateDeployKey = pipelineFactory.scm.addDeployKey({
+                        scmContext,
+                        checkoutUrl,
+                        token: pipelineToken
+                    })
+                    const privateDeployKeyB64 = Buffer.from(
+                        privateDeployKey
+                    ).toString('base64');
+
+                    await secretFactory.create({
+                        pipelineId: pipeline.id,
+                        name: deployKeySecret,
+                        value: privateDeployKeyB64,
+                        allowInPR: true
+                    })
+                }
             }
 
             const results = await Promise.all([
@@ -170,7 +121,6 @@
                 pipeline.addWebhook(`${request.server.info.uri}/v4/webhooks`)
             ]);
 
-<<<<<<< HEAD
             const location = urlLib.format({
                 host: request.headers.host,
                 port: request.headers.port,
@@ -183,58 +133,6 @@
                 .response(data)
                 .header('Location', location)
                 .code(201);
-=======
-                                                return defaultCollection.update();
-                                            })
-                                            .then(() => {
-                                                if (autoKeysGeneration) {
-                                                    return pipelineFactory.scm
-                                                        .addDeployKey({
-                                                            scmContext,
-                                                            checkoutUrl,
-                                                            token: pipelineToken
-                                                        })
-                                                        .then(privateDeployKey => {
-                                                            const privateDeployKeyB64 = Buffer.from(
-                                                                privateDeployKey
-                                                            ).toString('base64');
-
-                                                            return secretFactory.create({
-                                                                pipelineId: pipeline.id,
-                                                                name: deployKeySecret,
-                                                                value: privateDeployKeyB64,
-                                                                allowInPR: true
-                                                            });
-                                                        });
-                                                }
-
-                                                return null;
-                                            })
-                                            .then(() => {
-                                                // TODO: decide to put this outside or inside
-                                                Promise.all([
-                                                    pipeline.sync(),
-                                                    pipeline.addWebhook(`${request.server.info.uri}/v4/webhooks`)
-                                                ]).then(results => {
-                                                    const location = urlLib.format({
-                                                        host: request.headers.host,
-                                                        port: request.headers.port,
-                                                        protocol: request.server.info.protocol,
-                                                        pathname: `${request.path}/${pipeline.id}`
-                                                    });
-
-                                                    return reply(results[0].toJson())
-                                                        .header('Location', location)
-                                                        .code(201);
-                                                });
-                                            });
-                                    })
-                            )
-                    )
-                    // something broke, respond with error
-                    .catch(err => reply(boom.boomify(err)))
-            );
->>>>>>> f98c4a79
         },
         validate: {
             payload: schema.models.pipeline.create
