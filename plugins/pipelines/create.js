'use strict';

const boom = require('boom');
const schema = require('screwdriver-data-schema');
const urlLib = require('url');
const helper = require('./helper');

module.exports = () => ({
    method: 'POST',
    path: '/pipelines',
    config: {
        description: 'Create a new pipeline',
        notes: 'Create a specific pipeline',
        tags: ['api', 'pipelines'],
        auth: {
            strategies: ['token', 'session'],
            scope: ['user']
        },
        plugins: {
            'hapi-swagger': {
                security: [{ token: [] }]
            }
        },
        handler: (request, reply) => {
            const checkoutUrl = helper.formatCheckoutUrl(request.payload.checkoutUrl);
            const pipelineFactory = request.server.app.pipelineFactory;
            const userFactory = request.server.app.userFactory;
            const username = request.auth.credentials.username;
            const scmContext = request.auth.credentials.scmContext;

            // fetch the user
            return userFactory.get({ username, scmContext })
                .then(user => user.unsealToken()
                    .then(token => pipelineFactory.scm.parseUrl({
                        scmContext,
                        checkoutUrl,
                        token
                    }))
                    // get the user permissions for the repo
                    .then(scmUri => user.getPermissions(scmUri)
                        // if the user isn't an admin, reject
                        .then((permissions) => {
                            if (!permissions.admin) {
                                throw boom.unauthorized(
<<<<<<< HEAD
                                  `User ${user.getFullDisplayName()} is not an admin of this repo`);
=======
                                    `User ${username} is not an admin of this repo`);
>>>>>>> 63417dd9
                            }
                        })
                        // see if there is already a pipeline
                        .then(() => pipelineFactory.get({ scmUri }))
                        // if there is already a pipeline for the checkoutUrl, reject
                        .then((pipeline) => {
                            if (pipeline) {
                                throw boom.conflict(
                                    `Pipeline already exists with the ID: ${pipeline.id}`,
                                    { existingId: pipeline.id }
                                );
                            }
                        })
                        // set up pipeline admins, and create a new pipeline
                        .then(() => {
                            const pipelineConfig = {
                                admins: {
                                    [username]: true
                                },
                                scmContext,
                                scmUri
                            };

                            return pipelineFactory.create(pipelineConfig);
                        })))
                // hooray, a pipeline is born!
                .then(pipeline =>
                    Promise.all([
                        pipeline.sync(),
                        pipeline.addWebhook(`${request.server.info.uri}/v4/webhooks`)
                    ]).then((results) => {
                        const location = urlLib.format({
                            host: request.headers.host,
                            port: request.headers.port,
                            protocol: request.server.info.protocol,
                            pathname: `${request.path}/${pipeline.id}`
                        });

                        return reply(results[0].toJson()).header('Location', location).code(201);
                    })
                )
                // something broke, respond with error
                .catch(err => reply(boom.wrap(err)));
        },
        validate: {
            payload: schema.models.pipeline.create
        }
    }
});<|MERGE_RESOLUTION|>--- conflicted
+++ resolved
@@ -42,11 +42,7 @@
                         .then((permissions) => {
                             if (!permissions.admin) {
                                 throw boom.unauthorized(
-<<<<<<< HEAD
-                                  `User ${user.getFullDisplayName()} is not an admin of this repo`);
-=======
-                                    `User ${username} is not an admin of this repo`);
->>>>>>> 63417dd9
+                                    `User ${user.getFullDisplayName()} is not an admin of this repo`);
                             }
                         })
                         // see if there is already a pipeline
