'use strict';

const boom = require('@hapi/boom');
const joi = require('joi');
const schema = require('screwdriver-data-schema');
const pipelineIdSchema = schema.models.pipeline.base.extract('id');
const stageListSchema = joi.array().items(schema.models.stage.base).label('List of stages');

module.exports = () => ({
    method: 'GET',
    path: '/pipelines/{id}/stages',
    options: {
        description: 'Get all stages for a given pipeline',
        notes: 'Returns all stages for a given pipeline',
        tags: ['api', 'pipelines', 'stages'],
        auth: {
            strategies: ['token'],
            scope: ['user', 'build', 'pipeline']
        },

        handler: async (request, h) => {
            const { pipelineFactory, stageFactory, eventFactory } = request.server.app;
            const pipelineId = request.params.id;

            return pipelineFactory
                .get(pipelineId)
                .then(async pipeline => {
                    if (!pipeline) {
                        throw boom.notFound(`Pipeline ${pipelineId} does not exist`);
                    }

                    const config = {
                        params: { pipelineId }
                    };

<<<<<<< HEAD
                    // Get latest stages if eventId not provided
=======
                    // Get latest stages
>>>>>>> 8c199b0b
                    const latestCommitEvents = await eventFactory.list({
                        params: {
                            pipelineId,
                            parentEventId: null,
                            type: 'pipeline'
                        },
                        paginate: {
                            count: 1
                        }
                    });

                    if (!latestCommitEvents || Object.keys(latestCommitEvents).length === 0) {
                        throw boom.notFound(`Latest event does not exist for pipeline ${pipelineId}`);
                    }
<<<<<<< HEAD
=======

                    config.params.eventId = latestCommitEvents[0].id;
>>>>>>> 8c199b0b

                    config.params.eventId = latestCommitEvents[0].id;

                    return stageFactory.list(config);
                })
                .then(stages => h.response(stages.map(s => s.toJson())))
                .catch(err => {
                    throw err;
                });
        },
        response: {
            schema: stageListSchema
        },
        validate: {
            params: joi.object({
                id: pipelineIdSchema
            }),
            query: schema.api.pagination.concat(
                joi.object({
<<<<<<< HEAD
                    eventId: pipelineIdSchema,
=======
>>>>>>> 8c199b0b
                    search: joi.forbidden() // we don't support search for Pipeline list stages
                })
            )
        }
    }
});<|MERGE_RESOLUTION|>--- conflicted
+++ resolved
@@ -33,11 +33,7 @@
                         params: { pipelineId }
                     };
 
-<<<<<<< HEAD
-                    // Get latest stages if eventId not provided
-=======
                     // Get latest stages
->>>>>>> 8c199b0b
                     const latestCommitEvents = await eventFactory.list({
                         params: {
                             pipelineId,
@@ -52,13 +48,6 @@
                     if (!latestCommitEvents || Object.keys(latestCommitEvents).length === 0) {
                         throw boom.notFound(`Latest event does not exist for pipeline ${pipelineId}`);
                     }
-<<<<<<< HEAD
-=======
-
-                    config.params.eventId = latestCommitEvents[0].id;
->>>>>>> 8c199b0b
-
-                    config.params.eventId = latestCommitEvents[0].id;
 
                     return stageFactory.list(config);
                 })
@@ -76,10 +65,6 @@
             }),
             query: schema.api.pagination.concat(
                 joi.object({
-<<<<<<< HEAD
-                    eventId: pipelineIdSchema,
-=======
->>>>>>> 8c199b0b
                     search: joi.forbidden() // we don't support search for Pipeline list stages
                 })
             )
