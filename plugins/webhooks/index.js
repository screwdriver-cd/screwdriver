--- conflicted
+++ resolved
@@ -73,12 +73,8 @@
         scmUri: pipeline.scmUri
     };
 
-<<<<<<< HEAD
     return eventFactory.scm.getPrInfo(scmConfig).then((prInfo) => {
-=======
-    return eventFactory.scm.getPrInfo(scmConfig).then(prInfo => {
-
->>>>>>> 88c54673
+
         const eventConfig = {
             pipelineId: pipeline.id,
             type: 'pr',
@@ -257,7 +253,6 @@
 
     // Fetch the pipeline associated with this hook
     return obtainScmToken(pluginOptions, userFactory, username, scmContext)
-<<<<<<< HEAD
         .then((token) => {
             scmToken = token;
 
@@ -265,14 +260,6 @@
                 checkoutUrl: fullCheckoutUrl,
                 token,
                 scmContext
-=======
-        .then(token => {
-            scmToken = token;
-            return pipelineFactory.scm.parseUrl({
-              checkoutUrl: fullCheckoutUrl,
-              token,
-              scmContext
->>>>>>> 88c54673
             });
         })
         .then(scmUri => pipelineFactory.get({ scmUri }))
