--- conflicted
+++ resolved
@@ -4,15 +4,12 @@
 const joi = require('joi');
 const winston = require('winston');
 const workflowParser = require('screwdriver-workflow-parser');
-<<<<<<< HEAD
 
 const ANNOT_NS = 'screwdriver.cd';
 const ANNOT_CHAIN_PR = `${ANNOT_NS}/chainPR`;
 const ANNOT_RESTRICT_PR = `${ANNOT_NS}/restrictPR`;
-=======
 const CHECKOUT_URL_SCHEMA = require('screwdriver-data-schema').config.regex.CHECKOUT_URL;
 const CHECKOUT_URL_SCHEMA_REGEXP = new RegExp(CHECKOUT_URL_SCHEMA);
->>>>>>> a24236aa
 const WAIT_FOR_CHANGEDFILES = 1.8;
 
 /**
@@ -497,44 +494,6 @@
             return reply({ message }).code(204);
         }
 
-<<<<<<< HEAD
-            return pipelineFactory.get({ scmUri: scmConfig.scmUri })
-                .then(async (pipeline) => {
-                    const options = {
-                        name: `PR-${prNum}`,
-                        hookId,
-                        sha,
-                        username,
-                        scmConfig,
-                        prRef,
-                        prNum,
-                        prTitle,
-                        prSource,
-                        pipeline,
-                        changedFiles,
-                        action: action.charAt(0).toUpperCase() + action.slice(1),
-                        branch,
-                        fullCheckoutUrl,
-                        restrictPR,
-                        chainPR
-                    };
-
-                    await updateAdmins(userFactory, username, scmContext, pipeline);
-
-                    switch (action) {
-                    case 'opened':
-                    case 'reopened':
-                        return pullRequestOpened(options, request, reply);
-                    case 'synchronized':
-                        return pullRequestSync(options, request, reply);
-                    case 'closed':
-                    default:
-                        return pullRequestClosed(options, request, reply);
-                    }
-                });
-        })
-        .catch(err => reply(boom.boomify(err)));
-=======
         return pipelineFactory.get({ scmUri: scmConfig.scmUri })
             .then(async (pipeline) => {
                 const options = {
@@ -552,7 +511,8 @@
                     action: action.charAt(0).toUpperCase() + action.slice(1),
                     branch,
                     fullCheckoutUrl,
-                    restrictPR
+                    restrictPR,
+                    chainPR
                 };
 
                 await updateAdmins(userFactory, username, scmContext, pipeline);
@@ -569,7 +529,6 @@
                 }
             });
     }).catch(err => reply(boom.boomify(err)));
->>>>>>> a24236aa
 }
 
 /**
