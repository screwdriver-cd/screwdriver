'use strict';

const boom = require('boom');
const joi = require('joi');

/**
 * Stop a job by stopping all the builds associated with it
 * If the build is running, set state to ABORTED
 * @method stopJob
 * @param  {Job}    job     Job to stop
 * @return {Promise}
 */
function stopJob(job) {
    if (!job) {
        throw boom.notFound('Job does not exist');
    }

    const stopRunningBuild = (build) => {
        if (build.isDone()) {
            return Promise.resolve();
        }
        build.state = 'ABORTED';

        return build.update();
    };

    return job.getRunningBuilds()
        // Stop running builds
        .then(builds => Promise.all(builds.map(stopRunningBuild)));
}

/**
 * Run pull request's main job
 * @method startPRJob
 * @param  {Object}       options
 * @param  {String}       options.hookId        Unique ID for this scm event
 * @param  {String}       options.pipelineId    Identifier for the Pipeline
 * @param  {String}       options.name          Name of the new job (PR-1)
 * @param  {String}       options.sha           Specific SHA1 commit to start the build with
 * @param  {String}       options.username      User who created the PR
 * @param  {String}       options.scmContext    Scm which pipeline's repository exists in
 * @param  {String}       options.prRef         Reference to pull request
 * @param  {Pipeline}     options.pipeline      Pipeline model for the pr
 * @param  {Hapi.request} request               Request from user
 * @return {Promise}
 */
function startPRJob(options, request) {
    const jobFactory = request.server.app.jobFactory;
    const buildFactory = request.server.app.buildFactory;
    const eventFactory = request.server.app.eventFactory;
    const hookId = options.hookId;
    const pipelineId = options.pipelineId;
    const name = options.name;
    const sha = options.sha;
    const username = options.username;
    const scmContext = options.scmContext;
    const prRef = options.prRef;
    const pipeline = options.pipeline;
    const scm = request.server.app.pipelineFactory.scm;
    const scmDisplayName = scm.getDisplayName({ scmContext });
    const userDisplayName = `${scmDisplayName}:${username}`;

    return pipeline.getConfiguration(prRef)
        // get permutations(s) for "main" job
        .then(config => Promise.all([config.jobs.main, pipeline.jobs]))
        // create a new job
        .then(([permutations, jobs]) => {
            const jobNamesArray = jobs.map(j => j.name);
            const jobIndex = jobNamesArray.indexOf(name);

            // if PR job already exists, update
            if (jobIndex > -1) {
                const job = jobs[jobIndex];

                job.permutations = permutations;
                job.archived = false;

                return job.update();
            }

            // if the PR is new, create a job
            return jobFactory.create({ pipelineId, name, permutations });
        })
        // log stuff
        .then((job) => {
            const jobId = job.id;

            request.log(['webhook', hookId, jobId], `${name} created`);
            request.log([
                'webhook',
                hookId,
                jobId,
                pipelineId
            ], `${userDisplayName} selected`);

            // create an event
            return eventFactory.create({
                pipelineId,
                type: 'pr',
                workflow: [job.name],
                username,
                scmContext,
                sha,
                causeMessage: `${options.action} by ${userDisplayName}`
            })
<<<<<<< HEAD
            .then(event => buildFactory.create({
                jobId, sha, username, scmContext, eventId: event.id, prRef
            }));
=======
                .then(event =>
                    buildFactory.create({ jobId, sha, username, eventId: event.id, prRef })
                );
>>>>>>> 63417dd9
        })
        // create a build
        .then(build =>
            request.log(['webhook', hookId, build.jobId, build.id],
                `${name} started ${build.number}`));
}

/**
 * Create a new job and start the build for an opened pull-request
 * @method pullRequestOpened
 * @param  {Object}       options
 * @param  {String}       options.hookId        Unique ID for this scm event
 * @param  {String}       options.name          Name of the new job (PR-1)
 * @param  {Hapi.request} request               Request from user
 * @param  {Hapi.reply}   reply                 Reply to user
 */
function pullRequestOpened(options, request, reply) {
    return startPRJob(options, request)
        .then(() => reply().code(201))
        .catch(err => reply(boom.wrap(err)));
}

/**
 * Stop any running builds and disable the job for closed pull-request
 * @method pullRequestClosed
 * @param  {Object}       options
 * @param  {String}       options.hookId     Unique ID for this scm event
 * @param  {String}       options.pipelineId Identifier for the Pipeline
 * @param  {String}       options.jobId      Identifier for the Job
 * @param  {String}       options.name       Name of the job (PR-1)
 * @param  {Hapi.request} request Request from user
 * @param  {Hapi.reply}   reply   Reply to user
 */
function pullRequestClosed(options, request, reply) {
    const jobFactory = request.server.app.jobFactory;
    const hookId = options.hookId;
    const jobId = options.jobId;
    const name = options.name;

    return jobFactory.get(jobId)
        .then(job =>
            stopJob(job)
                .then(() => request.log(['webhook', hookId, jobId], `${name} stopped`))
            // disable and archive the job
                .then(() => {
                    job.state = 'DISABLED';
                    job.archived = true;

                    return job.update();
                })
            // log some stuff
                .then(() => {
                    request.log(['webhook', hookId, jobId], `${name} disabled and archived`);

                    return reply().code(200);
                }))
        // something went wrong
        .catch(err => reply(boom.wrap(err)));
}

/**
 * Stop any running builds and start the build for the synchronized pull-request
 * @method pullRequestSync
 * @param  {Object}       options
 * @param  {String}       options.hookId        Unique ID for this scm event
 * @param  {String}       options.pipelineId    Identifier for the Pipeline
 * @param  {String}       options.jobId         Identifier for the Job
 * @param  {String}       options.name          Name of the job (PR-1)
 * @param  {String}       options.sha           Specific SHA1 commit to start the build with
 * @param  {String}       options.username      User who created the PR
 * @param  {String}       options.scmContext    Scm which pipeline's repository exists in
 * @param  {String}       options.prRef         Reference to pull request
 * @param  {Pipeline}     options.pipeline      Pipeline model for the pr
 * @param  {Hapi.request} request               Request from user
 * @param  {Hapi.reply}   reply                 Reply to user
 */
function pullRequestSync(options, request, reply) {
    const jobFactory = request.server.app.jobFactory;
    const hookId = options.hookId;
    const name = options.name;
    const jobId = options.jobId;

    return jobFactory.get(jobId)
        .then(job => stopJob(job))
        .then(() => request.log(['webhook', hookId, jobId], `${name} stopped`))
        .then(() => startPRJob(options, request))
        .then(() => {
            request.log(['webhook', hookId, jobId], `${name} synced`);

            return reply().code(201);
        })
        // oops. something went wrong
        .catch(err => reply(boom.wrap(err)));
}

/**
 * Obtains the SCM token for a given user. If a user does not have a valid SCM token registered
 * with Screwdriver, it will use a generic user's token instead.
 * Some SCM services have different thresholds between IP requests and token requests. This is
 * to ensure we have a token to access the SCM service without being restricted by these quotas
 * @method obtainScmToken
 * @param  {Object}            pluginOptions
 * @param  {String}            pluginOptions.username Generic scm username
 * @param  {UserFactory}       userFactory            UserFactory object
 * @param  {String}            username               Name of the user that the SCM token is associated with
 * @return {Promise}                                  Promise that resolves into a SCM token
 */
function obtainScmToken(pluginOptions, userFactory, username, scmContext) {
    const genericUsername = pluginOptions.username;

    return userFactory.get({ username, scmContext })
        .then((user) => {
            if (!user) {
                return userFactory.get({ username: genericUsername, scmContext })
                    .then(buildBotUser => buildBotUser.unsealToken());
            }

            return user.unsealToken();
        });
}

/**
 * Act on a Pull Request change (create, sync, close)
 *  - Opening a PR should sync the pipeline (creating the job) and start the new PR job
 *  - Syncing a PR should stop the existing PR job and start a new one
 *  - Closing a PR should stop the PR job and sync the pipeline (disabling the job)
 * @method pullRequestEvent
 * @param  {Object}             pluginOptions
 * @param  {String}             pluginOptions.username Generic scm username
 * @param  {Hapi.request}       request                Request from user
 * @param  {Hapi.reply}         reply                  Reply to user
 */
function pullRequestEvent(pluginOptions, request, reply, parsed) {
    const pipelineFactory = request.server.app.pipelineFactory;
    const userFactory = request.server.app.userFactory;
    const hookId = parsed.hookId;
    const action = parsed.action;
    const prNumber = parsed.prNum;
    const repository = parsed.checkoutUrl;
    const branch = parsed.branch;
    const checkoutUrl = `${repository}#${branch}`;
    const prRef = parsed.prRef;
    const sha = parsed.sha;
    const username = parsed.username;
    const scmContext = parsed.scmContext;

    request.log(['webhook', hookId], `PR #${prNumber} ${action} for ${checkoutUrl}`);

    // Fetch the pipeline associated with this hook
    return obtainScmToken(pluginOptions, userFactory, username, scmContext)
        .then(token => pipelineFactory.scm.parseUrl({ checkoutUrl, token, scmContext }))
        .then(scmUri => pipelineFactory.get({ scmUri }))
        .then((pipeline) => {
            if (!pipeline) {
                request.log(['webhook', hookId],
                    `Skipping since Pipeline ${checkoutUrl} does not exist`);

                return reply().code(204);
            }

            return pipeline.sync()
                // handle the PR action
                .then(p => p.jobs.then((jobs) => {
                    const pipelineId = p.id;
                    const name = `PR-${prNumber}`;
                    const options = {
                        hookId,
                        pipelineId,
                        name,
                        sha,
                        username,
                        scmContext,
                        prRef,
                        pipeline: p,
                        action: action.charAt(0).toUpperCase() + action.slice(1)
                    };
                    const i = jobs.findIndex(j => j.name === name);

                    if (i > -1) {
                        options.jobId = jobs[i].id;
                    }

                    switch (action) {
                    case 'opened':
                    case 'reopened':
                        return pullRequestOpened(options, request, reply);

                    case 'synchronized':
                        return pullRequestSync(options, request, reply);

                    case 'closed':
                    default:
                        return pullRequestClosed(options, request, reply);
                    }
                }
                ));
        })
        .catch(err => reply(boom.wrap(err)));
}

/**
 * Act on a Push event
 *  - Should start a new main job
 * @method pushEvent
 * @param  {Object}             pluginOptions
 * @param  {String}             pluginOptions.username Generic scm username
 * @param  {Hapi.request}       request                Request from user
 * @param  {Hapi.reply}         reply                  Reply to user
 */
function pushEvent(pluginOptions, request, reply, parsed) {
    const pipelineFactory = request.server.app.pipelineFactory;
    const buildFactory = request.server.app.buildFactory;
    const userFactory = request.server.app.userFactory;
    const eventFactory = request.server.app.eventFactory;
    const hookId = parsed.hookId;
    const repository = parsed.checkoutUrl;
    const branch = parsed.branch;
    const sha = parsed.sha;
    const username = parsed.username;
    const scmContext = parsed.scmContext;
    const checkoutUrl = `${repository}#${branch}`;

    request.log(['webhook', hookId], `Push for ${checkoutUrl}`);

    // Fetch the pipeline associated with this hook
    return obtainScmToken(pluginOptions, userFactory, username, scmContext)
        .then(token => pipelineFactory.scm.parseUrl({ checkoutUrl, token, scmContext }))
        .then(scmUri => pipelineFactory.get({ scmUri }))
        .then((pipeline) => {
            if (!pipeline) {
                request.log(['webhook', hookId],
                    `Skipping since Pipeline ${checkoutUrl} does not exist`);

                return reply().code(204);
            }

            return pipeline.sync()
                // handle the PR action
                .then(p => p.jobs.then((jobs) => {
                    const pipelineId = p.id;
                    const name = 'main';
                    const i = jobs.findIndex(j => j.name === name); // get job's index
                    const jobId = jobs[i].id;

                    // create an event
                    return eventFactory.create({
                        pipelineId,
                        type: 'pipeline',
                        workflow: pipeline.workflow,
                        username,
                        scmContext,
                        sha,
                        causeMessage: `Merged by ${username}`
                    })
<<<<<<< HEAD
                    // create a build
                    .then(event => buildFactory.create({
                        jobId, sha, username, scmContext, eventId: event.id
                    }))
                    // log build created
                    .then((build) => {
                        request.log(['webhook', hookId, jobId, build.id],
                            `${name} started ${build.number}`);

                        return reply().code(201);
                    });
=======
                        // create a build
                        .then(event =>
                            buildFactory.create({ jobId, sha, username, eventId: event.id })
                        )
                        // log build created
                        .then((build) => {
                            request.log(['webhook', hookId, jobId, build.id],
                                `${name} started ${build.number}`);

                            return reply().code(201);
                        });
>>>>>>> 63417dd9
                }));
        })
        .catch(err => reply(boom.wrap(err)));
}

/**
 * Webhook API Plugin
 * - Validates that webhook events came from the specified scm provider
 *  - Opening a PR should sync the pipeline (creating the job) and start the new PR job
 *  - Syncing a PR should stop the existing PR job and start a new one
 *  - Closing a PR should stop the PR job and sync the pipeline (disabling the job)
 * @method register
 * @param  {Hapi}       server            Hapi Server
 * @param  {Object}     options           Configuration
 * @param  {String}     options.username  Generic scm username
 * @param  {Function}   next              Function to call when done
 */
exports.register = (server, options, next) => {
    const scm = server.root.app.pipelineFactory.scm;
    const pluginOptions = joi.attempt(options, joi.object().keys({
        username: joi.string().required()
    }), 'Invalid config for plugin-webhooks');

    server.route({
        method: 'POST',
        path: '/webhooks',
        config: {
            description: 'Handle webhook events',
            notes: 'Acts on pull request, pushes, comments, etc.',
            tags: ['api', 'webhook'],
            handler: (request, reply) =>
                scm.parseHook(request.headers, request.payload)
                    .then((parsed) => {
                        if (!parsed) { // for all non-matching events or actions
                            return reply().code(204);
                        }

                        const eventType = parsed.type;
                        const hookId = parsed.hookId;

                        request.log(['webhook', hookId], `Received event type ${eventType}`);

                        if (/\[(skip ci|ci skip)\]/.test(parsed.lastCommitMessage)) {
                            request.log(['webhook', hookId], 'Skipping due to the commit message');

                            return reply().code(204);
                        }

                        if (eventType === 'pr') {
                            return pullRequestEvent(pluginOptions, request, reply, parsed);
                        }

                        return pushEvent(pluginOptions, request, reply, parsed);
                    })
                    .catch(err => reply(boom.wrap(err)))
        }
    });

    next();
};

exports.register.attributes = {
    name: 'webhooks'
};<|MERGE_RESOLUTION|>--- conflicted
+++ resolved
@@ -103,15 +103,9 @@
                 sha,
                 causeMessage: `${options.action} by ${userDisplayName}`
             })
-<<<<<<< HEAD
-            .then(event => buildFactory.create({
-                jobId, sha, username, scmContext, eventId: event.id, prRef
-            }));
-=======
                 .then(event =>
-                    buildFactory.create({ jobId, sha, username, eventId: event.id, prRef })
+                    buildFactory.create({ jobId, sha, username, scmContext, eventId: event.id, prRef })
                 );
->>>>>>> 63417dd9
         })
         // create a build
         .then(build =>
@@ -366,22 +360,9 @@
                         sha,
                         causeMessage: `Merged by ${username}`
                     })
-<<<<<<< HEAD
-                    // create a build
-                    .then(event => buildFactory.create({
-                        jobId, sha, username, scmContext, eventId: event.id
-                    }))
-                    // log build created
-                    .then((build) => {
-                        request.log(['webhook', hookId, jobId, build.id],
-                            `${name} started ${build.number}`);
-
-                        return reply().code(201);
-                    });
-=======
                         // create a build
                         .then(event =>
-                            buildFactory.create({ jobId, sha, username, eventId: event.id })
+                            buildFactory.create({ jobId, sha, username, scmContext, eventId: event.id })
                         )
                         // log build created
                         .then((build) => {
@@ -390,7 +371,6 @@
 
                             return reply().code(201);
                         });
->>>>>>> 63417dd9
                 }));
         })
         .catch(err => reply(boom.wrap(err)));
