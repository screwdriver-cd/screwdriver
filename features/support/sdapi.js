'use strict';

const request = require('./request');
const WAIT_TIME = 6;

/**
 * Promise to wait a certain number of seconds
 *
 * Might make this centralized for other tests to leverage
 *
 * @method promiseToWait
 * @param  {Number}      timeToWait  Number of seconds to wait before continuing the chain
 * @return {Promise}
 */
function promiseToWait(timeToWait) {
    return new Promise(resolve => {
        setTimeout(() => resolve(), timeToWait * 1000);
    });
}

/**
 * Finds a build in a given pipeline. It will look for a build associated with a pull request
 * when given pull request-related information. Otherwise, it will look for the main job
 * by default.
 *
 * @method findBuilds
 * @param  {Object}  config                     Configuration object
 * @param  {String}  config.instance            Screwdriver instance to test against
 * @param  {String}  config.pipelineId          Pipeline ID to find the build in
 * @param  {String}  [config.pullRequestNumber] The PR number associated with build we're looking for
 * @param  {String}  [config.jobName]           The job name we're looking for
 * @return {Promise}                            A promise that resolves to an array of builds that
 *                                              fulfill the given criteria. If nothing is found, an
 *                                              empty array is returned
 */
function findBuilds(config) {
    const { instance } = config;
    const { pipelineId } = config;
    const { pullRequestNumber } = config;
    const { jobName } = config;

    return request({
        json: true,
        method: 'GET',
        uri: `${instance}/v4/pipelines/${pipelineId}/jobs`,
        auth: {
            bearer: config.jwt
        }
    }).then(response => {
        const jobData = response.body;
        let result = [];

        if (pullRequestNumber) {
            result = jobData.filter(job => job.name.startsWith(`PR-${pullRequestNumber}`));
        } else {
            result = jobData.filter(job => job.name === jobName);
        }

        if (result.length === 0) {
            return Promise.resolve(result);
        }

        const jobId = result[0].id;

        return request({
            json: true,
            method: 'GET',
            uri: `${instance}/v4/jobs/${jobId}/builds`,
            auth: {
                bearer: config.jwt
            }
        });
    });
}

/**
 * Finds a build created by latest event in a given pipeline.
 *
 * @method findEventBuilds
 * @param  {Object}  config             Configuration object
 * @param  {String}  config.instance    Screwdriver instance to test against
 * @param  {String}  config.eventId     Event ID to find the build in
 * @param  {String}  config.jwt         JWT for authenticating
 * @param  {String}  config.jobs        Pipeline jobs
 * @param  {String}  config.jobName     The job name we're looking for
 * @return {Promise}                    A promise that resolves to an array of builds that
 *                                      fulfill the given criteria. If nothing is found, an
 *                                      empty array is returned
 */
function findEventBuilds(config) {
    const { instance } = config;
    const { eventId } = config;

    return request({
        json: true,
        method: 'GET',
        uri: `${instance}/v4/events/${eventId}/builds`,
        auth: {
            bearer: config.jwt
        }
    }).then(response => {
        const builds = response.body || [];
        const job = config.jobs.find(j => j.name === config.jobName);
        const build = builds.find(b => b.jobId === job.id);

        if (build) {
            return builds;
        }

        return promiseToWait(WAIT_TIME).then(() => findEventBuilds(config));
    });
}

/**
 * Searches for a job's build in a Pipeline. It is assumed that the job is the main job, unless
 * pull request information is provided.
 *
 * If a build does not meet the desired criteria, it will wait an arbitrarily short amount of time
 * before trying again.
 *
 * @method searchForBuild
 * @param  {Object}  config                     Configuration object
 * @param  {String}  config.instance            Screwdriver instance to test against
 * @param  {String}  config.jwt                 JWT
 * @param  {String}  config.pipelineId          Pipeline ID to find the build in
 * @param  {String}  [config.pullRequestNumber] The PR number associated with build we're looking for
 * @param  {String}  [config.desiredSha]        The SHA that the build is running against
 * @param  {String}  [config.desiredStatus]     The build status that the build should have
 * @param  {String}  [config.jobName]           The job name we're looking for
 * @param  {String}  [config.parentBuildId]     Parent build ID
 * @return {Promise}                            A build that fulfills the given criteria
 */
function searchForBuild(config) {
<<<<<<< HEAD
    const { instance, pipelineId, pullRequestNumber, desiredSha, desiredStatus,
        jwt, parentBuildId } = config;
=======
    const { instance } = config;
    const { pipelineId } = config;
    const { pullRequestNumber } = config;
    const { desiredSha } = config;
    const { desiredStatus } = config;
    const { jwt } = config;
>>>>>>> cd5c538b
    const jobName = config.jobName || 'main';

    return findBuilds({
        instance,
        pipelineId,
        pullRequestNumber,
        jobName,
        jwt
    }).then(buildData => {
        let result = buildData.body || [];

        if (desiredSha) {
            result = result.filter(item => item.sha === desiredSha);
        }

        if (desiredStatus) {
            result = result.filter(item => desiredStatus.includes(item.status));
        }

        if (parentBuildId) {
            result = result.filter(item => item.parentBuildId === parentBuildId);
        }

        if (result.length > 0) {
            return result[0];
        }

        return promiseToWait(WAIT_TIME).then(() => searchForBuild(config));
    });
}

/**
 * Waits for a specific build to reach a desired status. If a build is found to not be
 * in the desired state, it waits an arbitrarily short amount of time before querying
 * the build status again.
 *
 * @method waitForBuildStatus
 * @param  {Object}  config               Configuration object
 * @param  {String}  config.instance      Screwdriver instance to test against
 * @param  {String}  config.buildId       Build ID to find the build in
 * @param  {Array}   config.desiredStatus Array of status strings. The status of the build to wait for
 * @return {Object}                       Build data
 */
function waitForBuildStatus(config) {
    const { buildId } = config;
    const { desiredStatus } = config;
    const { instance } = config;

    return request({
        json: true,
        method: 'GET',
        uri: `${instance}/v4/builds/${buildId}`,
        auth: {
            bearer: config.jwt
        }
    }).then(response => {
        const buildData = response.body;

        if (desiredStatus.includes(buildData.status)) {
            return buildData;
        }

        return promiseToWait(WAIT_TIME).then(() => waitForBuildStatus(config));
    });
}

/**
 * Remove the test token
 * @method cleanupToken
 * @param  {Object}  config
 * @param  {String}  config.token         Name of the token to delete
 * @param  {String}  config.instance      Screwdriver instance to test against
 * @param  {String}  config.namespace     Screwdriver namespace to test against
 * @param  {String}  config.jwt           JWT for authenticating
 * @return {Promise}
 */
function cleanupToken(config) {
    const tokenName = config.token;
    const { instance } = config;
    const { namespace } = config;
    const { jwt } = config;

    return request({
        uri: `${instance}/${namespace}/tokens`,
        method: 'GET',
        auth: {
            bearer: jwt
        }
    }).then(response => {
        const match = JSON.parse(response.body).find(token => token.name === tokenName);

        if (!match) return Promise.resolve();

        return request({
            uri: `${instance}/${namespace}/tokens/${match.id}`,
            method: 'DELETE',
            auth: {
                bearer: jwt
            }
        });
    });
}

/**
 * abort all working builds
 * @method cleanupBuilds
 * @param  {Object}  config
 * @param  {String}  config.instance      Screwdriver instance to test against
 * @param  {String}  config.pipelineId    Pipeline ID to find the build in
 * @param  {String}  config.jwt           JWT for authenticating
 * @param  {String}  config.jobName       The job name we're looking for
 * @return {Promise}
 */
function cleanupBuilds(config) {
    const { instance } = config;
    const { pipelineId } = config;
    const { jwt } = config;
    const { jobName } = config;
    const desiredStatus = ['RUNNING', 'QUEUED', 'BLOCKED', 'UNSTABLE'];

    return findBuilds({
        instance,
        pipelineId,
        jobName,
        jwt
    }).then(buildData => {
        const result = buildData.body || [];
        const builds = result.filter(item => desiredStatus.includes(item.status));

        return Promise.all(
            builds.map(build =>
                request({
                    uri: `${instance}/v4/builds/${build.id}`,
                    method: 'PUT',
                    auth: {
                        bearer: jwt
                    },
                    body: {
                        status: 'ABORTED'
                    },
                    json: true
                })
            )
        );
    });
}

module.exports = {
    cleanupToken,
    cleanupBuilds,
    findBuilds,
    findEventBuilds,
    searchForBuild,
    waitForBuildStatus
};<|MERGE_RESOLUTION|>--- conflicted
+++ resolved
@@ -131,17 +131,8 @@
  * @return {Promise}                            A build that fulfills the given criteria
  */
 function searchForBuild(config) {
-<<<<<<< HEAD
     const { instance, pipelineId, pullRequestNumber, desiredSha, desiredStatus,
         jwt, parentBuildId } = config;
-=======
-    const { instance } = config;
-    const { pipelineId } = config;
-    const { pullRequestNumber } = config;
-    const { desiredSha } = config;
-    const { desiredStatus } = config;
-    const { jwt } = config;
->>>>>>> cd5c538b
     const jobName = config.jobName || 'main';
 
     return findBuilds({
