--- conflicted
+++ resolved
@@ -122,11 +122,7 @@
     Then(/^(.*) package is available via sd-step$/, { timeout: 900 * 1000 }, function step(pkg) {
         return this.waitForBuild(this.buildId).then((response) => {
             Assert.equal(response.statusCode, 200);
-<<<<<<< HEAD
-            Assert.equal(response.body.status, 'RUNNING');
-=======
             Assert.oneOf(response.body.status, ['SUCCESS', 'RUNNING']);
->>>>>>> af7e46c3
         });
     });
 
