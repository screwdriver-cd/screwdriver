'use strict';

const { assert } = require('chai');
const sinon = require('sinon');
const hapi = require('@hapi/hapi');
const mockery = require('mockery');
const urlLib = require('url');
const hoek = require('@hapi/hoek');
const testPipeline = require('./data/pipeline.json');
const testPipelines = require('./data/pipelines.json');
const testCollection = require('./data/collection.json');
const gitlabTestPipelines = require('./data/pipelinesFromGitlab.json');
const testJob = require('./data/job.json');
const testJobs = require('./data/jobs.json');
const testTriggers = require('./data/triggers.json');
const testBuild = require('./data/buildWithSteps.json');
const testBuilds = require('./data/builds.json').slice(0, 2);
const testSecrets = require('./data/secrets.json');
const testEvents = require('./data/events.json');
const testEventsPr = require('./data/eventsPr.json');
const testTokens = require('./data/pipeline-tokens.json');

sinon.assert.expose(assert, { prefix: '' });

const decorateBuildMock = build => {
    const mock = hoek.clone(build);

    mock.toJsonWithSteps = sinon.stub().resolves(build);

    return mock;
};

const getBuildMocks = builds => {
    if (Array.isArray(builds)) {
        return builds.map(decorateBuildMock);
    }

    return decorateBuildMock(builds);
};

const decorateTokenMock = token => {
    const mock = hoek.clone(token);

    mock.toJson = sinon.stub().returns(token);
    mock.update = sinon.stub();
    mock.remove = sinon.stub();
    mock.refresh = sinon.stub();

    return mock;
};

const getTokenMocks = tokens => {
    if (Array.isArray(tokens)) {
        return tokens.map(decorateTokenMock);
    }

    return decorateTokenMock(tokens);
};

const decorateJobMock = job => {
    const mock = hoek.clone(job);

    mock.getLatestBuild = sinon.stub();
    mock.getBuilds = sinon.stub().resolves(getBuildMocks(testBuilds));
    mock.toJson = sinon.stub().returns(job);

    return mock;
};

const getJobsMocks = jobs => {
    if (Array.isArray(jobs)) {
        return jobs.map(decorateJobMock);
    }

    return decorateJobMock(jobs);
};

const decoratePipelineMock = pipeline => {
    const mock = hoek.clone(pipeline);

    mock.sync = sinon.stub();
    mock.addWebhook = sinon.stub();
    mock.syncPRs = sinon.stub();
    mock.update = sinon.stub();
    mock.toJson = sinon.stub().returns(pipeline);
    mock.jobs = sinon.stub();
    mock.getJobs = sinon.stub();
    mock.getEvents = sinon.stub();
    mock.remove = sinon.stub();
    mock.admin = sinon.stub();
    mock.getFirstAdmin = sinon.stub();
    mock.token = Promise.resolve('faketoken');
    mock.tokens = sinon.stub();

    return mock;
};

const getPipelineMocks = pipelines => {
    if (Array.isArray(pipelines)) {
        return pipelines.map(decoratePipelineMock);
    }

    return decoratePipelineMock(pipelines);
};

const decorateEventMock = event => {
    const mock = hoek.clone(event);

    mock.getBuilds = sinon.stub();
    mock.toJson = sinon.stub().returns(event);

    return mock;
};

const getEventsMocks = events => {
    if (Array.isArray(events)) {
        return events.map(decorateEventMock);
    }

    return decorateEventMock(events);
};

const decorateSecretMock = secret => {
    const mock = hoek.clone(secret);

    mock.toJson = sinon.stub().returns(secret);

    return mock;
};

const getSecretsMocks = secrets => {
    if (Array.isArray(secrets)) {
        return secrets.map(decorateSecretMock);
    }

    return decorateJobMock(secrets);
};

const getUserMock = user => {
    const mock = hoek.clone(user);

    mock.getPermissions = sinon.stub();
    mock.getFullDisplayName = sinon.stub();
    mock.update = sinon.stub();
    mock.sealToken = sinon.stub();
    mock.unsealToken = sinon.stub();
    mock.toJson = sinon.stub().returns(user);

    return mock;
};

const getCollectionMock = collection => {
    const mock = hoek.clone(collection);

    mock.update = sinon.stub();

    return mock;
};

describe('pipeline plugin test', () => {
    let pipelineFactoryMock;
    let userFactoryMock;
    let collectionFactoryMock;
    let eventFactoryMock;
    let tokenFactoryMock;
    let bannerFactoryMock;
    let jobFactoryMock;
    let triggerFactoryMock;
    let secretFactoryMock;
    let bannerMock;
    let screwdriverAdminDetailsMock;
    let scmMock;
    let plugin;
    let server;
    const password = 'this_is_a_password_that_needs_to_be_atleast_32_characters';
    const scmContext = 'github:github.com';
    const scmDisplayName = 'github';

    before(() => {
        mockery.enable({
            useCleanCache: true,
            warnOnUnregistered: false
        });
    });

    beforeEach(async () => {
        pipelineFactoryMock = {
            create: sinon.stub(),
            get: sinon.stub(),
            update: sinon.stub(),
            list: sinon.stub(),
            scm: {
                getScmContexts: sinon.stub(),
                parseUrl: sinon.stub(),
                decorateUrl: sinon.stub(),
                getCommitSha: sinon.stub().resolves('sha'),
                addDeployKey: sinon.stub()
            }
        };
        userFactoryMock = {
            get: sinon.stub(),
            scm: {
                parseUrl: sinon.stub(),
                openPr: sinon.stub()
            }
        };
        collectionFactoryMock = {
            create: sinon.stub(),
            list: sinon.stub()
        };
        eventFactoryMock = {
            create: sinon.stub().resolves(null)
        };
        tokenFactoryMock = {
            get: sinon.stub(),
            create: sinon.stub()
        };
        jobFactoryMock = {
            get: sinon.stub()
        };
        triggerFactoryMock = {
            getTriggers: sinon.stub()
        };
<<<<<<< HEAD
        bannerFactoryMock = {
            scm: {
                getDisplayName: sinon.stub().returns()
            }
=======
        secretFactoryMock = {
            create: sinon.stub(),
            get: sinon.stub()
>>>>>>> f98c4a79
        };
        bannerMock = {
            name: 'banners',
            register: s => {
                s.expose('screwdriverAdminDetails', screwdriverAdminDetailsMock);
            }
        };
        screwdriverAdminDetailsMock = sinon.stub();

        /* eslint-disable global-require */
        plugin = require('../../plugins/pipelines');
        /* eslint-enable global-require */
        server = new hapi.Server({
            port: 1234
        });
        server.app = {
            eventFactory: eventFactoryMock,
            jobFactory: jobFactoryMock,
            triggerFactory: triggerFactoryMock,
            pipelineFactory: pipelineFactoryMock,
            userFactory: userFactoryMock,
            collectionFactory: collectionFactoryMock,
            tokenFactory: tokenFactoryMock,
<<<<<<< HEAD
            bannerFactory: bannerFactoryMock,
=======
            secretFactory: secretFactoryMock,
>>>>>>> f98c4a79
            ecosystem: {
                badges: '{{subject}}/{{status}}/{{color}}'
            }
        };

        server.auth.scheme('custom', () => ({
            authenticate: (request, h) =>
                h.authenticated({
                    credentials: {
                        scope: ['user']
                    }
                })
        }));
        server.auth.strategy('token', 'custom');

        server.register([
            { plugin: bannerMock },
            {
                plugin,
                options: {
                    password,
                    scm: scmMock,
                    admins: ['github:myself']
                }
            },
            {
                // eslint-disable-next-line global-require
                plugin: require('../../plugins/secrets'),
                options: {
                    password
                }
            }
        ]);
    });

    afterEach(() => {
        server = null;
        mockery.deregisterAll();
        mockery.resetCache();
    });

    after(() => {
        mockery.disable();
    });

    it('registers the plugin', () => {
        assert.equal(server.registrations.pipelines.options.password, password);
        assert.isOk(server.registrations.pipelines);
    });

    describe('GET /pipelines', () => {
        let options;

        beforeEach(() => {
            options = {
                method: 'GET',
                url: '/pipelines?page=1&count=3'
            };
            pipelineFactoryMock.scm.getScmContexts.returns(['github:github.com', 'gitlab:mygitlab']);
        });

        it('returns 200 and all pipelines', () => {
            pipelineFactoryMock.list
                .withArgs({
                    params: {
                        scmContext: 'github:github.com'
                    },
                    paginate: {
                        page: 1,
                        count: 3
                    },
                    sort: 'descending'
                })
                .resolves(getPipelineMocks(testPipelines));
            pipelineFactoryMock.list
                .withArgs({
                    params: {
                        scmContext: 'gitlab:mygitlab'
                    },
                    paginate: {
                        page: 1,
                        count: 3
                    },
                    sort: 'descending'
                })
                .resolves(getPipelineMocks(gitlabTestPipelines));

            return server.inject(options).then(reply => {
                assert.equal(reply.statusCode, 200);
                assert.deepEqual(reply.result, testPipelines.concat(gitlabTestPipelines));
            });
        });

        it('returns 200 and all pipelines with no pagination', () => {
            options.url = '/pipelines';
            pipelineFactoryMock.list
                .withArgs({
                    params: {
                        scmContext: 'github:github.com'
                    },
                    sort: 'descending'
                })
                .resolves(getPipelineMocks(testPipelines));
            pipelineFactoryMock.list
                .withArgs({
                    params: {
                        scmContext: 'gitlab:mygitlab'
                    },
                    sort: 'descending'
                })
                .resolves(getPipelineMocks(gitlabTestPipelines));

            return server.inject(options).then(reply => {
                assert.equal(reply.statusCode, 200);
                assert.deepEqual(reply.result, testPipelines.concat(gitlabTestPipelines));
            });
        });

        it('returns 200 and all pipelines when sort is set', () => {
            options.url = '/pipelines?sort=ascending';
            pipelineFactoryMock.list
                .withArgs({
                    params: {
                        scmContext: 'github:github.com'
                    },
                    sort: 'ascending'
                })
                .resolves(getPipelineMocks(testPipelines));
            pipelineFactoryMock.list
                .withArgs({
                    params: {
                        scmContext: 'gitlab:mygitlab'
                    },
                    sort: 'ascending'
                })
                .resolves(getPipelineMocks(gitlabTestPipelines));

            return server.inject(options).then(reply => {
                assert.equal(reply.statusCode, 200);
                assert.deepEqual(reply.result, testPipelines.concat(gitlabTestPipelines));
            });
        });

        it('returns 200 and all pipelines when sortBy is set', () => {
            options.url = '/pipelines?sort=ascending&sortBy=name';
            pipelineFactoryMock.list
                .withArgs({
                    params: {
                        scmContext: 'github:github.com'
                    },
                    sort: 'ascending',
                    sortBy: 'name'
                })
                .resolves(getPipelineMocks(testPipelines));
            pipelineFactoryMock.list
                .withArgs({
                    params: {
                        scmContext: 'gitlab:mygitlab'
                    },
                    sort: 'ascending',
                    sortBy: 'name'
                })
                .resolves(getPipelineMocks(gitlabTestPipelines));

            return server.inject(options).then(reply => {
                assert.equal(reply.statusCode, 200);
                assert.deepEqual(reply.result, testPipelines.concat(gitlabTestPipelines));
            });
        });

        it('returns 200 and all pipelines with matched search', () => {
            options.url = '/pipelines?search=screwdriver-cd/screwdriver';
            pipelineFactoryMock.list
                .withArgs({
                    params: {
                        scmContext: 'github:github.com'
                    },
                    sort: 'descending',
                    search: {
                        field: 'name',
                        keyword: '%screwdriver-cd/screwdriver%'
                    }
                })
                .resolves(getPipelineMocks(testPipelines));
            pipelineFactoryMock.list
                .withArgs({
                    params: {
                        scmContext: 'gitlab:mygitlab'
                    },
                    sort: 'descending',
                    search: {
                        field: 'name',
                        keyword: '%screwdriver-cd/screwdriver%'
                    }
                })
                .resolves(getPipelineMocks(gitlabTestPipelines));

            return server.inject(options).then(reply => {
                assert.equal(reply.statusCode, 200);
                assert.deepEqual(reply.result, testPipelines.concat(gitlabTestPipelines));
            });
        });

        it('returns 200 and all pipelines with matched configPipelineId', () => {
            options.url = '/pipelines?page=1&count=3&configPipelineId=123';
            pipelineFactoryMock.list
                .withArgs({
                    params: {
                        scmContext: 'github:github.com',
                        configPipelineId: 123
                    },
                    paginate: {
                        page: 1,
                        count: 3
                    },
                    sort: 'descending'
                })
                .resolves(getPipelineMocks(testPipelines));
            pipelineFactoryMock.list
                .withArgs({
                    params: {
                        scmContext: 'gitlab:mygitlab',
                        configPipelineId: 123
                    },
                    paginate: {
                        page: 1,
                        count: 3
                    },
                    sort: 'descending'
                })
                .resolves(getPipelineMocks(gitlabTestPipelines));

            return server.inject(options).then(reply => {
                assert.equal(reply.statusCode, 200);
                assert.deepEqual(reply.result, testPipelines.concat(gitlabTestPipelines));
            });
        });

        it('returns 500 when datastore fails', () => {
            pipelineFactoryMock.list.rejects(new Error('fittoburst'));

            return server.inject(options).then(reply => {
                assert.equal(reply.statusCode, 500);
            });
        });
    });

    describe('GET /pipelines/{id}', () => {
        const id = 123;
        let options;

        beforeEach(() => {
            options = {
                method: 'GET',
                url: `/pipelines/${id}`
            };
        });

        it('exposes a route for getting a pipeline', () => {
            pipelineFactoryMock.get.withArgs(id).resolves(getPipelineMocks(testPipeline));

            return server.inject(options).then(reply => {
                assert.equal(reply.statusCode, 200);
                assert.deepEqual(reply.result, testPipeline);
            });
        });

        it('throws error not found when pipeline does not exist', () => {
            const error = {
                statusCode: 404,
                error: 'Not Found',
                message: 'Pipeline does not exist'
            };

            pipelineFactoryMock.get.withArgs(id).resolves(null);

            return server.inject(options).then(reply => {
                assert.equal(reply.statusCode, 404);
                assert.deepEqual(reply.result, error);
            });
        });

        it('throws error when call returns error', () => {
            pipelineFactoryMock.get.withArgs(id).rejects(new Error('Failed'));

            return server.inject(options).then(reply => {
                assert.equal(reply.statusCode, 500);
            });
        });
    });

    describe('DELETE /pipelines/{id}', () => {
        const id = 123;
        const scmUri = 'github.com:12345:branchName';
        const username = 'myself';
        let pipeline;
        let options;
        let userMock;

        beforeEach(() => {
            options = {
                method: 'DELETE',
                url: `/pipelines/${id}`,
                auth: {
                    credentials: {
                        username,
                        scmContext,
                        scope: ['user']
                    },
                    strategy: ['token']
                }
            };

            userMock = getUserMock({ username, scmContext });
            userMock.getPermissions.withArgs(scmUri).resolves({ admin: true });
            userFactoryMock.get.withArgs({ username, scmContext }).resolves(userMock);

            pipeline = getPipelineMocks(testPipeline);
            pipeline.remove.resolves(null);
            pipelineFactoryMock.get.withArgs(id).resolves(pipeline);
            bannerFactoryMock.scm.getDisplayName.withArgs({ scmContext }).returns(scmDisplayName);
        });

        afterEach(() => {
            pipelineFactoryMock.get.withArgs(id).reset();
            screwdriverAdminDetailsMock.reset();
        });

        it('returns 204 when delete successfully', () =>
            server.inject(options).then(reply => {
                assert.equal(reply.statusCode, 204);
                assert.calledOnce(pipeline.remove);
            }));

        it('returns 204 when repository does not exist and user is Screwdriver admin', () => {
            userMock.getPermissions.withArgs(scmUri).rejects({ code: 404 });
            screwdriverAdminDetailsMock.returns({ isAdmin: true });

            return server.inject(options).then(reply => {
                assert.equal(reply.statusCode, 204);
                assert.calledOnce(pipeline.remove);
            });
        });

        it('returns 403 when user does not have admin permission and is not Screwdriver admin', () => {
            const error = {
                statusCode: 403,
                error: 'Forbidden',
                message: 'User d2lam does not have admin permission for this repo'
            };

            screwdriverAdminDetailsMock.returns({ isAdmin: false });
            options.auth.credentials.username = 'd2lam';
            userMock = getUserMock({ username: 'd2lam', scmContext });
            userFactoryMock.get.withArgs({ username: 'd2lam', scmContext }).resolves(userMock);
            userMock.getPermissions.withArgs(scmUri).resolves({ admin: false });

            return server.inject(options).then(reply => {
                assert.equal(reply.statusCode, 403);
                assert.deepEqual(reply.result, error);
            });
        });

        it('returns 403 when the pipeline is child pipeline', () => {
            pipeline.configPipelineId = 123;

            return server.inject(options).then(reply => {
                assert.equal(reply.statusCode, 403);
            });
        });

        it('returns 404 when pipeline does not exist', () => {
            const error = {
                statusCode: 404,
                error: 'Not Found',
                message: 'Pipeline does not exist'
            };

            pipelineFactoryMock.get.withArgs(id).resolves(null);

            return server.inject(options).then(reply => {
                assert.equal(reply.statusCode, 404);
                assert.deepEqual(reply.result, error);
            });
        });

        it('returns 404 when user does not exist', () => {
            const error = {
                statusCode: 404,
                error: 'Not Found',
                message: 'User myself does not exist'
            };

            userFactoryMock.get.withArgs({ username, scmContext }).resolves(null);

            return server.inject(options).then(reply => {
                assert.equal(reply.statusCode, 404);
                assert.deepEqual(reply.result, error);
            });
        });

        it('returns 500 when call returns error', () => {
            pipeline.remove.rejects('pipelineRemoveError');

            return server.inject(options).then(reply => {
                assert.equal(reply.statusCode, 500);
            });
        });
    });

    describe('GET /pipelines/{id}/jobs', () => {
        const id = '123';
        let options;
        let pipelineMock;

        beforeEach(() => {
            options = {
                method: 'GET',
                url: `/pipelines/${id}/jobs`
            };
            pipelineMock = getPipelineMocks(testPipeline);
            pipelineMock.getJobs.resolves(getJobsMocks(testJobs));
            pipelineFactoryMock.get.resolves(pipelineMock);
        });

        it('returns 200 for getting jobs', () =>
            server.inject(options).then(reply => {
                assert.equal(reply.statusCode, 200);
                assert.calledWith(pipelineMock.getJobs, {
                    params: {
                        archived: false
                    }
                });
                assert.deepEqual(reply.result, testJobs);
            }));

        it('returns 200 for getting jobs with jobNames', () => {
            options.url = `/pipelines/${id}/jobs?jobName=deploy`;

            return server.inject(options).then(reply => {
                assert.equal(reply.statusCode, 200);
                assert.calledWith(pipelineMock.getJobs, {
                    params: {
                        archived: false,
                        name: 'deploy'
                    }
                });
                assert.deepEqual(reply.result, testJobs);
            });
        });

        it('returns 400 for wrong query format', () => {
            pipelineFactoryMock.get.resolves(null);
            options.url = `/pipelines/${id}/jobs?archived=blah`;

            return server.inject(options).then(reply => {
                assert.equal(reply.statusCode, 400);
            });
        });

        it('returns 404 for updating a pipeline that does not exist', () => {
            pipelineFactoryMock.get.resolves(null);

            return server.inject(options).then(reply => {
                assert.equal(reply.statusCode, 404);
            });
        });

        it('returns 500 when the datastore returns an error', () => {
            pipelineFactoryMock.get.rejects(new Error('icantdothatdave'));

            return server.inject(options).then(reply => {
                assert.equal(reply.statusCode, 500);
            });
        });

        it('pass in the correct params to getJobs', () => {
            options.url = `/pipelines/${id}/jobs?page=2&count=30&archived=true`;

            return server.inject(options).then(reply => {
                assert.calledWith(pipelineMock.getJobs, {
                    params: {
                        archived: true
                    },
                    paginate: {
                        count: 30,
                        page: 2
                    }
                });
                assert.deepEqual(reply.result, testJobs);
                assert.equal(reply.statusCode, 200);
            });
        });
    });

    describe('GET /pipelines/{id}/triggers', () => {
        const id = 123;
        let options;
        let pipelineMock;

        beforeEach(() => {
            options = {
                method: 'GET',
                url: `/pipelines/${id}/triggers`
            };
            pipelineMock = getPipelineMocks(testPipeline);
            triggerFactoryMock.getTriggers.resolves(testTriggers);
            pipelineFactoryMock.get.resolves(pipelineMock);
        });

        it('returns 200 for getting triggers', () =>
            server.inject(options).then(reply => {
                assert.equal(reply.statusCode, 200);
                assert.calledWith(triggerFactoryMock.getTriggers, {
                    pipelineId: id
                });
                assert.deepEqual(reply.result, testTriggers);
            }));

        it('returns 400 for passing in string as pipeline id', () => {
            const stringId = 'test';

            options.url = `/pipelines/${stringId}/triggers`;

            return server.inject(options).then(reply => {
                assert.equal(reply.statusCode, 400);
            });
        });

        it('returns 404 for updating a pipeline that does not exist', () => {
            pipelineFactoryMock.get.resolves(null);

            return server.inject(options).then(reply => {
                assert.equal(reply.statusCode, 404);
            });
        });

        it('returns 500 when the datastore returns an error', () => {
            pipelineFactoryMock.get.rejects(new Error('icantdothatdave'));

            return server.inject(options).then(reply => {
                assert.equal(reply.statusCode, 500);
            });
        });
    });

    describe('GET /pipelines/{id}/jobs/{jobName}/latestBuild', () => {
        const id = 1234;
        const name = 'deploy';
        let options;
        let job;
        let build;

        beforeEach(() => {
            options = {
                method: 'GET',
                url: `/pipelines/${id}/jobs/${name}/latestBuild`
            };

            job = getJobsMocks(testJob);
            build = getBuildMocks(testBuild);

            jobFactoryMock.get.resolves(job);
            job.getLatestBuild.resolves(build);
        });

        it('returns 404 if job does not exist', () => {
            jobFactoryMock.get.resolves(null);

            return server.inject(options).then(reply => {
                assert.equal(reply.statusCode, 404);
            });
        });

        it('returns 200 if found last build', () =>
            server.inject(options).then(reply => {
                assert.equal(reply.statusCode, 200);
                assert.calledWith(job.getLatestBuild, {
                    status: undefined
                });
                assert.deepEqual(reply.result, testBuild);
            }));

        it('return 404 if there is no last build found', () => {
            const status = 'SUCCESS';

            job.getLatestBuild.resolves({});
            options.url = `/pipelines/${id}/jobs/${name}/latestBuild/latestBuild?status=${status}`;

            return server.inject(options).then(reply => {
                assert.equal(reply.statusCode, 404);
            });
        });
    });

    describe('GET /pipelines/{id}/badge', () => {
        const id = '123';
        let pipelineMock;
        let eventsMock;
        let eventsPrMock;

        beforeEach(() => {
            pipelineMock = getPipelineMocks(testPipeline);
            pipelineMock.name = 'foo/bar';
            pipelineFactoryMock.get.resolves(pipelineMock);
            eventsMock = getEventsMocks(testEvents);
            eventsPrMock = getEventsMocks(testEventsPr);
            eventsMock[0].getBuilds.resolves(getBuildMocks(testBuilds));
            eventsPrMock[0].getBuilds.resolves(getBuildMocks(testBuilds));
            pipelineMock.getEvents.resolves(eventsMock);
        });

        it('returns 302 to for a valid build', () =>
            server.inject(`/pipelines/${id}/badge`).then(reply => {
                assert.equal(reply.statusCode, 302);
                assert.deepEqual(reply.headers.location, 'foo%2Fbar/1 unknown, 1 success, 1 failure/red');
            }));

        it('returns 302 to for a valid PR build', () => {
            pipelineMock.getEvents.resolves(eventsPrMock);

            return server.inject(`/pipelines/${id}/badge`).then(reply => {
                assert.equal(reply.statusCode, 302);
                assert.deepEqual(reply.headers.location, 'foo%2Fbar/1 success, 1 failure/red');
            });
        });

        it('returns 302 to unknown for a pipeline that does not exist', () => {
            pipelineFactoryMock.get.resolves(null);

            return server.inject(`/pipelines/${id}/badge`).then(reply => {
                assert.equal(reply.statusCode, 302);
                assert.deepEqual(reply.headers.location, 'pipeline/unknown/lightgrey');
            });
        });

        it('returns 302 to unknown for an event that does not exist', () => {
            pipelineMock.getEvents.resolves([]);

            return server.inject(`/pipelines/${id}/badge`).then(reply => {
                assert.equal(reply.statusCode, 302);
                assert.deepEqual(reply.headers.location, 'pipeline/unknown/lightgrey');
            });
        });

        it('returns 302 to unknown for a build that does not exist', () => {
            eventsMock[0].getBuilds.resolves([]);

            return server.inject(`/pipelines/${id}/badge`).then(reply => {
                assert.equal(reply.statusCode, 302);
                assert.deepEqual(reply.headers.location, 'pipeline/unknown/lightgrey');
            });
        });

        it('returns 302 to unknown when the datastore returns an error', () => {
            pipelineFactoryMock.get.rejects(new Error('icantdothatdave'));

            return server.inject(`/pipelines/${id}/badge`).then(reply => {
                assert.equal(reply.statusCode, 302);
                assert.deepEqual(reply.headers.location, 'pipeline/unknown/lightgrey');
            });
        });
    });

    describe('GET /pipelines/{id}/{jobName}/badge', () => {
        const id = '123';
        const jobName = 'deploy';
        let jobMock;
        let pipelineMock;

        beforeEach(() => {
            server.app.ecosystem.badges = '{{subject}}-{{status}}-{{color}}';
            jobMock = getJobsMocks(testJob);
            pipelineMock = getPipelineMocks(testPipeline);
            pipelineMock.name = 'foo/bar-test';
            jobFactoryMock.get.resolves(jobMock);
            pipelineFactoryMock.get.resolves(pipelineMock);
        });

        it('returns 302 to for a valid build', () =>
            server.inject(`/pipelines/${id}/${jobName}/badge`).then(reply => {
                assert.equal(reply.statusCode, 302);
                assert.deepEqual(reply.headers.location, 'foo/bar--test:deploy-success-green');
            }));

        it('returns 302 to for a job that is disabled', () => {
            jobMock.state = 'DISABLED';

            return server.inject(`/pipelines/${id}/${jobName}/badge`).then(reply => {
                assert.equal(reply.statusCode, 302);
                assert.deepEqual(reply.headers.location, 'foo/bar--test:deploy-disabled-lightgrey');
            });
        });

        it('returns 302 to unknown for a job that does not exist', () => {
            jobFactoryMock.get.resolves(null);

            return server.inject(`/pipelines/${id}/${jobName}/badge`).then(reply => {
                assert.equal(reply.statusCode, 302);
                assert.deepEqual(reply.headers.location, 'job-unknown-lightgrey');
            });
        });

        it('returns 302 to unknown when the datastore returns an error', () => {
            server.app.ecosystem.badges = '{{subject}}*{{status}}*{{color}}';
            jobFactoryMock.get.rejects(new Error('icantdothatdave'));

            return server.inject(`/pipelines/${id}/${jobName}/badge`).then(reply => {
                assert.equal(reply.statusCode, 302);
                assert.deepEqual(reply.headers.location, 'job*unknown*lightgrey');
            });
        });
    });

    describe('GET /pipelines/{id}/secrets', () => {
        const pipelineId = '123';
        const username = 'myself';
        const scmUri = 'github.com:12345:branchName';
        let options;
        let pipelineMock;
        let userMock;

        beforeEach(() => {
            options = {
                method: 'GET',
                url: `/pipelines/${pipelineId}/secrets`,
                auth: {
                    credentials: {
                        username,
                        scmContext,
                        scope: ['user']
                    },
                    strategy: ['token']
                }
            };
            pipelineMock = getPipelineMocks(testPipeline);
            pipelineMock.secrets = getSecretsMocks(testSecrets);
            pipelineFactoryMock.get.resolves(pipelineMock);

            userMock = getUserMock({ username, scmContext });
            userMock.getPermissions.withArgs(scmUri).resolves({ push: true });
            userFactoryMock.get.withArgs({ username, scmContext }).resolves(userMock);
        });

        it('returns 404 for updating a pipeline that does not exist', () => {
            pipelineFactoryMock.get.resolves(null);

            return server.inject(options).then(reply => {
                assert.equal(reply.statusCode, 404);
            });
        });

        it('returns 403 when the user does not have push permissions', () => {
            userMock.getPermissions.withArgs(scmUri).resolves({ push: false });

            return server.inject(options).then(reply => {
                assert.equal(reply.statusCode, 403);
            });
        });

        it('returns empty array if secrets is empty', () => {
            pipelineMock.secrets = getSecretsMocks([]);
            pipelineFactoryMock.get.resolves(pipelineMock);

            return server.inject(options).then(reply => {
                assert.equal(reply.statusCode, 200);
                assert.deepEqual(reply.result, []);
            });
        });

        it('returns 200 for getting secrets', () =>
            server.inject(options).then(reply => {
                const expected = [
                    {
                        id: 1234,
                        pipelineId: 123,
                        name: 'NPM_TOKEN',
                        allowInPR: false
                    },
                    {
                        id: 1235,
                        pipelineId: 123,
                        name: 'GIT_TOKEN',
                        allowInPR: true
                    }
                ];

                assert.equal(reply.statusCode, 200);
                assert.deepEqual(reply.result, expected);
            }));
    });

    describe('GET /pipelines/{id}/events', () => {
        const id = '123';
        let options;
        let pipelineMock;

        beforeEach(() => {
            options = {
                method: 'GET',
                url: `/pipelines/${id}/events`
            };
            pipelineMock = getPipelineMocks(testPipeline);
            pipelineMock.getEvents.resolves(getEventsMocks(testEvents));
            pipelineFactoryMock.get.resolves(pipelineMock);
        });

        it('returns 200 for getting events', () => {
            options.url = `/pipelines/${id}/events?type=pr`;
            server.inject(options).then(reply => {
                assert.calledOnce(pipelineMock.getEvents);
                assert.calledWith(pipelineMock.getEvents, { params: { type: 'pr' } });
                assert.deepEqual(reply.result, testEvents);
                assert.equal(reply.statusCode, 200);
            });
        });

        it('returns 200 for getting events with pagination', () => {
            options.url = `/pipelines/${id}/events?type=pr&count=30`;
            server.inject(options).then(reply => {
                assert.calledOnce(pipelineMock.getEvents);
                assert.calledWith(pipelineMock.getEvents, {
                    params: { type: 'pr' },
                    paginate: { page: undefined, count: 30 }
                });
                assert.deepEqual(reply.result, testEvents);
                assert.equal(reply.statusCode, 200);
            });
        });

        it('returns 200 for getting events with pr Number', () => {
            options.url = `/pipelines/${id}/events?prNum=4`;
            server.inject(options).then(reply => {
                assert.calledOnce(pipelineMock.getEvents);
                assert.calledWith(pipelineMock.getEvents, { params: { prNum: 4, type: 'pr' } });
                assert.deepEqual(reply.result, testEvents);
                assert.equal(reply.statusCode, 200);
            });
        });

        it('returns 404 for pipeline that does not exist', () => {
            pipelineFactoryMock.get.resolves(null);

            return server.inject(options).then(reply => {
                assert.equal(reply.statusCode, 404);
            });
        });

        it('returns 500 when the datastore returns an error', () => {
            pipelineFactoryMock.get.resolves(pipelineMock);
            pipelineMock.getEvents.rejects(new Error('getEventsError'));

            return server.inject(options).then(reply => {
                assert.equal(reply.statusCode, 500);
            });
        });
    });

    describe('POST /pipelines/{id}/sync', () => {
        const id = 123;
        const username = 'd2lam';
        const scmUri = 'github.com:12345:branchName';
        let pipelineMock;
        let userMock;
        let options;

        beforeEach(() => {
            options = {
                method: 'POST',
                url: `/pipelines/${id}/sync`,
                auth: {
                    credentials: {
                        username,
                        scmContext,
                        scope: ['user']
                    },
                    strategy: ['token']
                }
            };

            userMock = getUserMock({ username, scmContext });
            userMock.getPermissions.withArgs(scmUri).resolves({ push: true });
            userFactoryMock.get.withArgs({ username, scmContext }).resolves(userMock);

            pipelineMock = getPipelineMocks(testPipeline);
            pipelineMock.sync.resolves(null);
            pipelineMock.admin.resolves(null);
            pipelineMock.update.resolves(null);
            pipelineFactoryMock.get.withArgs(id).resolves(pipelineMock);
        });

        it('returns 204 for updating a pipeline that exists', () =>
            server.inject(options).then(reply => {
                assert.equal(reply.statusCode, 204);
            }));

        it('returns 204 with pipeline token', () => {
            options.auth.credentials = {
                username,
                scmContext,
                pipelineId: id,
                scope: ['pipeline']
            };

            return server.inject(options).then(reply => {
                assert.equal(reply.statusCode, 204);
            });
        });

        it('returns 403 when user does not have admin permission', () => {
            const error = {
                statusCode: 403,
                error: 'Forbidden',
                message: 'User d2lam does not have push permission for this repo'
            };

            userMock.getPermissions.withArgs(scmUri).resolves({ push: false });

            return server.inject(options).then(reply => {
                assert.equal(reply.statusCode, 403);
                assert.deepEqual(reply.result, error);
            });
        });

        it('returns 401 when pipeline token does not have permission', () => {
            const error = {
                statusCode: 401,
                error: 'Unauthorized',
                message: 'Token does not have permission to this pipeline'
            };

            options.auth.credentials = {
                username,
                pipelineId: '999',
                scope: 'pipeline'
            };

            return server.inject(options).then(reply => {
                assert.equal(reply.statusCode, 401);
                assert.deepEqual(reply.result, error);
            });
        });

        it('returns 404 for updating a pipeline that does not exist', () => {
            pipelineFactoryMock.get.withArgs(id).resolves(null);

            return server.inject(options).then(reply => {
                assert.equal(reply.statusCode, 404);
            });
        });

        it('returns 404 when user does not exist', () => {
            const error = {
                statusCode: 404,
                error: 'Not Found',
                message: 'User d2lam does not exist'
            };

            userFactoryMock.get.withArgs({ username, scmContext }).resolves(null);

            return server.inject(options).then(reply => {
                assert.equal(reply.statusCode, 404);
                assert.deepEqual(reply.result, error);
            });
        });

        it('returns 500 when the datastore returns an error', () => {
            pipelineMock.sync.rejects(new Error('icantdothatdave'));

            return server.inject(options).then(reply => {
                assert.equal(reply.statusCode, 500);
            });
        });
    });

    describe('POST /pipelines/{id}/sync/webhooks', () => {
        const id = 123;
        const username = 'd2lam';
        const scmUri = 'github.com:12345:branchName';
        let pipelineMock;
        let userMock;
        let options;

        beforeEach(() => {
            options = {
                method: 'POST',
                url: `/pipelines/${id}/sync/webhooks`,
                auth: {
                    credentials: {
                        username,
                        scmContext,
                        scope: ['user']
                    },
                    strategy: ['token']
                }
            };

            userMock = getUserMock({ username, scmContext });
            userMock.getPermissions.withArgs(scmUri).resolves({ push: true });
            userFactoryMock.get.withArgs({ username, scmContext }).resolves(userMock);

            pipelineMock = getPipelineMocks(testPipeline);
            pipelineMock.sync.resolves(null);
            pipelineFactoryMock.get.withArgs(id).resolves(pipelineMock);
        });

        it('returns 204 for syncing webhooks successfully', () =>
            server.inject(options).then(reply => {
                assert.equal(reply.statusCode, 204);
            }));

        it('returns 403 when user does not have admin permission', () => {
            const error = {
                statusCode: 403,
                error: 'Forbidden',
                message: 'User d2lam does not have push permission for this repo'
            };

            userMock.getPermissions.withArgs(scmUri).resolves({ push: false });

            return server.inject(options).then(reply => {
                assert.equal(reply.statusCode, 403);
                assert.deepEqual(reply.result, error);
            });
        });

        it('returns 404 for updating a pipeline that does not exist', () => {
            pipelineFactoryMock.get.withArgs(id).resolves(null);

            return server.inject(options).then(reply => {
                assert.equal(reply.statusCode, 404);
            });
        });

        it('returns 404 when user does not exist', () => {
            const error = {
                statusCode: 404,
                error: 'Not Found',
                message: 'User d2lam does not exist'
            };

            userFactoryMock.get.withArgs({ username, scmContext }).resolves(null);

            return server.inject(options).then(reply => {
                assert.equal(reply.statusCode, 404);
                assert.deepEqual(reply.result, error);
            });
        });

        it('returns 500 when model returns an error', () => {
            pipelineMock.addWebhook.rejects(new Error('icantdothatdave'));

            return server.inject(options).then(reply => {
                assert.equal(reply.statusCode, 500);
            });
        });
    });

    describe('POST /pipelines/{id}/sync/pullrequests', () => {
        const id = 123;
        const username = 'batman';
        const scmUri = 'github.com:12345:branchName';
        let pipelineMock;
        let userMock;
        let options;

        beforeEach(() => {
            options = {
                method: 'POST',
                url: `/pipelines/${id}/sync/pullrequests`,
                auth: {
                    credentials: {
                        username,
                        scmContext,
                        scope: ['user']
                    },
                    strategy: ['token']
                }
            };

            userMock = getUserMock({ username, scmContext });
            userMock.getPermissions.withArgs(scmUri).resolves({ push: true });
            userFactoryMock.get.withArgs({ username, scmContext }).resolves(userMock);

            pipelineMock = getPipelineMocks(testPipeline);
            pipelineMock.syncPRs.resolves(null);
            pipelineFactoryMock.get.withArgs(id).resolves(pipelineMock);
        });

        it('returns 204 for syncing pull requests successfully', () =>
            server.inject(options).then(reply => {
                assert.equal(reply.statusCode, 204);
            }));

        it('returns 403 when user does not have push permission', () => {
            const error = {
                statusCode: 403,
                error: 'Forbidden',
                message: 'User batman does not have push permission for this repo'
            };

            userMock.getPermissions.withArgs(scmUri).resolves({ push: false });

            return server.inject(options).then(reply => {
                assert.equal(reply.statusCode, 403);
                assert.deepEqual(reply.result, error);
            });
        });

        it('returns 404 for updating a pipeline that does not exist', () => {
            pipelineFactoryMock.get.withArgs(id).resolves(null);

            return server.inject(options).then(reply => {
                assert.equal(reply.statusCode, 404);
            });
        });

        it('returns 404 when user does not exist', () => {
            const error = {
                statusCode: 404,
                error: 'Not Found',
                message: 'User batman does not exist'
            };

            userFactoryMock.get.withArgs({ username, scmContext }).resolves(null);

            return server.inject(options).then(reply => {
                assert.equal(reply.statusCode, 404);
                assert.deepEqual(reply.result, error);
            });
        });

        it('returns 500 when model returns an error', () => {
            pipelineMock.syncPRs.rejects(new Error('icantdothatdave'));

            return server.inject(options).then(reply => {
                assert.equal(reply.statusCode, 500);
            });
        });
    });

    describe('POST /pipelines', () => {
        let options;
        let pipelineMock;
        let userMock;

        const unformattedCheckoutUrl = 'git@github.com:screwdriver-cd/data-MODEL.git';
        const formattedCheckoutUrl = 'git@github.com:screwdriver-cd/data-model.git';
        const scmUri = 'github.com:12345:master';
        const token = 'secrettoken';
        const testId = '123';
        const username = 'd2lam';
        const userId = '34';
        const privateKey = 'testkey';
        const privateKeyB64 = Buffer.from(privateKey).toString('base64');

        beforeEach(() => {
            options = {
                method: 'POST',
                url: '/pipelines',
                payload: {
                    checkoutUrl: unformattedCheckoutUrl
                },
                auth: {
                    credentials: {
                        username,
                        scmContext,
                        scope: ['user']
                    },
                    strategy: ['token']
                }
            };

            userMock = getUserMock({ username, scmContext });
            userMock.getPermissions.withArgs(scmUri).resolves({ admin: true });
            userMock.unsealToken.resolves(token);
            userMock.username = username;
            userMock.id = userId;
            userFactoryMock.get.withArgs({ username, scmContext }).resolves(userMock);

            pipelineMock = getPipelineMocks(testPipeline);
            pipelineMock.sync.resolves(pipelineMock);
            pipelineMock.addWebhook.resolves(null);

            pipelineFactoryMock.get.resolves(null);
            pipelineFactoryMock.create.resolves(pipelineMock);

            pipelineFactoryMock.scm.parseUrl.resolves(scmUri);
            pipelineFactoryMock.scm.addDeployKey.resolves(privateKey);
        });

        it('returns 201 and correct pipeline data', () => {
            let expectedLocation;
            const testDefaultCollection = Object.assign(testCollection, { type: 'default' });

            options.payload.autoKeysGeneration = true;
            collectionFactoryMock.list
                .withArgs({
                    params: {
                        userId,
                        type: 'default'
                    }
                })
                .resolves([getCollectionMock(testDefaultCollection)]);

            return server.inject(options).then(reply => {
                expectedLocation = {
                    host: reply.request.headers.host,
                    port: reply.request.headers.port,
                    protocol: reply.request.server.info.protocol,
                    pathname: `${options.url}/${testId}`
                };
                assert.deepEqual(reply.result, testPipeline);
                assert.strictEqual(reply.headers.location, urlLib.format(expectedLocation));
                assert.calledWith(pipelineFactoryMock.create, {
                    admins: {
                        d2lam: true
                    },
                    scmUri,
                    scmContext
                });
                assert.calledWith(collectionFactoryMock.list, {
                    params: {
                        userId,
                        type: 'default'
                    }
                });
                assert.calledWith(secretFactoryMock.create, {
                    pipelineId: 123,
                    name: 'SD_SCM_DEPLOY_KEY',
                    value: privateKeyB64,
                    allowInPR: true
                });
                assert.equal(reply.statusCode, 201);
            });
        });

        it('formats the checkout url correctly', () => {
            userMock.getPermissions.withArgs(scmUri).resolves({ admin: false });

            return server.inject(options).then(() => {
                assert.calledWith(pipelineFactoryMock.scm.parseUrl, {
                    scmContext,
                    checkoutUrl: formattedCheckoutUrl,
                    token,
                    rootDir: ''
                });
                assert.calledWith(userMock.getPermissions, scmUri);
            });
        });

        it('formats the rootDir correctly', () => {
            const scmUriWithRootDir = 'github.com:12345:master:src/app/component';

            options.payload.rootDir = '/src/app/component/';
            pipelineFactoryMock.scm.parseUrl.resolves(scmUriWithRootDir);
            userMock.getPermissions.withArgs(scmUriWithRootDir).resolves({ admin: false });

            return server.inject(options).then(() => {
                assert.calledWith(pipelineFactoryMock.scm.parseUrl, {
                    scmContext,
                    checkoutUrl: formattedCheckoutUrl,
                    token,
                    rootDir: 'src/app/component'
                });
                assert.calledWith(userMock.getPermissions, scmUriWithRootDir);
            });
        });

        it('formats the rootDir correctly when rootDir is /', () => {
            options.payload.rootDir = '/';
            userMock.getPermissions.withArgs(scmUri).resolves({ admin: false });

            return server.inject(options).then(() => {
                assert.calledWith(pipelineFactoryMock.scm.parseUrl, {
                    scmContext,
                    checkoutUrl: formattedCheckoutUrl,
                    token,
                    rootDir: ''
                });
                assert.calledWith(userMock.getPermissions, scmUri);
            });
        });

        it('formats the rootDir correctly when rootDir has multiple leading and trailing /', () => {
            options.payload.rootDir = '///src/app/component///////////';
            userMock.getPermissions.withArgs(scmUri).resolves({ admin: false });

            return server.inject(options).then(() => {
                assert.calledWith(pipelineFactoryMock.scm.parseUrl, {
                    scmContext,
                    checkoutUrl: formattedCheckoutUrl,
                    token,
                    rootDir: 'src/app/component'
                });
                assert.calledWith(userMock.getPermissions, scmUri);
            });
        });

        it('formats the rootDir correctly when rootDir has ./PATH format', () => {
            options.payload.rootDir = './src/app/component///////////';
            userMock.getPermissions.withArgs(scmUri).resolves({ admin: false });

            return server.inject(options).then(() => {
                assert.calledWith(pipelineFactoryMock.scm.parseUrl, {
                    scmContext,
                    checkoutUrl: formattedCheckoutUrl,
                    token,
                    rootDir: 'src/app/component'
                });
                assert.calledWith(userMock.getPermissions, scmUri);
            });
        });

        it('returns default rootDir when rootDir is invalid', () => {
            options.payload.rootDir = '../src/app/component';
            userMock.getPermissions.withArgs(scmUri).resolves({ admin: false });

            return server.inject(options).then(() => {
                assert.calledWith(pipelineFactoryMock.scm.parseUrl, {
                    scmContext,
                    checkoutUrl: formattedCheckoutUrl,
                    token,
                    rootDir: ''
                });
                assert.calledWith(userMock.getPermissions, scmUri);
            });
        });

        it('returns 403 when the user does not have admin permissions', () => {
            userMock.getPermissions.withArgs(scmUri).resolves({ admin: false });

            return server.inject(options).then(reply => {
                assert.equal(reply.statusCode, 403);
            });
        });

        it('returns 409 when the pipeline already exists', () => {
            pipelineFactoryMock.get.resolves(pipelineMock);

            return server.inject(options).then(reply => {
                assert.equal(reply.statusCode, 409);
                assert.strictEqual(reply.result.message, `Pipeline already exists with the ID: ${pipelineMock.id}`);
            });
        });

        it('returns 500 when the pipeline model fails to get', () => {
            const testError = new Error('pipelineModelGetError');

            pipelineFactoryMock.get.rejects(testError);

            return server.inject(options).then(reply => {
                assert.equal(reply.statusCode, 500);
            });
        });

        it('returns 500 when the pipeline model fails to create', () => {
            const testError = new Error('pipelineModelCreateError');

            pipelineFactoryMock.create.rejects(testError);

            return server.inject(options).then(reply => {
                assert.equal(reply.statusCode, 500);
            });
        });

        it('returns 500 when the pipeline model fails to sync during create', () => {
            const testError = new Error('pipelineModelSyncError');
            const testDefaultCollection = Object.assign(testCollection, { type: 'default' });

            collectionFactoryMock.list
                .withArgs({
                    params: {
                        userId,
                        type: 'default'
                    }
                })
                .resolves([getCollectionMock(testDefaultCollection)]);

            pipelineMock.sync.rejects(testError);

            return server.inject(options).then(reply => {
                assert.equal(reply.statusCode, 500);
            });
        });

        it('returns 500 when the pipeline model fails to add webhooks during create', () => {
            const testError = new Error('pipelineModelAddWebhookError');
            const testDefaultCollection = Object.assign(testCollection, { type: 'default' });

            collectionFactoryMock.list
                .withArgs({
                    params: {
                        userId,
                        type: 'default'
                    }
                })
                .resolves([getCollectionMock(testDefaultCollection)]);

            pipelineMock.addWebhook.rejects(testError);

            return server.inject(options).then(reply => {
                assert.equal(reply.statusCode, 500);
            });
        });
    });

    describe('PUT /pipelines/{id}', () => {
        let options;
        const unformattedCheckoutUrl = 'git@github.com:screwdriver-cd/data-MODEL.git';
        let formattedCheckoutUrl = 'git@github.com:screwdriver-cd/data-model.git';
        const scmUri = 'github.com:12345:master';
        const oldScmUri = 'github.com:12345:branchName';
        const id = 123;
        const token = 'secrettoken';
        const username = 'd2lam';
        const scmRepo = {
            branch: 'master',
            name: 'screwdriver-cd/screwdriver',
            url: 'https://github.com/screwdriver-cd/data-model/tree/master'
        };
        let pipelineMock;
        let updatedPipelineMock;
        let userMock;

        beforeEach(() => {
            options = {
                method: 'PUT',
                url: `/pipelines/${id}`,
                payload: {
                    checkoutUrl: unformattedCheckoutUrl
                },
                auth: {
                    credentials: {
                        username,
                        scmContext,
                        scope: ['user']
                    },
                    strategy: ['token']
                }
            };

            userMock = getUserMock({ username, scmContext });
            userMock.getPermissions.withArgs(scmUri).resolves({ admin: true });
            userMock.getPermissions.withArgs(oldScmUri).resolves({ admin: true });
            userMock.unsealToken.resolves(token);
            userFactoryMock.get.withArgs({ username, scmContext }).resolves(userMock);

            pipelineMock = getPipelineMocks(testPipeline);
            updatedPipelineMock = hoek.clone(pipelineMock);
            updatedPipelineMock.addWebhook.resolves(null);

            pipelineFactoryMock.get.withArgs({ id }).resolves(pipelineMock);
            pipelineFactoryMock.get.withArgs({ scmUri }).resolves(null);
            pipelineMock.update.resolves(updatedPipelineMock);
            pipelineMock.sync.resolves(updatedPipelineMock);
            pipelineMock.toJson.returns({});
            pipelineFactoryMock.scm.parseUrl.resolves(scmUri);
            pipelineFactoryMock.scm.decorateUrl.resolves(scmRepo);
            pipelineFactoryMock.scm.getScmContexts.returns(['github:github.com', 'gitlab:mygitlab']);
        });

        it('returns 200 and correct pipeline data', () =>
            server.inject(options).then(reply => {
                assert.calledOnce(pipelineMock.update);
                assert.calledOnce(updatedPipelineMock.addWebhook);
                assert.equal(reply.statusCode, 200);
            }));

        it('returns 200 with pipeline token', () => {
            options.auth.credentials = {
                username,
                scmContext,
                pipelineId: id,
                scope: ['pipeline']
            };

            return server.inject(options).then(reply => {
                assert.calledOnce(pipelineMock.update);
                assert.calledOnce(updatedPipelineMock.addWebhook);
                assert.equal(reply.statusCode, 200);
            });
        });

        it('formats the checkout url correctly', () => {
            userMock.getPermissions.withArgs(scmUri).resolves({ admin: false });

            return server.inject(options).then(() => {
                assert.calledWith(pipelineFactoryMock.scm.parseUrl, {
                    scmContext,
                    checkoutUrl: formattedCheckoutUrl,
                    token,
                    rootDir: ''
                });
                assert.calledWith(userMock.getPermissions, scmUri);
            });
        });

        it('formats the rootDir correctly', () => {
            const scmUriWithRootDir = 'github.com:12345:master:src/app/component';

            options.payload.rootDir = '/src/app/component/';
            pipelineFactoryMock.scm.parseUrl.resolves(scmUriWithRootDir);
            userMock.getPermissions.withArgs(scmUriWithRootDir).resolves({ admin: false });

            return server.inject(options).then(() => {
                assert.calledWith(pipelineFactoryMock.scm.parseUrl, {
                    scmContext,
                    checkoutUrl: formattedCheckoutUrl,
                    token,
                    rootDir: 'src/app/component'
                });
                assert.calledWith(userMock.getPermissions, scmUriWithRootDir);
            });
        });

        it('formats the checkout url correctly branch is provided', () => {
            options.payload.checkoutUrl = 'git@github.com:screwdriver-cd/data-MODEL.git#branchName';
            formattedCheckoutUrl = 'git@github.com:screwdriver-cd/data-model.git#branchName';
            userMock.getPermissions.withArgs(scmUri).resolves({ admin: false });

            return server.inject(options).then(() => {
                assert.calledWith(pipelineFactoryMock.scm.parseUrl, {
                    scmContext,
                    checkoutUrl: formattedCheckoutUrl,
                    token,
                    rootDir: ''
                });
                assert.calledWith(userMock.getPermissions, scmUri);
            });
        });

        it('returns 404 when the pipeline id is not found', () => {
            pipelineFactoryMock.get.withArgs({ id }).resolves(null);

            return server.inject(options).then(reply => {
                assert.notCalled(updatedPipelineMock.addWebhook);
                assert.equal(reply.statusCode, 404);
            });
        });

        it('returns 403 when the pipeline is child pipeline', () => {
            pipelineMock.configPipelineId = 123;

            return server.inject(options).then(reply => {
                assert.notCalled(updatedPipelineMock.addWebhook);
                assert.equal(reply.statusCode, 403);
            });
        });

        it('returns 403 when the user does not have admin permissions on the new repo', () => {
            userMock.getPermissions.withArgs(scmUri).resolves({ admin: false });

            return server.inject(options).then(reply => {
                assert.notCalled(updatedPipelineMock.addWebhook);
                assert.equal(reply.statusCode, 403);
            });
        });

        it('returns 403 when the user does not have admin permissions on the old repo', () => {
            userMock.getPermissions.withArgs(oldScmUri).resolves({ admin: false });

            return server.inject(options).then(reply => {
                assert.notCalled(updatedPipelineMock.addWebhook);
                assert.equal(reply.statusCode, 403);
            });
        });

        it('returns 200 when the user is admin of old repo with deprecated scmContext', () => {
            pipelineMock.admins = { [username]: true };
            pipelineMock.scmContext = 'depreacated';

            return server.inject(options).then(reply => {
                // Only call once to get permissions on the new repo
                assert.calledOnce(userMock.getPermissions);
                assert.calledWith(userMock.getPermissions, scmUri);
                assert.calledOnce(updatedPipelineMock.addWebhook);
                assert.equal(reply.statusCode, 200);
            });
        });

        it('returns 403 when the user is not admin of old repo with deprecated scmContext', () => {
            pipelineMock.admins = { ohno: true };
            pipelineMock.scmContext = 'depreacated';

            return server.inject(options).then(reply => {
                // Only call once to get permissions on the new repo
                assert.calledOnce(userMock.getPermissions);
                assert.calledWith(userMock.getPermissions, scmUri);
                assert.notCalled(updatedPipelineMock.addWebhook);
                assert.equal(reply.statusCode, 403);
            });
        });

        it('returns 401 when the pipeline token does not have permission', () => {
            options.auth.credentials = {
                username,
                scmContext,
                pipelineId: '999',
                scope: ['pipeline']
            };

            return server.inject(options).then(reply => {
                assert.notCalled(updatedPipelineMock.addWebhook);
                assert.equal(reply.statusCode, 401);
            });
        });

        it('returns 409 when the pipeline already exists', () => {
            pipelineFactoryMock.get.withArgs({ scmUri }).resolves(pipelineMock);

            return server.inject(options).then(reply => {
                assert.equal(reply.statusCode, 409);
                assert.notCalled(updatedPipelineMock.addWebhook);
                assert.strictEqual(reply.result.message, `Pipeline already exists with the ID: ${pipelineMock.id}`);
            });
        });

        it('returns 500 when the pipeline model fails to get', () => {
            const testError = new Error('pipelineModelGetError');

            pipelineFactoryMock.get.withArgs({ id }).rejects(testError);

            return server.inject(options).then(reply => {
                assert.notCalled(updatedPipelineMock.addWebhook);
                assert.equal(reply.statusCode, 500);
            });
        });

        it('returns 500 when the pipeline model fails to update', () => {
            const testError = new Error('pipelineModelUpdateError');

            pipelineMock.update.rejects(testError);

            return server.inject(options).then(reply => {
                assert.notCalled(updatedPipelineMock.addWebhook);
                assert.equal(reply.statusCode, 500);
            });
        });

        it('returns 500 when the pipeline model fails to sync during create', () => {
            const testError = new Error('pipelineModelSyncError');

            pipelineMock.sync.rejects(testError);

            return server.inject(options).then(reply => {
                assert.calledOnce(updatedPipelineMock.addWebhook);
                assert.equal(reply.statusCode, 500);
            });
        });

        it('returns 500 when the pipeline model fails to add webhooks during create', () => {
            const testError = new Error('pipelineModelAddWebhookError');

            updatedPipelineMock.addWebhook.rejects(testError);

            return server.inject(options).then(reply => {
                assert.calledOnce(updatedPipelineMock.addWebhook);
                assert.equal(reply.statusCode, 500);
            });
        });
    });

    describe('POST /pipelines/{id}/startall', () => {
        const id = 123;
        const username = 'd2lam';
        const scmUri = 'github.com:12345:branchName';
        let pipelineMock;
        let userMock;
        let options;

        beforeEach(() => {
            options = {
                method: 'POST',
                url: `/pipelines/${id}/startall`,
                auth: {
                    credentials: {
                        username,
                        scmContext,
                        scope: ['user']
                    },
                    strategy: ['token']
                }
            };

            userMock = getUserMock({ username, scmContext });
            userMock.getPermissions.withArgs(scmUri).resolves({ push: true });
            userFactoryMock.get.withArgs({ username, scmContext }).resolves(userMock);

            pipelineMock = getPipelineMocks(testPipeline);
            pipelineMock.sync.resolves(null);
            pipelineFactoryMock.get.withArgs(id).resolves(pipelineMock);
            pipelineFactoryMock.list.resolves(getPipelineMocks(testPipelines));
        });

        it('returns 201 for starting all child pipelines', () =>
            server.inject(options).then(reply => {
                assert.calledWith(pipelineFactoryMock.list, {
                    params: {
                        configPipelineId: pipelineMock.id
                    }
                });
                assert.calledThrice(pipelineFactoryMock.scm.getCommitSha);
                assert.calledThrice(eventFactoryMock.create);
                assert.equal(reply.statusCode, 201);
            }));

        it('returns 403 when user does not have admin permission', () => {
            const error = {
                statusCode: 403,
                error: 'Forbidden',
                message: 'User d2lam does not have push permission for this repo'
            };

            userMock.getPermissions.withArgs(scmUri).resolves({ admin: false });

            return server.inject(options).then(reply => {
                assert.equal(reply.statusCode, 403);
                assert.deepEqual(reply.result, error);
            });
        });

        it('returns 404 for updating a pipeline that does not exist', () => {
            pipelineFactoryMock.get.withArgs(id).resolves(null);

            return server.inject(options).then(reply => {
                assert.equal(reply.statusCode, 404);
            });
        });

        it('returns 500 when the datastore returns an error', () => {
            pipelineFactoryMock.list.rejects(new Error('icantdothatdave'));

            return server.inject(options).then(reply => {
                assert.equal(reply.statusCode, 500);
            });
        });
    });

    describe('GET /pipelines/{id}/admin', () => {
        const id = 123;
        const username = 'myself';
        const scmUri = 'github.com:12345:branchName';
        const token = {
            id: 12345,
            name: 'pipelinetoken',
            description: 'this is a test token',
            pipelineId: id,
            lastUsed: '2018-06-13T05:58:04.296Z'
        };
        let options;
        let pipelineMock;
        let userMock;

        beforeEach(() => {
            options = {
                method: 'GET',
                url: `/pipelines/${id}/admin`,
                auth: {
                    credentials: {
                        username,
                        scmContext,
                        scope: ['user']
                    },
                    strategy: ['token']
                }
            };
            userMock = getUserMock({ username, scmContext });
            userMock.getPermissions.withArgs(scmUri).resolves({ admin: true });
            userFactoryMock.get.withArgs({ username, scmContext }).resolves(userMock);
            pipelineMock = getPipelineMocks(testPipeline);
            pipelineMock.getFirstAdmin.resolves({
                username: 'abc'
            });
            pipelineMock.tokens = Promise.resolve(getTokenMocks([token]));
            pipelineFactoryMock.get.withArgs(id).resolves(pipelineMock);
        });
        it('returns 200 with admin info for a pipeline', () =>
            server.inject(options).then(reply => {
                assert.equal(reply.statusCode, 200);
                const res = JSON.parse(reply.payload);

                assert.equal(res.username, 'abc');
            }));
        it('returns 500 when pipeline has  no admin', () => {
            pipelineMock.getFirstAdmin.rejects(new Error('Pipeline has no admin'));
            pipelineFactoryMock.get.withArgs(id).resolves(pipelineMock);

            return server.inject(options).then(reply => {
                assert.equal(reply.statusCode, 500);
            });
        });
        it('returns 500 when datastore fails', () => {
            pipelineFactoryMock.get.withArgs(id).rejects(new Error('Failed'));

            return server.inject(options).then(reply => {
                assert.equal(reply.statusCode, 500);
            });
        });
    });

    describe('GET /pipelines/{id}/tokens', () => {
        const id = 123;
        const username = 'myself';
        const scmUri = 'github.com:12345:branchName';
        const token = {
            id: 12345,
            name: 'pipelinetoken',
            description: 'this is a test token',
            pipelineId: id,
            lastUsed: '2018-06-13T05:58:04.296Z'
        };
        let options;
        let pipelineMock;
        let userMock;

        beforeEach(() => {
            options = {
                method: 'GET',
                url: `/pipelines/${id}/tokens`,
                auth: {
                    credentials: {
                        username,
                        scmContext,
                        scope: ['user']
                    },
                    strategy: ['token']
                }
            };
            userMock = getUserMock({ username, scmContext });
            userMock.getPermissions.withArgs(scmUri).resolves({ admin: true });
            userFactoryMock.get.withArgs({ username, scmContext }).resolves(userMock);
            pipelineMock = getPipelineMocks(testPipeline);
            pipelineMock.tokens = Promise.resolve(getTokenMocks([token]));
            pipelineFactoryMock.get.resolves(pipelineMock);
        });

        afterEach(() => {
            pipelineFactoryMock.get.reset();
        });

        it('returns 200 and all tokens which are owned by a pipeline', () =>
            server.inject(options).then(reply => {
                assert.equal(reply.statusCode, 200);
            }));

        it('returns 403 when user does not have admin permission', () => {
            const error = {
                statusCode: 403,
                error: 'Forbidden',
                message: `User ${username} is not an admin of this repo`
            };

            userMock.getPermissions.withArgs(scmUri).resolves({ admin: false });

            return server.inject(options).then(reply => {
                assert.equal(reply.statusCode, 403);
                assert.deepEqual(reply.result, error);
            });
        });

        it('returns 404 when pipeline does not exist', () => {
            const error = {
                statusCode: 404,
                error: 'Not Found',
                message: 'Pipeline does not exist'
            };

            pipelineFactoryMock.get.resolves(null);

            return server.inject(options).then(reply => {
                assert.equal(reply.statusCode, 404);
                assert.deepEqual(reply.result, error);
            });
        });

        it('returns 404 when user does not exist', () => {
            const error = {
                statusCode: 404,
                error: 'Not Found',
                message: 'User does not exist'
            };

            userFactoryMock.get.withArgs({ username, scmContext }).resolves(null);

            return server.inject(options).then(reply => {
                assert.equal(reply.statusCode, 404);
                assert.deepEqual(reply.result, error);
            });
        });

        it('returns 500 when datastore fails', () => {
            pipelineFactoryMock.get.rejects(new Error('Failed'));

            return server.inject(options).then(reply => {
                assert.equal(reply.statusCode, 500);
            });
        });
    });

    describe('GET /pipelines/{id}/metrics', () => {
        const id = 123;
        const username = 'myself';
        let options;
        let pipelineMock;
        let startTime = '2019-01-29T01:47:27.863Z';
        let endTime = '2019-01-30T01:47:27.863Z';
        const dateNow = 1552597858211;
        const nowTime = new Date(dateNow).toISOString();
        let sandbox;

        beforeEach(() => {
            sandbox = sinon.createSandbox({
                useFakeTimers: false
            });
            sandbox.useFakeTimers(dateNow);
            options = {
                method: 'GET',
                url: `/pipelines/${id}/metrics?startTime=${startTime}&endTime=${endTime}`,
                auth: {
                    credentials: {
                        username,
                        scmContext,
                        scope: ['user']
                    },
                    strategy: ['token']
                }
            };
            pipelineMock = getPipelineMocks(testPipeline);
            pipelineMock.getMetrics = sinon.stub().resolves([]);
            pipelineFactoryMock.get.resolves(pipelineMock);
        });

        afterEach(() => {
            sandbox.restore();
        });

        it('returns 200 and metrics for pipeline when fetching by period', () =>
            server.inject(options).then(reply => {
                assert.equal(reply.statusCode, 200);
                assert.calledWith(pipelineMock.getMetrics, {
                    startTime,
                    endTime
                });
            }));

        it('returns 200 and metrics for pipeline when fetching by pagination', () => {
            const page = 1;
            const count = 2;

            options.url = `/pipelines/${id}/metrics?page=${page}&count=${count}`;

            return server.inject(options).then(reply => {
                assert.equal(reply.statusCode, 200);
                assert.calledWith(pipelineMock.getMetrics, {
                    page,
                    count,
                    sort: 'descending'
                });
            });
        });

        it('returns 400 if time range is too big', () => {
            startTime = '2018-01-29T01:47:27.863Z';
            endTime = '2019-01-29T01:47:27.863Z';
            options.url = `/pipelines/${id}/metrics?startTime=${startTime}&endTime=${endTime}`;

            return server.inject(options).then(reply => {
                assert.notCalled(pipelineMock.getMetrics);
                assert.equal(reply.statusCode, 400);
            });
        });

        it('defaults time range if missing', () => {
            options.url = `/pipelines/${id}/metrics`;

            return server.inject(options).then(reply => {
                assert.calledWith(pipelineMock.getMetrics, {
                    endTime: nowTime,
                    startTime: '2019-03-13T21:10:58.211Z' // 1 day
                });
                assert.equal(reply.statusCode, 200);
            });
        });

        it('returns 404 when pipeline does not exist', () => {
            const error = {
                statusCode: 404,
                error: 'Not Found',
                message: 'Pipeline does not exist'
            };

            pipelineFactoryMock.get.resolves(null);

            return server.inject(options).then(reply => {
                assert.equal(reply.statusCode, 404);
                assert.deepEqual(reply.result, error);
            });
        });

        it('returns 400 when option is bad', () => {
            const errorMsg = 'Invalid request query input';

            options.url = `/pipelines/${id}/metrics?aggregateInterval=biweekly`;

            return server.inject(options).then(reply => {
                assert.deepEqual(reply.result.message, errorMsg);
                assert.equal(reply.statusCode, 400);
            });
        });

        it('passes in aggregation option', () => {
            options.url = `/pipelines/${id}/metrics?aggregateInterval=week`;

            return server.inject(options).then(reply => {
                assert.equal(reply.statusCode, 200);
                assert.calledWith(pipelineMock.getMetrics, {
                    startTime: '2019-03-13T21:10:58.211Z',
                    endTime: nowTime,
                    aggregateInterval: 'week'
                });
            });
        });

        it('returns 500 when datastore fails', () => {
            pipelineFactoryMock.get.rejects(new Error('Failed'));

            return server.inject(options).then(reply => {
                assert.equal(reply.statusCode, 500);
            });
        });
    });

    describe('POST /pipelines/{id}/tokens', () => {
        const id = 123;
        const username = 'myself';
        const scmUri = 'github.com:12345:branchName';
        const name = 'pipeline token';
        const description = 'a token for pipeline API';
        let options;
        let pipelineMock;
        let userMock;

        beforeEach(() => {
            options = {
                method: 'POST',
                url: `/pipelines/${id}/tokens`,
                payload: {
                    name,
                    description
                },
                auth: {
                    credentials: {
                        username,
                        scmContext,
                        scope: ['user']
                    },
                    strategy: ['token']
                }
            };
            userMock = getUserMock({ username, scmContext });
            userMock.getPermissions.withArgs(scmUri).resolves({ admin: true });
            userFactoryMock.get.withArgs({ username, scmContext }).resolves(userMock);
            pipelineMock = getPipelineMocks(testPipeline);
            pipelineMock.tokens = Promise.resolve([]);
            pipelineFactoryMock.get.resolves(pipelineMock);
            tokenFactoryMock.create.resolves(getTokenMocks(testTokens));
        });

        it('returns 201 and created new token', () =>
            server.inject(options).then(reply => {
                const expectedLocation = {
                    host: reply.request.headers.host,
                    port: reply.request.headers.port,
                    protocol: reply.request.server.info.protocol,
                    pathname: `${options.url}/${testTokens.id}`
                };

                assert.deepEqual(reply.result, testTokens);
                assert.strictEqual(reply.headers.location, urlLib.format(expectedLocation));
                assert.equal(reply.statusCode, 201);
            }));

        it('returns 403 when user does not have admin permission', () => {
            const error = {
                statusCode: 403,
                error: 'Forbidden',
                message: `User ${username} is not an admin of this repo`
            };

            userMock.getPermissions.withArgs(scmUri).resolves({ admin: false });

            return server.inject(options).then(reply => {
                assert.equal(reply.statusCode, 403);
                assert.deepEqual(reply.result, error);
            });
        });

        it('returns 404 when pipeline does not exist', () => {
            const error = {
                statusCode: 404,
                error: 'Not Found',
                message: 'Pipeline does not exist'
            };

            pipelineFactoryMock.get.resolves(null);

            return server.inject(options).then(reply => {
                assert.equal(reply.statusCode, 404);
                assert.deepEqual(reply.result, error);
            });
        });

        it('returns 404 when user does not exist', () => {
            const error = {
                statusCode: 404,
                error: 'Not Found',
                message: `User ${username} does not exist`
            };

            userFactoryMock.get.withArgs({ username, scmContext }).resolves(null);

            return server.inject(options).then(reply => {
                assert.equal(reply.statusCode, 404);
                assert.deepEqual(reply.result, error);
            });
        });

        it('returns 409 when the token already exists', () => {
            pipelineMock.tokens = Promise.resolve(getTokenMocks([testTokens]));

            return server.inject(options).then(reply => {
                assert.equal(reply.statusCode, 409);
                assert.strictEqual(reply.result.message, `Token ${name} already exists`);
            });
        });

        it('returns 500 when datastore fails', () => {
            tokenFactoryMock.create.rejects(new Error('Fail'));

            return server.inject(options).then(reply => {
                assert.equal(reply.statusCode, 500);
            });
        });
    });

    describe('PUT /pipelines/{pipelineId}/tokens/{tokenId}', () => {
        const pipelineId = 123;
        const tokenId = 12345;
        const username = 'myself';
        const scmUri = 'github.com:12345:branchName';
        const name = 'updated token';
        const description = 'updated';
        let options;
        let pipelineMock;
        let userMock;
        let tokenMock;

        beforeEach(() => {
            options = {
                method: 'PUT',
                url: `/pipelines/${pipelineId}/tokens/${tokenId}`,
                payload: {
                    name,
                    description
                },
                auth: {
                    credentials: {
                        username,
                        scmContext,
                        scope: ['user']
                    },
                    strategy: ['token']
                }
            };
            userMock = getUserMock({ username, scmContext });
            userMock.getPermissions.withArgs(scmUri).resolves({ admin: true });
            userFactoryMock.get.withArgs({ username, scmContext }).resolves(userMock);
            pipelineMock = getPipelineMocks(testPipeline);
            pipelineMock.tokens = Promise.resolve(getTokenMocks([testTokens]));
            pipelineFactoryMock.get.resolves(pipelineMock);

            tokenMock = getTokenMocks(testTokens);
            tokenMock.update.resolves(null);
            tokenFactoryMock.get.resolves(tokenMock);
        });

        it('returns 200 and updated token', () =>
            server.inject(options).then(reply => {
                assert.equal(reply.statusCode, 200);
            }));

        it('returns 403 when user does not have admin permission', () => {
            const error = {
                statusCode: 403,
                error: 'Forbidden',
                message: `User ${username} is not an admin of this repo`
            };

            userMock.getPermissions.withArgs(scmUri).resolves({ admin: false });

            return server.inject(options).then(reply => {
                assert.equal(reply.statusCode, 403);
                assert.deepEqual(reply.result, error);
            });
        });

        it('returns 403 when token is not ownd by the pipeline', () => {
            const error = {
                statusCode: 403,
                error: 'Forbidden',
                message: 'Pipeline does not own token'
            };

            tokenMock.pipelineId = pipelineId + 1;

            return server.inject(options).then(reply => {
                assert.equal(reply.statusCode, 403);
                assert.deepEqual(reply.result, error);
            });
        });

        it('returns 404 when pipeline does not exist', () => {
            const error = {
                statusCode: 404,
                error: 'Not Found',
                message: 'Pipeline does not exist'
            };

            pipelineFactoryMock.get.resolves(null);

            return server.inject(options).then(reply => {
                assert.equal(reply.statusCode, 404);
                assert.deepEqual(reply.result, error);
            });
        });

        it('returns 404 when user does not exist', () => {
            const error = {
                statusCode: 404,
                error: 'Not Found',
                message: 'User does not exist'
            };

            userFactoryMock.get.withArgs({ username, scmContext }).resolves(null);

            return server.inject(options).then(reply => {
                assert.equal(reply.statusCode, 404);
                assert.deepEqual(reply.result, error);
            });
        });

        it('returns 404 when token does not exist', () => {
            const error = {
                statusCode: 404,
                error: 'Not Found',
                message: 'Token does not exist'
            };

            tokenFactoryMock.get.resolves(null);

            return server.inject(options).then(reply => {
                assert.equal(reply.statusCode, 404);
                assert.deepEqual(reply.result, error);
            });
        });

        it('returns 409 when the token already exists', () => {
            const duplicated = hoek.clone(testTokens);

            duplicated.id = testTokens.id + 1;
            duplicated.name = name;
            pipelineMock.tokens = Promise.resolve(getTokenMocks([testTokens, duplicated]));

            return server.inject(options).then(reply => {
                assert.equal(reply.statusCode, 409);
                assert.strictEqual(reply.result.message, `Token ${name} already exists`);
            });
        });

        it('returns 500 when datastore fails', () => {
            tokenFactoryMock.get.rejects(new Error('Fail'));

            return server.inject(options).then(reply => {
                assert.equal(reply.statusCode, 500);
            });
        });
    });

    describe('PUT /pipelines/{pipelineId}/tokens/{tokenId}/refresh', () => {
        const pipelineId = 123;
        const tokenId = 12345;
        const username = 'myself';
        const scmUri = 'github.com:12345:branchName';
        const name = 'updated token';
        const description = 'updated';
        let options;
        let pipelineMock;
        let userMock;
        let tokenMock;

        beforeEach(() => {
            options = {
                method: 'PUT',
                url: `/pipelines/${pipelineId}/tokens/${tokenId}/refresh`,
                payload: {
                    name,
                    description
                },
                auth: {
                    credentials: {
                        username,
                        scmContext,
                        scope: ['user']
                    },
                    strategy: ['token']
                }
            };
            userMock = getUserMock({ username, scmContext });
            userMock.getPermissions.withArgs(scmUri).resolves({ admin: true });
            userFactoryMock.get.withArgs({ username, scmContext }).resolves(userMock);
            pipelineMock = getPipelineMocks(testPipeline);
            pipelineMock.tokens = Promise.resolve(getTokenMocks([testTokens]));
            pipelineFactoryMock.get.resolves(pipelineMock);

            tokenMock = getTokenMocks(testTokens);
            tokenMock.refresh.resolves(null);
            tokenFactoryMock.get.resolves(tokenMock);
        });

        it('returns 200 and refreshed token', () => {
            const refreshedToken = hoek.applyToDefaults(testTokens, {
                value: 'refreshed'
            });

            tokenMock.refresh.resolves(getTokenMocks(refreshedToken));

            return server.inject(options).then(reply => {
                assert.equal(reply.statusCode, 200);
                assert.equal(reply.result, refreshedToken);
            });
        });

        it('returns 403 when user does not have admin permission', () => {
            const error = {
                statusCode: 403,
                error: 'Forbidden',
                message: `User ${username} is not an admin of this repo`
            };

            userMock.getPermissions.withArgs(scmUri).resolves({ admin: false });

            return server.inject(options).then(reply => {
                assert.equal(reply.statusCode, 403);
                assert.deepEqual(reply.result, error);
            });
        });

        it('returns 403 when token is not ownd by the pipeline', () => {
            const error = {
                statusCode: 403,
                error: 'Forbidden',
                message: 'Pipeline does not own token'
            };

            tokenMock.pipelineId = pipelineId + 1;

            return server.inject(options).then(reply => {
                assert.equal(reply.statusCode, 403);
                assert.deepEqual(reply.result, error);
            });
        });

        it('returns 404 when pipeline does not exist', () => {
            const error = {
                statusCode: 404,
                error: 'Not Found',
                message: 'Pipeline does not exist'
            };

            pipelineFactoryMock.get.resolves(null);

            return server.inject(options).then(reply => {
                assert.equal(reply.statusCode, 404);
                assert.deepEqual(reply.result, error);
            });
        });

        it('returns 404 when user does not exist', () => {
            const error = {
                statusCode: 404,
                error: 'Not Found',
                message: 'User does not exist'
            };

            userFactoryMock.get.withArgs({ username, scmContext }).resolves(null);

            return server.inject(options).then(reply => {
                assert.equal(reply.statusCode, 404);
                assert.deepEqual(reply.result, error);
            });
        });

        it('returns 404 when token does not exist', () => {
            const error = {
                statusCode: 404,
                error: 'Not Found',
                message: 'Token does not exist'
            };

            tokenFactoryMock.get.resolves(null);

            return server.inject(options).then(reply => {
                assert.equal(reply.statusCode, 404);
                assert.deepEqual(reply.result, error);
            });
        });

        it('returns 500 when datastore fails', () => {
            tokenFactoryMock.get.rejects(new Error('Fail'));

            return server.inject(options).then(reply => {
                assert.equal(reply.statusCode, 500);
            });
        });
    });

    describe('DELETE /pipelines/{pipelineId}/tokens/{tokenId}', () => {
        const pipelineId = 123;
        const tokenId = 12345;
        const username = 'myself';
        const scmUri = 'github.com:12345:branchName';
        let options;
        let pipelineMock;
        let userMock;
        let tokenMock;

        beforeEach(() => {
            options = {
                method: 'DELETE',
                url: `/pipelines/${pipelineId}/tokens/${tokenId}`,
                auth: {
                    credentials: {
                        username,
                        scmContext,
                        scope: ['user']
                    },
                    strategy: ['token']
                }
            };
            userMock = getUserMock({ username, scmContext });
            userMock.getPermissions.withArgs(scmUri).resolves({ admin: true });
            userFactoryMock.get.withArgs({ username, scmContext }).resolves(userMock);
            pipelineMock = getPipelineMocks(testPipeline);
            pipelineMock.tokens = Promise.resolve(getTokenMocks([testTokens]));
            pipelineFactoryMock.get.resolves(pipelineMock);

            tokenMock = getTokenMocks(testTokens);
            tokenMock.remove.resolves(null);
            tokenFactoryMock.get.resolves(tokenMock);
        });

        it('returns 204 when delete successfully', () =>
            server.inject(options).then(reply => {
                assert.equal(reply.statusCode, 204);
            }));

        it('returns 403 when user does not have admin permission', () => {
            const error = {
                statusCode: 403,
                error: 'Forbidden',
                message: `User ${username} is not an admin of this repo`
            };

            userMock.getPermissions.withArgs(scmUri).resolves({ admin: false });

            return server.inject(options).then(reply => {
                assert.equal(reply.statusCode, 403);
                assert.deepEqual(reply.result, error);
            });
        });

        it('returns 403 when pipeline does not have own token', () => {
            const error = {
                statusCode: 403,
                error: 'Forbidden',
                message: 'Pipeline does not own token'
            };
            const token = hoek.clone(tokenMock);

            token.pipelineId = pipelineId + 1;
            tokenFactoryMock.get.resolves(getTokenMocks(token));

            return server.inject(options).then(reply => {
                assert.equal(reply.statusCode, 403);
                assert.deepEqual(reply.result, error);
            });
        });

        it('returns 404 when pipeline does not exist', () => {
            const error = {
                statusCode: 404,
                error: 'Not Found',
                message: 'Pipeline does not exist'
            };

            pipelineFactoryMock.get.resolves(null);

            return server.inject(options).then(reply => {
                assert.equal(reply.statusCode, 404);
                assert.deepEqual(reply.result, error);
            });
        });

        it('returns 404 when user does not exist', () => {
            const error = {
                statusCode: 404,
                error: 'Not Found',
                message: 'User does not exist'
            };

            userFactoryMock.get.withArgs({ username, scmContext }).resolves(null);

            return server.inject(options).then(reply => {
                assert.equal(reply.statusCode, 404);
                assert.deepEqual(reply.result, error);
            });
        });

        it('returns 404 when token does not exist', () => {
            const error = {
                statusCode: 404,
                error: 'Not Found',
                message: 'Token does not exist'
            };

            tokenFactoryMock.get.resolves(null);

            return server.inject(options).then(reply => {
                assert.equal(reply.statusCode, 404);
                assert.deepEqual(reply.result, error);
            });
        });

        it('returns 500 when datastore fails', () => {
            tokenFactoryMock.get.rejects(new Error('Fail'));

            return server.inject(options).then(reply => {
                assert.equal(reply.statusCode, 500);
            });
        });
    });

    describe('DELETE /pipelines/{pipelineId}/tokens', () => {
        const id = 123;
        const username = 'myself';
        const scmUri = 'github.com:12345:branchName';
        let options;
        let pipelineMock;
        let userMock;

        beforeEach(() => {
            options = {
                method: 'DELETE',
                url: `/pipelines/${id}/tokens`,
                auth: {
                    credentials: {
                        username,
                        scmContext,
                        scope: ['user']
                    },
                    strategy: ['token']
                }
            };
            userMock = getUserMock({ username, scmContext });
            userMock.getPermissions.withArgs(scmUri).resolves({ admin: true });
            userFactoryMock.get.withArgs({ username, scmContext }).resolves(userMock);
            pipelineMock = getPipelineMocks(testPipeline);
            pipelineMock.tokens = Promise.resolve(getTokenMocks([testTokens]));
            pipelineFactoryMock.get.resolves(pipelineMock);
        });

        it('returns 204 when delete all successfully', () =>
            server.inject(options).then(reply => {
                assert.equal(reply.statusCode, 204);
            }));

        it('returns 403 when user does not have admin permission', () => {
            const error = {
                statusCode: 403,
                error: 'Forbidden',
                message: `User ${username} is not an admin of this repo`
            };

            userMock.getPermissions.withArgs(scmUri).resolves({ admin: false });

            return server.inject(options).then(reply => {
                assert.equal(reply.statusCode, 403);
                assert.deepEqual(reply.result, error);
            });
        });

        it('returns 404 when pipeline does not exist', () => {
            const error = {
                statusCode: 404,
                error: 'Not Found',
                message: 'Pipeline does not exist'
            };

            pipelineFactoryMock.get.resolves(null);

            return server.inject(options).then(reply => {
                assert.equal(reply.statusCode, 404);
                assert.deepEqual(reply.result, error);
            });
        });

        it('returns 404 when user does not exist', () => {
            const error = {
                statusCode: 404,
                error: 'Not Found',
                message: 'User does not exist'
            };

            userFactoryMock.get.withArgs({ username, scmContext }).resolves(null);

            return server.inject(options).then(reply => {
                assert.equal(reply.statusCode, 404);
                assert.deepEqual(reply.result, error);
            });
        });

        it('returns 500 when datastore fails', () => {
            const tokenMock = getTokenMocks(testTokens);

            tokenMock.remove.rejects(new Error('Fail'));
            pipelineMock.tokens = Promise.resolve(tokenMock);

            return server.inject(options).then(reply => {
                assert.equal(reply.statusCode, 500);
            });
        });
    });

    describe('POST /pipelines/{pipelineId}/openPr', () => {
        const id = 123;
        const username = 'myself';
        const unformattedCheckoutUrl = 'git@github.com:screwdriver-cd/data-MODEL.git';
        const formattedCheckoutUrl = 'git@github.com:screwdriver-cd/data-model.git';
        const scmUri = 'github.com:12345:master';
        const token = 'secrettoken';
        const title = 'update file';
        const message = 'update file';
        const files = [
            {
                name: 'fileName',
                content: 'fileContent'
            }
        ];
        let options;
        let userMock;
        const pullRequest = {
            data: {
                html_url: 'pullRequestUrl'
            }
        };

        beforeEach(() => {
            options = {
                method: 'POST',
                url: `/pipelines/${id}/openPr`,
                payload: {
                    checkoutUrl: unformattedCheckoutUrl,
                    files,
                    title,
                    message
                },
                auth: {
                    credentials: {
                        username,
                        scmContext,
                        scope: ['user']
                    },
                    strategy: ['token']
                }
            };
            userMock = getUserMock({ username, scmContext });
            userMock.unsealToken.resolves(token);
            userMock.getPermissions.withArgs(scmUri).resolves({ push: true });
            userFactoryMock.get.withArgs({ username, scmContext }).resolves(userMock);
            userFactoryMock.scm.parseUrl.resolves(scmUri);
            userFactoryMock.scm.openPr.resolves(pullRequest);
        });

        it('returns 201 and correct pipeline data', () => {
            server.inject(options).then(reply => {
                const { prUrl } = reply.result;

                assert.equal(prUrl, pullRequest.data.html_url);
                assert.equal(reply.statusCode, 201);
<<<<<<< HEAD
            });
        });
=======
                assert.calledWith(userFactoryMock.scm.openPr, {
                    checkoutUrl: 'git@github.com:screwdriver-cd/data-model.git#master',
                    files: [{ content: 'fileContent', name: 'fileName' }],
                    message: 'update file',
                    scmContext,
                    title: 'update file',
                    token
                });
            }));
>>>>>>> f98c4a79

        it('formats the checkout url correctly with branch', () => {
            options.payload.checkoutUrl = `${unformattedCheckoutUrl}#branchName`;

            return server.inject(options).then(reply => {
                const { prUrl } = reply.result;

                assert.equal(prUrl, pullRequest.data.html_url);
                assert.equal(reply.statusCode, 201);
                assert.calledWith(userFactoryMock.scm.openPr, {
                    checkoutUrl: 'git@github.com:screwdriver-cd/data-model.git#branchName',
                    files: [{ content: 'fileContent', name: 'fileName' }],
                    message: 'update file',
                    scmContext,
                    title: 'update file',
                    token
                });
            });
        });

        it('formats the checkout url correctly', () => {
            userMock.getPermissions.withArgs(scmUri).resolves({ push: false });

            return server.inject(options).then(() => {
                assert.calledWith(userFactoryMock.scm.parseUrl, {
                    scmContext,
                    checkoutUrl: formattedCheckoutUrl,
                    token,
                    rootDir: ''
                });
                assert.calledWith(userMock.getPermissions, scmUri);
            });
        });

        it('formats the rootDir correctly', () => {
            const scmUriWithRootDir = 'github.com:12345:master:src/app/component';

            options.payload.rootDir = '/src/app/component/';
            userFactoryMock.scm.parseUrl.resolves(scmUriWithRootDir);
            userMock.getPermissions.withArgs(scmUriWithRootDir).resolves({ push: false });

            return server.inject(options).then(() => {
                assert.calledWith(userFactoryMock.scm.parseUrl, {
                    scmContext,
                    checkoutUrl: formattedCheckoutUrl,
                    token,
                    rootDir: 'src/app/component'
                });
                assert.calledWith(userMock.getPermissions, scmUriWithRootDir);
            });
        });

        it('formats the checkout url correctly', () => {
            userMock.getPermissions.withArgs(scmUri).resolves({ push: false });

            return server.inject(options).then(() => {
                assert.calledWith(userFactoryMock.scm.parseUrl, {
                    scmContext,
                    checkoutUrl: formattedCheckoutUrl,
                    token,
                    rootDir: ''
                });
                assert.calledWith(userMock.getPermissions, scmUri);
            });
        });

        it('returns 500 when scm fail to create pull request', () => {
            const testError = new Error('openPrError');

            userFactoryMock.scm.openPr.rejects(testError);

            return server.inject(options).then(reply => {
                assert.equal(reply.statusCode, 500);
            });
        });

        it('returns 403 when user does not have push access', () => {
            const error = {
                statusCode: 403,
                error: 'Forbidden',
                message: `User ${username} does not have push access for this repo`
            };

            userMock.getPermissions.withArgs(scmUri).resolves({ push: false });

            return server.inject(options).then(reply => {
                assert.equal(reply.statusCode, 403);
                assert.deepEqual(reply.result, error);
            });
        });

        it('returns 404 when user does not exist', () => {
            const error = {
                statusCode: 404,
                error: 'Not Found',
                message: 'User myself does not exist'
            };

            userFactoryMock.get.withArgs({ username, scmContext }).resolves(null);

            return server.inject(options).then(reply => {
                assert.equal(reply.statusCode, 404);
                assert.deepEqual(reply.result, error);
            });
        });

        it('returns 501 when scm return null', () => {
            const error = {
                statusCode: 501,
                error: 'Not Implemented',
                message: 'openPr not implemented for gitlab'
            };

            userFactoryMock.scm.openPr.resolves(null);

            return server.inject(options).then(reply => {
                assert.equal(reply.statusCode, 501);
                assert.deepEqual(reply.result, error);
            });
        });
    });
});<|MERGE_RESOLUTION|>--- conflicted
+++ resolved
@@ -221,16 +221,14 @@
         triggerFactoryMock = {
             getTriggers: sinon.stub()
         };
-<<<<<<< HEAD
         bannerFactoryMock = {
             scm: {
                 getDisplayName: sinon.stub().returns()
             }
-=======
+        };
         secretFactoryMock = {
             create: sinon.stub(),
             get: sinon.stub()
->>>>>>> f98c4a79
         };
         bannerMock = {
             name: 'banners',
@@ -254,11 +252,8 @@
             userFactory: userFactoryMock,
             collectionFactory: collectionFactoryMock,
             tokenFactory: tokenFactoryMock,
-<<<<<<< HEAD
             bannerFactory: bannerFactoryMock,
-=======
             secretFactory: secretFactoryMock,
->>>>>>> f98c4a79
             ecosystem: {
                 badges: '{{subject}}/{{status}}/{{color}}'
             }
@@ -2959,10 +2954,6 @@
 
                 assert.equal(prUrl, pullRequest.data.html_url);
                 assert.equal(reply.statusCode, 201);
-<<<<<<< HEAD
-            });
-        });
-=======
                 assert.calledWith(userFactoryMock.scm.openPr, {
                     checkoutUrl: 'git@github.com:screwdriver-cd/data-model.git#master',
                     files: [{ content: 'fileContent', name: 'fileName' }],
@@ -2971,8 +2962,8 @@
                     title: 'update file',
                     token
                 });
-            }));
->>>>>>> f98c4a79
+            });
+        });
 
         it('formats the checkout url correctly with branch', () => {
             options.payload.checkoutUrl = `${unformattedCheckoutUrl}#branchName`;
