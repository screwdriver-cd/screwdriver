'use strict';

const assert = require('chai').assert;
const sinon = require('sinon');
const hapi = require('hapi');
const mockery = require('mockery');
const urlLib = require('url');
const hoek = require('hoek');
const testPipeline = require('./data/pipeline.json');
const testPipelines = require('./data/pipelines.json');
const testCollection = require('./data/collection.json');
const gitlabTestPipelines = require('./data/pipelinesFromGitlab.json');
const testJob = require('./data/job.json');
const testJobs = require('./data/jobs.json');
const testTriggers = require('./data/triggers.json');
const testBuilds = require('./data/builds.json').slice(0, 2);
const testSecrets = require('./data/secrets.json');
const testEvents = require('./data/events.json');
const testEventsPr = require('./data/eventsPr.json');
const testTokens = require('./data/pipeline-tokens.json');

sinon.assert.expose(assert, { prefix: '' });

const decorateBuildMock = (build) => {
    const mock = hoek.clone(build);

    mock.toJson = sinon.stub().returns(build);

    return mock;
};

const getBuildMocks = (builds) => {
    if (Array.isArray(builds)) {
        return builds.map(decorateBuildMock);
    }

    return decorateBuildMock(builds);
};

const decorateTokenMock = (token) => {
    const mock = hoek.clone(token);

    mock.toJson = sinon.stub().returns(token);
    mock.update = sinon.stub();
    mock.remove = sinon.stub();
    mock.refresh = sinon.stub();

    return mock;
};

const getTokenMocks = (tokens) => {
    if (Array.isArray(tokens)) {
        return tokens.map(decorateTokenMock);
    }

    return decorateTokenMock(tokens);
};

const decorateJobMock = (job) => {
    const mock = hoek.clone(job);

    mock.getBuilds = sinon.stub().resolves(getBuildMocks(testBuilds));
    mock.toJson = sinon.stub().returns(job);

    return mock;
};

const getJobsMocks = (jobs) => {
    if (Array.isArray(jobs)) {
        return jobs.map(decorateJobMock);
    }

    return decorateJobMock(jobs);
};

const decoratePipelineMock = (pipeline) => {
    const mock = hoek.clone(pipeline);

    mock.sync = sinon.stub();
    mock.addWebhook = sinon.stub();
    mock.syncPRs = sinon.stub();
    mock.update = sinon.stub();
    mock.toJson = sinon.stub().returns(pipeline);
    mock.jobs = sinon.stub();
    mock.getJobs = sinon.stub();
    mock.getEvents = sinon.stub();
    mock.remove = sinon.stub();
    mock.admin = sinon.stub();
    mock.update = sinon.stub();
    mock.token = Promise.resolve('faketoken');
    mock.tokens = sinon.stub();

    return mock;
};

const getPipelineMocks = (pipelines) => {
    if (Array.isArray(pipelines)) {
        return pipelines.map(decoratePipelineMock);
    }

    return decoratePipelineMock(pipelines);
};

const decorateEventMock = (event) => {
    const mock = hoek.clone(event);

    mock.getBuilds = sinon.stub();
    mock.toJson = sinon.stub().returns(event);

    return mock;
};

const getEventsMocks = (events) => {
    if (Array.isArray(events)) {
        return events.map(decorateEventMock);
    }

    return decorateEventMock(events);
};

const decorateSecretMock = (secret) => {
    const mock = hoek.clone(secret);

    mock.toJson = sinon.stub().returns(secret);

    return mock;
};

const getSecretsMocks = (secrets) => {
    if (Array.isArray(secrets)) {
        return secrets.map(decorateSecretMock);
    }

    return decorateJobMock(secrets);
};

const getUserMock = (user) => {
    const mock = hoek.clone(user);

    mock.getPermissions = sinon.stub();
    mock.getFullDisplayName = sinon.stub();
    mock.update = sinon.stub();
    mock.sealToken = sinon.stub();
    mock.unsealToken = sinon.stub();
    mock.toJson = sinon.stub().returns(user);

    return mock;
};

const getCollectionMock = (collection) => {
    const mock = hoek.clone(collection);

    mock.update = sinon.stub();

    return mock;
};

<<<<<<< HEAD
describe.only('pipeline plugin test', () => {
=======
describe('pipeline plugin test', () => {
>>>>>>> ff9c5ac0
    let pipelineFactoryMock;
    let userFactoryMock;
    let collectionFactoryMock;
    let eventFactoryMock;
    let tokenFactoryMock;
    let jobFactoryMock;
    let triggerFactoryMock;
    let bannerMock;
    let screwdriverAdminDetailsMock;
    let scmMock;
    let plugin;
    let server;
    const password = 'this_is_a_password_that_needs_to_be_atleast_32_characters';
    const scmContext = 'github:github.com';

    before(() => {
        mockery.enable({
            useCleanCache: true,
            warnOnUnregistered: false
        });
    });

    beforeEach((done) => {
        pipelineFactoryMock = {
            create: sinon.stub(),
            get: sinon.stub(),
            update: sinon.stub(),
            list: sinon.stub(),
            scm: {
                getScmContexts: sinon.stub(),
                parseUrl: sinon.stub(),
                decorateUrl: sinon.stub(),
                getCommitSha: sinon.stub().resolves('sha')
            }
        };
        userFactoryMock = {
            get: sinon.stub()
        };
        collectionFactoryMock = {
            create: sinon.stub(),
<<<<<<< HEAD
            list: sinon.stub()
=======
            get: sinon.stub()
>>>>>>> ff9c5ac0
        };
        eventFactoryMock = {
            create: sinon.stub().resolves(null)
        };
        tokenFactoryMock = {
            get: sinon.stub(),
            create: sinon.stub()
        };
        jobFactoryMock = {
            get: sinon.stub()
        };
        triggerFactoryMock = {
            getTriggers: sinon.stub()
        };
        bannerMock = {
            register: (s, o, next) => {
                s.expose('screwdriverAdminDetails', screwdriverAdminDetailsMock);
                next();
            }
        };
        bannerMock.register.attributes = {
            name: 'banners'
        };

        screwdriverAdminDetailsMock = sinon.stub();

        /* eslint-disable global-require */
        plugin = require('../../plugins/pipelines');
        /* eslint-enable global-require */
        server = new hapi.Server();
        server.app = {
            eventFactory: eventFactoryMock,
            jobFactory: jobFactoryMock,
            triggerFactory: triggerFactoryMock,
            pipelineFactory: pipelineFactoryMock,
            userFactory: userFactoryMock,
            collectionFactory: collectionFactoryMock,
            tokenFactory: tokenFactoryMock,
            ecosystem: {
                badges: '{{subject}}/{{status}}/{{color}}'
            }
        };
        server.connection({
            port: 1234
        });

        server.auth.scheme('custom', () => ({
            authenticate: (request, reply) => reply.continue({
                credentials: {
                    scope: ['user']
                }
            })
        }));
        server.auth.strategy('token', 'custom');

        server.register([
            bannerMock,
            {
                register: plugin,
                options: {
                    password,
                    scm: scmMock,
                    admins: ['github:myself']
                }
            },
            {
                // eslint-disable-next-line global-require
                register: require('../../plugins/secrets'),
                options: {
                    password
                }
            }
        ], done);
    });

    afterEach(() => {
        server = null;
        mockery.deregisterAll();
        mockery.resetCache();
    });

    after(() => {
        mockery.disable();
    });

    it('registers the plugin', () => {
        assert.equal(server.registrations.pipelines.options.password, password);
        assert.isOk(server.registrations.pipelines);
    });

    describe('GET /pipelines', () => {
        let options;

        beforeEach(() => {
            options = {
                method: 'GET',
                url: '/pipelines?page=1&count=3'
            };
            pipelineFactoryMock.scm.getScmContexts.returns([
                'github:github.com',
                'gitlab:mygitlab'
            ]);
        });

        it('returns 200 and all pipelines', () => {
            pipelineFactoryMock.list.withArgs({
                params: {
                    scmContext: 'github:github.com'
                },
                paginate: {
                    page: 1,
                    count: 3
                },
                sort: 'descending'
            }).resolves(getPipelineMocks(testPipelines));
            pipelineFactoryMock.list.withArgs({
                params: {
                    scmContext: 'gitlab:mygitlab'
                },
                paginate: {
                    page: 1,
                    count: 3
                },
                sort: 'descending'
            }).resolves(getPipelineMocks(gitlabTestPipelines));

            return server.inject(options).then((reply) => {
                assert.equal(reply.statusCode, 200);
                assert.deepEqual(reply.result, testPipelines.concat(gitlabTestPipelines));
            });
        });

        it('returns 200 and all pipelines with no pagination', () => {
            options.url = '/pipelines';
            pipelineFactoryMock.list.withArgs({
                params: {
                    scmContext: 'github:github.com'
                },
                sort: 'descending'
            }).resolves(getPipelineMocks(testPipelines));
            pipelineFactoryMock.list.withArgs({
                params: {
                    scmContext: 'gitlab:mygitlab'
                },
                sort: 'descending'
            }).resolves(getPipelineMocks(gitlabTestPipelines));

            return server.inject(options).then((reply) => {
                assert.equal(reply.statusCode, 200);
                assert.deepEqual(reply.result, testPipelines.concat(gitlabTestPipelines));
            });
        });

        it('returns 200 and all pipelines when sort is set', () => {
            options.url = '/pipelines?sort=ascending';
            pipelineFactoryMock.list.withArgs({
                params: {
                    scmContext: 'github:github.com'
                },
                sort: 'ascending'
            }).resolves(getPipelineMocks(testPipelines));
            pipelineFactoryMock.list.withArgs({
                params: {
                    scmContext: 'gitlab:mygitlab'
                },
                sort: 'ascending'
            }).resolves(getPipelineMocks(gitlabTestPipelines));

            return server.inject(options).then((reply) => {
                assert.equal(reply.statusCode, 200);
                assert.deepEqual(reply.result, testPipelines.concat(gitlabTestPipelines));
            });
        });

        it('returns 200 and all pipelines when sortBy is set', () => {
            options.url = '/pipelines?sort=ascending&sortBy=name';
            pipelineFactoryMock.list.withArgs({
                params: {
                    scmContext: 'github:github.com'
                },
                sort: 'ascending',
                sortBy: 'name'
            }).resolves(getPipelineMocks(testPipelines));
            pipelineFactoryMock.list.withArgs({
                params: {
                    scmContext: 'gitlab:mygitlab'
                },
                sort: 'ascending',
                sortBy: 'name'
            }).resolves(getPipelineMocks(gitlabTestPipelines));

            return server.inject(options).then((reply) => {
                assert.equal(reply.statusCode, 200);
                assert.deepEqual(reply.result, testPipelines.concat(gitlabTestPipelines));
            });
        });

        it('returns 200 and all pipelines with matched search', () => {
            options.url = '/pipelines?search=screwdriver-cd/screwdriver';
            pipelineFactoryMock.list.withArgs({
                params: {
                    scmContext: 'github:github.com'
                },
                sort: 'descending',
                search: {
                    field: 'name',
                    keyword: '%screwdriver-cd/screwdriver%'
                }
            }).resolves(getPipelineMocks(testPipelines));
            pipelineFactoryMock.list.withArgs({
                params: {
                    scmContext: 'gitlab:mygitlab'
                },
                sort: 'descending',
                search: {
                    field: 'name',
                    keyword: '%screwdriver-cd/screwdriver%'
                }
            }).resolves(getPipelineMocks(gitlabTestPipelines));

            return server.inject(options).then((reply) => {
                assert.equal(reply.statusCode, 200);
                assert.deepEqual(reply.result, testPipelines.concat(gitlabTestPipelines));
            });
        });

        it('returns 200 and all pipelines with matched configPipelineId', () => {
            options.url = '/pipelines?page=1&count=3&configPipelineId=123';
            pipelineFactoryMock.list.withArgs({
                params: {
                    scmContext: 'github:github.com',
                    configPipelineId: 123
                },
                paginate: {
                    page: 1,
                    count: 3
                },
                sort: 'descending'
            }).resolves(getPipelineMocks(testPipelines));
            pipelineFactoryMock.list.withArgs({
                params: {
                    scmContext: 'gitlab:mygitlab',
                    configPipelineId: 123
                },
                paginate: {
                    page: 1,
                    count: 3
                },
                sort: 'descending'
            }).resolves(getPipelineMocks(gitlabTestPipelines));

            return server.inject(options).then((reply) => {
                assert.equal(reply.statusCode, 200);
                assert.deepEqual(reply.result, testPipelines.concat(gitlabTestPipelines));
            });
        });

        it('returns 500 when datastore fails', () => {
            pipelineFactoryMock.list.rejects(new Error('fittoburst'));

            return server.inject(options).then((reply) => {
                assert.equal(reply.statusCode, 500);
            });
        });
    });

    describe('GET /pipelines/{id}', () => {
        const id = 123;
        let options;

        beforeEach(() => {
            options = {
                method: 'GET',
                url: `/pipelines/${id}`
            };
        });

        it('exposes a route for getting a pipeline', () => {
            pipelineFactoryMock.get.withArgs(id).resolves(getPipelineMocks(testPipeline));

            return server.inject(options).then((reply) => {
                assert.equal(reply.statusCode, 200);
                assert.deepEqual(reply.result, testPipeline);
            });
        });

        it('throws error not found when pipeline does not exist', () => {
            const error = {
                statusCode: 404,
                error: 'Not Found',
                message: 'Pipeline does not exist'
            };

            pipelineFactoryMock.get.withArgs(id).resolves(null);

            return server.inject(options).then((reply) => {
                assert.equal(reply.statusCode, 404);
                assert.deepEqual(reply.result, error);
            });
        });

        it('throws error when call returns error', () => {
            pipelineFactoryMock.get.withArgs(id).rejects(new Error('Failed'));

            return server.inject(options).then((reply) => {
                assert.equal(reply.statusCode, 500);
            });
        });
    });

    describe('DELETE /pipelines/{id}', () => {
        const id = 123;
        const scmUri = 'github.com:12345:branchName';
        const username = 'myself';
        let pipeline;
        let options;
        let userMock;

        beforeEach(() => {
            options = {
                method: 'DELETE',
                url: `/pipelines/${id}`,
                credentials: {
                    username,
                    scmContext,
                    scope: ['user']
                }
            };

            userMock = getUserMock({ username, scmContext });
            userMock.getPermissions.withArgs(scmUri).resolves({ admin: true });
            userFactoryMock.get.withArgs({ username, scmContext }).resolves(userMock);

            pipeline = getPipelineMocks(testPipeline);
            pipeline.remove.resolves(null);
            pipelineFactoryMock.get.withArgs(id).resolves(pipeline);
        });

        afterEach(() => {
            pipelineFactoryMock.get.withArgs(id).reset();
            screwdriverAdminDetailsMock.reset();
        });

        it('returns 204 when delete successfully', () =>
            server.inject(options).then((reply) => {
                assert.equal(reply.statusCode, 204);
                assert.calledOnce(pipeline.remove);
            })
        );

        it('returns 204 when repository does not exist and user is Screwdriver admin', () => {
            userMock.getPermissions.withArgs(scmUri).rejects({ code: 404 });
            screwdriverAdminDetailsMock.returns({ isAdmin: true });

            return server.inject(options).then((reply) => {
                assert.equal(reply.statusCode, 204);
                assert.calledOnce(pipeline.remove);
            });
        });

        it('returns 403 when user does not have admin permission and is not ' +
            'Screwdriver admin', () => {
            const error = {
                statusCode: 403,
                error: 'Forbidden',
                message: 'User d2lam does not have admin permission for this repo'
            };

            screwdriverAdminDetailsMock.returns({ isAdmin: false });
            options.credentials.username = 'd2lam';
            userMock = getUserMock({ username: 'd2lam', scmContext });
            userFactoryMock.get.withArgs({ username: 'd2lam', scmContext }).resolves(userMock);
            userMock.getPermissions.withArgs(scmUri).resolves({ admin: false });

            return server.inject(options).then((reply) => {
                assert.equal(reply.statusCode, 403);
                assert.deepEqual(reply.result, error);
            });
        });

        it('returns 403 when the pipeline is child pipeline', () => {
            pipeline.configPipelineId = 123;

            return server.inject(options).then((reply) => {
                assert.equal(reply.statusCode, 403);
            });
        });

        it('returns 404 when pipeline does not exist', () => {
            const error = {
                statusCode: 404,
                error: 'Not Found',
                message: 'Pipeline does not exist'
            };

            pipelineFactoryMock.get.withArgs(id).resolves(null);

            return server.inject(options).then((reply) => {
                assert.equal(reply.statusCode, 404);
                assert.deepEqual(reply.result, error);
            });
        });

        it('returns 404 when user does not exist', () => {
            const error = {
                statusCode: 404,
                error: 'Not Found',
                message: 'User myself does not exist'
            };

            userFactoryMock.get.withArgs({ username, scmContext }).resolves(null);

            return server.inject(options).then((reply) => {
                assert.equal(reply.statusCode, 404);
                assert.deepEqual(reply.result, error);
            });
        });

        it('returns 500 when call returns error', () => {
            pipeline.remove.rejects('pipelineRemoveError');

            return server.inject(options).then((reply) => {
                assert.equal(reply.statusCode, 500);
            });
        });
    });

    describe('GET /pipelines/{id}/jobs', () => {
        const id = '123';
        let options;
        let pipelineMock;

        beforeEach(() => {
            options = {
                method: 'GET',
                url: `/pipelines/${id}/jobs`
            };
            pipelineMock = getPipelineMocks(testPipeline);
            pipelineMock.getJobs.resolves(getJobsMocks(testJobs));
            pipelineFactoryMock.get.resolves(pipelineMock);
        });

        it('returns 200 for getting jobs', () =>
            server.inject(options).then((reply) => {
                assert.equal(reply.statusCode, 200);
                assert.calledWith(pipelineMock.getJobs, {
                    params: {
                        archived: false
                    }
                });
                assert.deepEqual(reply.result, testJobs);
            })
        );

        it('returns 200 for getting jobs with jobNames', () => {
            options.url = `/pipelines/${id}/jobs?jobName=deploy`;

            return server.inject(options).then((reply) => {
                assert.equal(reply.statusCode, 200);
                assert.calledWith(pipelineMock.getJobs, {
                    params: {
                        archived: false,
                        name: 'deploy'
                    }
                });
                assert.deepEqual(reply.result, testJobs);
            });
        });

        it('returns 400 for wrong query format', () => {
            pipelineFactoryMock.get.resolves(null);
            options.url = `/pipelines/${id}/jobs?archived=blah`;

            return server.inject(options).then((reply) => {
                assert.equal(reply.statusCode, 400);
            });
        });

        it('returns 404 for updating a pipeline that does not exist', () => {
            pipelineFactoryMock.get.resolves(null);

            return server.inject(options).then((reply) => {
                assert.equal(reply.statusCode, 404);
            });
        });

        it('returns 500 when the datastore returns an error', () => {
            pipelineFactoryMock.get.rejects(new Error('icantdothatdave'));

            return server.inject(options).then((reply) => {
                assert.equal(reply.statusCode, 500);
            });
        });

        it('pass in the correct params to getJobs', () => {
            options.url = `/pipelines/${id}/jobs?page=2&count=30&archived=true`;

            return server.inject(options).then((reply) => {
                assert.calledWith(pipelineMock.getJobs, {
                    params: {
                        archived: true
                    },
                    paginate: {
                        count: 30,
                        page: 2
                    }
                });
                assert.deepEqual(reply.result, testJobs);
                assert.equal(reply.statusCode, 200);
            });
        });
    });

    describe('GET /pipelines/{id}/triggers', () => {
        const id = '123';
        let options;
        let pipelineMock;

        beforeEach(() => {
            options = {
                method: 'GET',
                url: `/pipelines/${id}/triggers`
            };
            pipelineMock = getPipelineMocks(testPipeline);
            triggerFactoryMock.getTriggers.resolves(testTriggers);
            pipelineFactoryMock.get.resolves(pipelineMock);
        });

        it('returns 200 for getting triggers', () =>
            server.inject(options).then((reply) => {
                assert.equal(reply.statusCode, 200);
                assert.calledWith(triggerFactoryMock.getTriggers, {
                    pipelineId: id
                });
                assert.deepEqual(reply.result, testTriggers);
            })
        );

        it('returns 404 for updating a pipeline that does not exist', () => {
            pipelineFactoryMock.get.resolves(null);

            return server.inject(options).then((reply) => {
                assert.equal(reply.statusCode, 404);
            });
        });

        it('returns 500 when the datastore returns an error', () => {
            pipelineFactoryMock.get.rejects(new Error('icantdothatdave'));

            return server.inject(options).then((reply) => {
                assert.equal(reply.statusCode, 500);
            });
        });
    });

    describe('GET /pipelines/{id}/badge', () => {
        const id = '123';
        let pipelineMock;
        let eventsMock;
        let eventsPrMock;

        beforeEach(() => {
            pipelineMock = getPipelineMocks(testPipeline);
            pipelineMock.name = 'foo/bar';
            pipelineFactoryMock.get.resolves(pipelineMock);
            eventsMock = getEventsMocks(testEvents);
            eventsPrMock = getEventsMocks(testEventsPr);
            eventsMock[0].getBuilds.resolves(getBuildMocks(testBuilds));
            eventsPrMock[0].getBuilds.resolves(getBuildMocks(testBuilds));
            pipelineMock.getEvents.resolves(eventsMock);
        });

        it('returns 302 to for a valid build', () =>
            server.inject(`/pipelines/${id}/badge`).then((reply) => {
                assert.equal(reply.statusCode, 302);
                assert.deepEqual(reply.headers.location,
                    'foo%2Fbar/1 unknown, 1 success, 1 failure/red');
            })
        );

        it('returns 302 to for a valid PR build', () => {
            pipelineMock.getEvents.resolves(eventsPrMock);

            return server.inject(`/pipelines/${id}/badge`).then((reply) => {
                assert.equal(reply.statusCode, 302);
                assert.deepEqual(reply.headers.location, 'foo%2Fbar/1 success, 1 failure/red');
            });
        });

        it('returns 302 to unknown for a pipeline that does not exist', () => {
            pipelineFactoryMock.get.resolves(null);

            return server.inject(`/pipelines/${id}/badge`).then((reply) => {
                assert.equal(reply.statusCode, 302);
                assert.deepEqual(reply.headers.location, 'pipeline/unknown/lightgrey');
            });
        });

        it('returns 302 to unknown for an event that does not exist', () => {
            pipelineMock.getEvents.resolves([]);

            return server.inject(`/pipelines/${id}/badge`).then((reply) => {
                assert.equal(reply.statusCode, 302);
                assert.deepEqual(reply.headers.location, 'pipeline/unknown/lightgrey');
            });
        });

        it('returns 302 to unknown for a build that does not exist', () => {
            eventsMock[0].getBuilds.resolves([]);

            return server.inject(`/pipelines/${id}/badge`).then((reply) => {
                assert.equal(reply.statusCode, 302);
                assert.deepEqual(reply.headers.location, 'pipeline/unknown/lightgrey');
            });
        });

        it('returns 302 to unknown when the datastore returns an error', () => {
            pipelineFactoryMock.get.rejects(new Error('icantdothatdave'));

            return server.inject(`/pipelines/${id}/badge`).then((reply) => {
                assert.equal(reply.statusCode, 302);
                assert.deepEqual(reply.headers.location, 'pipeline/unknown/lightgrey');
            });
        });
    });

    describe('GET /pipelines/{id}/{jobName}/badge', () => {
        const id = '123';
        const jobName = 'deploy';
        let jobMock;
        let pipelineMock;

        beforeEach(() => {
            server.app.ecosystem.badges = '{{subject}}-{{status}}-{{color}}';
            jobMock = getJobsMocks(testJob);
            pipelineMock = getPipelineMocks(testPipeline);
            pipelineMock.name = 'foo/bar-test';
            jobFactoryMock.get.resolves(jobMock);
            pipelineFactoryMock.get.resolves(pipelineMock);
        });

        it('returns 302 to for a valid build', () =>
            server.inject(`/pipelines/${id}/${jobName}/badge`).then((reply) => {
                assert.equal(reply.statusCode, 302);
                assert.deepEqual(reply.headers.location,
                    'foo/bar--test:deploy-success-green');
            })
        );

        it('returns 302 to for a job that is disabled', () => {
            jobMock.state = 'DISABLED';

            return server.inject(`/pipelines/${id}/${jobName}/badge`).then((reply) => {
                assert.equal(reply.statusCode, 302);
                assert.deepEqual(reply.headers.location,
                    'foo/bar--test:deploy-disabled-lightgrey');
            });
        });

        it('returns 302 to unknown for a job that does not exist', () => {
            jobFactoryMock.get.resolves(null);

            return server.inject(`/pipelines/${id}/${jobName}/badge`).then((reply) => {
                assert.equal(reply.statusCode, 302);
                assert.deepEqual(reply.headers.location, 'job-unknown-lightgrey');
            });
        });

        it('returns 302 to unknown when the datastore returns an error', () => {
            server.app.ecosystem.badges = '{{subject}}*{{status}}*{{color}}';
            jobFactoryMock.get.rejects(new Error('icantdothatdave'));

            return server.inject(`/pipelines/${id}/${jobName}/badge`).then((reply) => {
                assert.equal(reply.statusCode, 302);
                assert.deepEqual(reply.headers.location, 'job*unknown*lightgrey');
            });
        });
    });

    describe('GET /pipelines/{id}/secrets', () => {
        const pipelineId = '123';
        const username = 'myself';
        const scmUri = 'github.com:12345:branchName';
        let options;
        let pipelineMock;
        let userMock;

        beforeEach(() => {
            options = {
                method: 'GET',
                url: `/pipelines/${pipelineId}/secrets`,
                credentials: {
                    username,
                    scmContext,
                    scope: ['user']
                }
            };
            pipelineMock = getPipelineMocks(testPipeline);
            pipelineMock.secrets = getSecretsMocks(testSecrets);
            pipelineFactoryMock.get.resolves(pipelineMock);

            userMock = getUserMock({ username, scmContext });
            userMock.getPermissions.withArgs(scmUri).resolves({ push: true });
            userFactoryMock.get.withArgs({ username, scmContext }).resolves(userMock);
        });

        it('returns 404 for updating a pipeline that does not exist', () => {
            pipelineFactoryMock.get.resolves(null);

            return server.inject(options).then((reply) => {
                assert.equal(reply.statusCode, 404);
            });
        });

        it('returns 403 when the user does not have push permissions', () => {
            userMock.getPermissions.withArgs(scmUri).resolves({ push: false });

            return server.inject(options).then((reply) => {
                assert.equal(reply.statusCode, 403);
            });
        });

        it('returns empty array if secrets is empty', () => {
            pipelineMock.secrets = getSecretsMocks([]);
            pipelineFactoryMock.get.resolves(pipelineMock);

            return server.inject(options).then((reply) => {
                assert.equal(reply.statusCode, 200);
                assert.deepEqual(reply.result, []);
            });
        });

        it('returns 200 for getting secrets', () =>
            server.inject(options).then((reply) => {
                const expected = [{
                    id: 1234,
                    pipelineId: 123,
                    name: 'NPM_TOKEN',
                    allowInPR: false
                }, {
                    id: 1235,
                    pipelineId: 123,
                    name: 'GIT_TOKEN',
                    allowInPR: true
                }];

                assert.equal(reply.statusCode, 200);
                assert.deepEqual(reply.result, expected);
            })
        );
    });

    describe('GET /pipelines/{id}/events', () => {
        const id = '123';
        let options;
        let pipelineMock;

        beforeEach(() => {
            options = {
                method: 'GET',
                url: `/pipelines/${id}/events`
            };
            pipelineMock = getPipelineMocks(testPipeline);
            pipelineMock.getEvents.resolves(getEventsMocks(testEvents));
            pipelineFactoryMock.get.resolves(pipelineMock);
        });

        it('returns 200 for getting events', () => {
            options.url = `/pipelines/${id}/events?type=pr`;
            server.inject(options).then((reply) => {
                assert.calledOnce(pipelineMock.getEvents);
                assert.calledWith(pipelineMock.getEvents, { params: { type: 'pr' } });
                assert.deepEqual(reply.result, testEvents);
                assert.equal(reply.statusCode, 200);
            });
        });

        it('returns 200 for getting events with pagination', () => {
            options.url = `/pipelines/${id}/events?type=pr&count=30`;
            server.inject(options).then((reply) => {
                assert.calledOnce(pipelineMock.getEvents);
                assert.calledWith(pipelineMock.getEvents, {
                    params: { type: 'pr' },
                    paginate: { page: undefined, count: 30 }
                });
                assert.deepEqual(reply.result, testEvents);
                assert.equal(reply.statusCode, 200);
            });
        });

        it('returns 200 for getting events with pr Number', () => {
            options.url = `/pipelines/${id}/events?prNum=4`;
            server.inject(options).then((reply) => {
                assert.calledOnce(pipelineMock.getEvents);
                assert.calledWith(pipelineMock.getEvents, { params: { prNum: 4, type: 'pr' } });
                assert.deepEqual(reply.result, testEvents);
                assert.equal(reply.statusCode, 200);
            });
        });

        it('returns 404 for pipeline that does not exist', () => {
            pipelineFactoryMock.get.resolves(null);

            return server.inject(options).then((reply) => {
                assert.equal(reply.statusCode, 404);
            });
        });

        it('returns 500 when the datastore returns an error', () => {
            pipelineFactoryMock.get.resolves(pipelineMock);
            pipelineMock.getEvents.rejects(new Error('getEventsError'));

            return server.inject(options).then((reply) => {
                assert.equal(reply.statusCode, 500);
            });
        });
    });

    describe('POST /pipelines/{id}/sync', () => {
        const id = 123;
        const username = 'd2lam';
        const scmUri = 'github.com:12345:branchName';
        let pipelineMock;
        let userMock;
        let options;

        beforeEach(() => {
            options = {
                method: 'POST',
                url: `/pipelines/${id}/sync`,
                credentials: {
                    username,
                    scmContext,
                    scope: ['user']
                }
            };

            userMock = getUserMock({ username, scmContext });
            userMock.getPermissions.withArgs(scmUri).resolves({ push: true });
            userFactoryMock.get.withArgs({ username, scmContext }).resolves(userMock);

            pipelineMock = getPipelineMocks(testPipeline);
            pipelineMock.sync.resolves(null);
            pipelineMock.admin.resolves(null);
            pipelineMock.update.resolves(null);
            pipelineFactoryMock.get.withArgs(id).resolves(pipelineMock);
        });

        it('returns 204 for updating a pipeline that exists', () =>
            server.inject(options).then((reply) => {
                assert.equal(reply.statusCode, 204);
            })
        );

        it('returns 204 with pipeline token', () => {
            options.credentials = {
                username,
                scmContext,
                pipelineId: id,
                scope: ['pipeline']
            };

            return server.inject(options).then((reply) => {
                assert.equal(reply.statusCode, 204);
            });
        });

        it('returns 403 when user does not have admin permission', () => {
            const error = {
                statusCode: 403,
                error: 'Forbidden',
                message: 'User d2lam does not have push permission for this repo'
            };

            userMock.getPermissions.withArgs(scmUri).resolves({ push: false });

            return server.inject(options).then((reply) => {
                assert.equal(reply.statusCode, 403);
                assert.deepEqual(reply.result, error);
            });
        });

        it('returns 401 when pipeline token does not have permission', () => {
            const error = {
                statusCode: 401,
                error: 'Unauthorized',
                message: 'Token does not have permission to this pipeline'
            };

            options.credentials = {
                username,
                pipelineId: '999',
                scope: 'pipeline'
            };

            return server.inject(options).then((reply) => {
                assert.equal(reply.statusCode, 401);
                assert.deepEqual(reply.result, error);
            });
        });

        it('returns 404 for updating a pipeline that does not exist', () => {
            pipelineFactoryMock.get.withArgs(id).resolves(null);

            return server.inject(options).then((reply) => {
                assert.equal(reply.statusCode, 404);
            });
        });

        it('returns 404 when user does not exist', () => {
            const error = {
                statusCode: 404,
                error: 'Not Found',
                message: 'User d2lam does not exist'
            };

            userFactoryMock.get.withArgs({ username, scmContext }).resolves(null);

            return server.inject(options).then((reply) => {
                assert.equal(reply.statusCode, 404);
                assert.deepEqual(reply.result, error);
            });
        });

        it('returns 500 when the datastore returns an error', () => {
            pipelineMock.sync.rejects(new Error('icantdothatdave'));

            return server.inject(options).then((reply) => {
                assert.equal(reply.statusCode, 500);
            });
        });
    });

    describe('POST /pipelines/{id}/sync/webhooks', () => {
        const id = 123;
        const username = 'd2lam';
        const scmUri = 'github.com:12345:branchName';
        let pipelineMock;
        let userMock;
        let options;

        beforeEach(() => {
            options = {
                method: 'POST',
                url: `/pipelines/${id}/sync/webhooks`,
                credentials: {
                    username,
                    scmContext,
                    scope: ['user']
                }
            };

            userMock = getUserMock({ username, scmContext });
            userMock.getPermissions.withArgs(scmUri).resolves({ push: true });
            userFactoryMock.get.withArgs({ username, scmContext }).resolves(userMock);

            pipelineMock = getPipelineMocks(testPipeline);
            pipelineMock.sync.resolves(null);
            pipelineFactoryMock.get.withArgs(id).resolves(pipelineMock);
        });

        it('returns 204 for syncing webhooks successfully', () =>
            server.inject(options).then((reply) => {
                assert.equal(reply.statusCode, 204);
            })
        );

        it('returns 403 when user does not have admin permission', () => {
            const error = {
                statusCode: 403,
                error: 'Forbidden',
                message: 'User d2lam does not have push permission for this repo'
            };

            userMock.getPermissions.withArgs(scmUri).resolves({ push: false });

            return server.inject(options).then((reply) => {
                assert.equal(reply.statusCode, 403);
                assert.deepEqual(reply.result, error);
            });
        });

        it('returns 404 for updating a pipeline that does not exist', () => {
            pipelineFactoryMock.get.withArgs(id).resolves(null);

            return server.inject(options).then((reply) => {
                assert.equal(reply.statusCode, 404);
            });
        });

        it('returns 404 when user does not exist', () => {
            const error = {
                statusCode: 404,
                error: 'Not Found',
                message: 'User d2lam does not exist'
            };

            userFactoryMock.get.withArgs({ username, scmContext }).resolves(null);

            return server.inject(options).then((reply) => {
                assert.equal(reply.statusCode, 404);
                assert.deepEqual(reply.result, error);
            });
        });

        it('returns 500 when model returns an error', () => {
            pipelineMock.addWebhook.rejects(new Error('icantdothatdave'));

            return server.inject(options).then((reply) => {
                assert.equal(reply.statusCode, 500);
            });
        });
    });

    describe('POST /pipelines/{id}/sync/pullrequests', () => {
        const id = 123;
        const username = 'batman';
        const scmUri = 'github.com:12345:branchName';
        let pipelineMock;
        let userMock;
        let options;

        beforeEach(() => {
            options = {
                method: 'POST',
                url: `/pipelines/${id}/sync/pullrequests`,
                credentials: {
                    username,
                    scmContext,
                    scope: ['user']
                }
            };

            userMock = getUserMock({ username, scmContext });
            userMock.getPermissions.withArgs(scmUri).resolves({ push: true });
            userFactoryMock.get.withArgs({ username, scmContext }).resolves(userMock);

            pipelineMock = getPipelineMocks(testPipeline);
            pipelineMock.syncPRs.resolves(null);
            pipelineFactoryMock.get.withArgs(id).resolves(pipelineMock);
        });

        it('returns 204 for syncing pull requests successfully', () =>
            server.inject(options).then((reply) => {
                assert.equal(reply.statusCode, 204);
            })
        );

        it('returns 403 when user does not have push permission', () => {
            const error = {
                statusCode: 403,
                error: 'Forbidden',
                message: 'User batman does not have push permission for this repo'
            };

            userMock.getPermissions.withArgs(scmUri).resolves({ push: false });

            return server.inject(options).then((reply) => {
                assert.equal(reply.statusCode, 403);
                assert.deepEqual(reply.result, error);
            });
        });

        it('returns 404 for updating a pipeline that does not exist', () => {
            pipelineFactoryMock.get.withArgs(id).resolves(null);

            return server.inject(options).then((reply) => {
                assert.equal(reply.statusCode, 404);
            });
        });

        it('returns 404 when user does not exist', () => {
            const error = {
                statusCode: 404,
                error: 'Not Found',
                message: 'User batman does not exist'
            };

            userFactoryMock.get.withArgs({ username, scmContext }).resolves(null);

            return server.inject(options).then((reply) => {
                assert.equal(reply.statusCode, 404);
                assert.deepEqual(reply.result, error);
            });
        });

        it('returns 500 when model returns an error', () => {
            pipelineMock.syncPRs.rejects(new Error('icantdothatdave'));

            return server.inject(options).then((reply) => {
                assert.equal(reply.statusCode, 500);
            });
        });
    });

    describe('POST /pipelines', () => {
        let options;
        let pipelineMock;
        let userMock;

        const unformattedCheckoutUrl = 'git@github.com:screwdriver-cd/data-MODEL.git';
        const formattedCheckoutUrl = 'git@github.com:screwdriver-cd/data-model.git#master';
        const scmUri = 'github.com:12345:master';
        const token = 'secrettoken';
        const testId = '123';
        const username = 'd2lam';
        const userId = '34';

        beforeEach(() => {
            options = {
                method: 'POST',
                url: '/pipelines',
                payload: {
                    checkoutUrl: unformattedCheckoutUrl
                },
                credentials: {
                    username,
                    scmContext,
                    scope: ['user']
                }
            };

            userMock = getUserMock({ username, scmContext });
            userMock.getPermissions.withArgs(scmUri).resolves({ admin: true });
            userMock.unsealToken.resolves(token);
            userMock.username = username;
            userMock.id = userId;
            userFactoryMock.get.withArgs({ username, scmContext }).resolves(userMock);

            pipelineMock = getPipelineMocks(testPipeline);
            pipelineMock.sync.resolves(pipelineMock);
            pipelineMock.addWebhook.resolves(null);

            pipelineFactoryMock.get.resolves(null);
            pipelineFactoryMock.create.resolves(pipelineMock);

            pipelineFactoryMock.scm.parseUrl.resolves(scmUri);
        });

        it('returns 201 and correct pipeline data', () => {
            let expectedLocation;
<<<<<<< HEAD
            const testDefaultCollection = Object.assign(testCollection, { type: 'default' });

            collectionFactoryMock.list.withArgs({ userId })
                .resolves([getCollectionMock(testDefaultCollection)]);
=======
            const type = 'default';
            const testDefaultCollection = Object.assign(testCollection, { type: 'default' });

            collectionFactoryMock.get.withArgs({ userId, type })
                .resolves(getCollectionMock(testDefaultCollection));
>>>>>>> ff9c5ac0

            return server.inject(options).then((reply) => {
                expectedLocation = {
                    host: reply.request.headers.host,
                    port: reply.request.headers.port,
                    protocol: reply.request.server.info.protocol,
                    pathname: `${options.url}/${testId}`
                };
                assert.deepEqual(reply.result, testPipeline);
                assert.strictEqual(reply.headers.location, urlLib.format(expectedLocation));
                assert.calledWith(pipelineFactoryMock.create, {
                    admins: {
                        d2lam: true
                    },
                    scmUri,
                    scmContext
                });
<<<<<<< HEAD
                assert.calledWith(collectionFactoryMock.list, {
                    userId
=======
                assert.calledWith(collectionFactoryMock.get, {
                    userId,
                    type
>>>>>>> ff9c5ac0
                });
                assert.equal(reply.statusCode, 201);
            });
        });

        it('formats the checkout url correctly', () => {
            userMock.getPermissions.withArgs(scmUri).resolves({ admin: false });

            return server.inject(options).then(() => {
                assert.calledWith(pipelineFactoryMock.scm.parseUrl, {
                    scmContext,
                    checkoutUrl: formattedCheckoutUrl,
                    token,
                    rootDir: ''
                });
                assert.calledWith(userMock.getPermissions, scmUri);
            });
        });

        it('formats the rootDir correctly', () => {
            const scmUriWithRootDir = 'github.com:12345:master:src/app/component';

            options.payload.rootDir = '/src/app/component/';
            pipelineFactoryMock.scm.parseUrl.resolves(scmUriWithRootDir);
            userMock.getPermissions.withArgs(scmUriWithRootDir).resolves({ admin: false });

            return server.inject(options).then(() => {
                assert.calledWith(pipelineFactoryMock.scm.parseUrl, {
                    scmContext,
                    checkoutUrl: formattedCheckoutUrl,
                    token,
                    rootDir: 'src/app/component'
                });
                assert.calledWith(userMock.getPermissions, scmUriWithRootDir);
            });
        });

        it('formats the rootDir correctly when rootDir is /', () => {
            options.payload.rootDir = '/';
            userMock.getPermissions.withArgs(scmUri).resolves({ admin: false });

            return server.inject(options).then(() => {
                assert.calledWith(pipelineFactoryMock.scm.parseUrl, {
                    scmContext,
                    checkoutUrl: formattedCheckoutUrl,
                    token,
                    rootDir: ''
                });
                assert.calledWith(userMock.getPermissions, scmUri);
            });
        });

        it('formats the rootDir correctly when rootDir has multiple leading and trailing /', () => {
            options.payload.rootDir = '///src/app/component///////////';
            userMock.getPermissions.withArgs(scmUri).resolves({ admin: false });

            return server.inject(options).then(() => {
                assert.calledWith(pipelineFactoryMock.scm.parseUrl, {
                    scmContext,
                    checkoutUrl: formattedCheckoutUrl,
                    token,
                    rootDir: 'src/app/component'
                });
                assert.calledWith(userMock.getPermissions, scmUri);
            });
        });

        it('formats the rootDir correctly when rootDir has ./PATH format', () => {
            options.payload.rootDir = './src/app/component///////////';
            userMock.getPermissions.withArgs(scmUri).resolves({ admin: false });

            return server.inject(options).then(() => {
                assert.calledWith(pipelineFactoryMock.scm.parseUrl, {
                    scmContext,
                    checkoutUrl: formattedCheckoutUrl,
                    token,
                    rootDir: 'src/app/component'
                });
                assert.calledWith(userMock.getPermissions, scmUri);
            });
        });

        it('returns default rootDir when rootDir is invalid', () => {
            options.payload.rootDir = '../src/app/component';
            userMock.getPermissions.withArgs(scmUri).resolves({ admin: false });

            return server.inject(options).then(() => {
                assert.calledWith(pipelineFactoryMock.scm.parseUrl, {
                    scmContext,
                    checkoutUrl: formattedCheckoutUrl,
                    token,
                    rootDir: ''
                });
                assert.calledWith(userMock.getPermissions, scmUri);
            });
        });

        it('returns 403 when the user does not have admin permissions', () => {
            userMock.getPermissions.withArgs(scmUri).resolves({ admin: false });

            return server.inject(options).then((reply) => {
                assert.equal(reply.statusCode, 403);
            });
        });

        it('returns 409 when the pipeline already exists', () => {
            pipelineFactoryMock.get.resolves(pipelineMock);

            return server.inject(options).then((reply) => {
                assert.equal(reply.statusCode, 409);
                assert.strictEqual(reply.result.message,
                    `Pipeline already exists with the ID: ${pipelineMock.id}`);
            });
        });

        it('returns 500 when the pipeline model fails to get', () => {
            const testError = new Error('pipelineModelGetError');

            pipelineFactoryMock.get.rejects(testError);

            return server.inject(options).then((reply) => {
                assert.equal(reply.statusCode, 500);
            });
        });

        it('returns 500 when the pipeline model fails to create', () => {
            const testError = new Error('pipelineModelCreateError');

            pipelineFactoryMock.create.rejects(testError);

            return server.inject(options).then((reply) => {
                assert.equal(reply.statusCode, 500);
            });
        });

        it('returns 500 when the pipeline model fails to sync during create', () => {
            const testError = new Error('pipelineModelSyncError');

            pipelineMock.sync.rejects(testError);

            return server.inject(options).then((reply) => {
                assert.equal(reply.statusCode, 500);
            });
        });

        it('returns 500 when the pipeline model fails to add webhooks during create', () => {
            const testError = new Error('pipelineModelAddWebhookError');

            pipelineMock.addWebhook.rejects(testError);

            return server.inject(options).then((reply) => {
                assert.equal(reply.statusCode, 500);
            });
        });
    });

    describe('PUT /pipelines/{id}', () => {
        let options;
        const unformattedCheckoutUrl = 'git@github.com:screwdriver-cd/data-MODEL.git';
        let formattedCheckoutUrl = 'git@github.com:screwdriver-cd/data-model.git#master';
        const scmUri = 'github.com:12345:master';
        const oldScmUri = 'github.com:12345:branchName';
        const id = 123;
        const token = 'secrettoken';
        const username = 'd2lam';
        const scmRepo = {
            branch: 'master',
            name: 'screwdriver-cd/screwdriver',
            url: 'https://github.com/screwdriver-cd/data-model/tree/master'
        };
        let pipelineMock;
        let updatedPipelineMock;
        let userMock;

        beforeEach(() => {
            options = {
                method: 'PUT',
                url: `/pipelines/${id}`,
                payload: {
                    checkoutUrl: unformattedCheckoutUrl
                },
                credentials: {
                    username,
                    scmContext,
                    scope: ['user']
                }
            };

            userMock = getUserMock({ username, scmContext });
            userMock.getPermissions.withArgs(scmUri).resolves({ admin: true });
            userMock.getPermissions.withArgs(oldScmUri).resolves({ admin: true });
            userMock.unsealToken.resolves(token);
            userFactoryMock.get.withArgs({ username, scmContext }).resolves(userMock);

            pipelineMock = getPipelineMocks(testPipeline);
            updatedPipelineMock = hoek.clone(pipelineMock);

            pipelineFactoryMock.get.withArgs({ id }).resolves(pipelineMock);
            pipelineFactoryMock.get.withArgs({ scmUri }).resolves(null);
            pipelineMock.update.resolves(updatedPipelineMock);
            pipelineMock.sync.resolves(updatedPipelineMock);
            pipelineMock.toJson.returns({});
            pipelineFactoryMock.scm.parseUrl.resolves(scmUri);
            pipelineFactoryMock.scm.decorateUrl.resolves(scmRepo);
            pipelineFactoryMock.scm.getScmContexts.returns([
                'github:github.com',
                'gitlab:mygitlab'
            ]);
        });

        it('returns 200 and correct pipeline data', () =>
            server.inject(options).then((reply) => {
                assert.calledOnce(pipelineMock.update);
                assert.equal(reply.statusCode, 200);
            })
        );

        it('returns 200 with pipeline token', () => {
            options.credentials = {
                username,
                scmContext,
                pipelineId: id,
                scope: ['pipeline']
            };

            return server.inject(options).then((reply) => {
                assert.calledOnce(pipelineMock.update);
                assert.equal(reply.statusCode, 200);
            });
        });

        it('formats the checkout url correctly', () => {
            userMock.getPermissions.withArgs(scmUri).resolves({ admin: false });

            return server.inject(options).then(() => {
                assert.calledWith(pipelineFactoryMock.scm.parseUrl, {
                    scmContext,
                    checkoutUrl: formattedCheckoutUrl,
                    token,
                    rootDir: ''
                });
                assert.calledWith(userMock.getPermissions, scmUri);
            });
        });

        it('formats the rootDir correctly', () => {
            const scmUriWithRootDir = 'github.com:12345:master:src/app/component';

            options.payload.rootDir = '/src/app/component/';
            pipelineFactoryMock.scm.parseUrl.resolves(scmUriWithRootDir);
            userMock.getPermissions.withArgs(scmUriWithRootDir).resolves({ admin: false });

            return server.inject(options).then(() => {
                assert.calledWith(pipelineFactoryMock.scm.parseUrl, {
                    scmContext,
                    checkoutUrl: formattedCheckoutUrl,
                    token,
                    rootDir: 'src/app/component'
                });
                assert.calledWith(userMock.getPermissions, scmUriWithRootDir);
            });
        });

        it('formats the checkout url correctly branch is provided', () => {
            options.payload.checkoutUrl = 'git@github.com:screwdriver-cd/data-MODEL.git#branchName';
            formattedCheckoutUrl = 'git@github.com:screwdriver-cd/data-model.git#branchName';
            userMock.getPermissions.withArgs(scmUri).resolves({ admin: false });

            return server.inject(options).then(() => {
                assert.calledWith(pipelineFactoryMock.scm.parseUrl, {
                    scmContext,
                    checkoutUrl: formattedCheckoutUrl,
                    token,
                    rootDir: ''
                });
                assert.calledWith(userMock.getPermissions, scmUri);
            });
        });

        it('returns 404 when the pipeline id is not found', () => {
            pipelineFactoryMock.get.withArgs({ id }).resolves(null);

            return server.inject(options).then((reply) => {
                assert.equal(reply.statusCode, 404);
            });
        });

        it('returns 403 when the pipeline is child pipeline', () => {
            pipelineMock.configPipelineId = 123;

            return server.inject(options).then((reply) => {
                assert.equal(reply.statusCode, 403);
            });
        });

        it('returns 403 when the user does not have admin permissions on the new repo', () => {
            userMock.getPermissions.withArgs(scmUri).resolves({ admin: false });

            return server.inject(options).then((reply) => {
                assert.equal(reply.statusCode, 403);
            });
        });

        it('returns 403 when the user does not have admin permissions on the old repo', () => {
            userMock.getPermissions.withArgs(oldScmUri).resolves({ admin: false });

            return server.inject(options).then((reply) => {
                assert.equal(reply.statusCode, 403);
            });
        });

        it('returns 200 when the user is admin of old repo with deprecated scmContext', () => {
            pipelineMock.admins = { [username]: true };
            pipelineMock.scmContext = 'depreacated';

            return server.inject(options).then((reply) => {
                // Only call once to get permissions on the new repo
                assert.calledOnce(userMock.getPermissions);
                assert.calledWith(userMock.getPermissions, scmUri);
                assert.equal(reply.statusCode, 200);
            });
        });

        it('returns 403 when the user is not admin of old repo with deprecated scmContext', () => {
            pipelineMock.admins = { ohno: true };
            pipelineMock.scmContext = 'depreacated';

            return server.inject(options).then((reply) => {
                // Only call once to get permissions on the new repo
                assert.calledOnce(userMock.getPermissions);
                assert.calledWith(userMock.getPermissions, scmUri);
                assert.equal(reply.statusCode, 403);
            });
        });

        it('returns 401 when the pipeline token does not have permission', () => {
            options.credentials = {
                username,
                scmContext,
                pipelineId: '999',
                scope: ['pipeline']
            };

            return server.inject(options).then((reply) => {
                assert.equal(reply.statusCode, 401);
            });
        });

        it('returns 409 when the pipeline already exists', () => {
            pipelineFactoryMock.get.withArgs({ scmUri }).resolves(pipelineMock);

            return server.inject(options).then((reply) => {
                assert.equal(reply.statusCode, 409);
                assert.strictEqual(reply.result.message,
                    `Pipeline already exists with the ID: ${pipelineMock.id}`);
            });
        });

        it('returns 500 when the pipeline model fails to get', () => {
            const testError = new Error('pipelineModelGetError');

            pipelineFactoryMock.get.withArgs({ id }).rejects(testError);

            return server.inject(options).then((reply) => {
                assert.equal(reply.statusCode, 500);
            });
        });

        it('returns 500 when the pipeline model fails to update', () => {
            const testError = new Error('pipelineModelUpdateError');

            pipelineMock.update.rejects(testError);

            return server.inject(options).then((reply) => {
                assert.equal(reply.statusCode, 500);
            });
        });

        it('returns 500 when the pipeline model fails to sync during create', () => {
            const testError = new Error('pipelineModelSyncError');

            pipelineMock.sync.rejects(testError);

            return server.inject(options).then((reply) => {
                assert.equal(reply.statusCode, 500);
            });
        });
    });

    describe('POST /pipelines/{id}/startall', () => {
        const id = 123;
        const username = 'd2lam';
        const scmUri = 'github.com:12345:branchName';
        let pipelineMock;
        let userMock;
        let options;

        beforeEach(() => {
            options = {
                method: 'POST',
                url: `/pipelines/${id}/startall`,
                credentials: {
                    username,
                    scmContext,
                    scope: ['user']
                }
            };

            userMock = getUserMock({ username, scmContext });
            userMock.getPermissions.withArgs(scmUri).resolves({ push: true });
            userFactoryMock.get.withArgs({ username, scmContext }).resolves(userMock);

            pipelineMock = getPipelineMocks(testPipeline);
            pipelineMock.sync.resolves(null);
            pipelineFactoryMock.get.withArgs(id).resolves(pipelineMock);
            pipelineFactoryMock.list.resolves(getPipelineMocks(testPipelines));
        });

        it('returns 201 for starting all child pipelines', () =>
            server.inject(options).then((reply) => {
                assert.calledWith(pipelineFactoryMock.list, {
                    params: {
                        configPipelineId: pipelineMock.id
                    }
                });
                assert.calledThrice(pipelineFactoryMock.scm.getCommitSha);
                assert.calledThrice(eventFactoryMock.create);
                assert.equal(reply.statusCode, 201);
            })
        );

        it('returns 403 when user does not have admin permission', () => {
            const error = {
                statusCode: 403,
                error: 'Forbidden',
                message: 'User d2lam does not have push permission for this repo'
            };

            userMock.getPermissions.withArgs(scmUri).resolves({ admin: false });

            return server.inject(options).then((reply) => {
                assert.equal(reply.statusCode, 403);
                assert.deepEqual(reply.result, error);
            });
        });

        it('returns 404 for updating a pipeline that does not exist', () => {
            pipelineFactoryMock.get.withArgs(id).resolves(null);

            return server.inject(options).then((reply) => {
                assert.equal(reply.statusCode, 404);
            });
        });

        it('returns 500 when the datastore returns an error', () => {
            pipelineFactoryMock.list.rejects(new Error('icantdothatdave'));

            return server.inject(options).then((reply) => {
                assert.equal(reply.statusCode, 500);
            });
        });
    });

    describe('GET /pipelines/{id}/tokens', () => {
        const id = 123;
        const username = 'myself';
        const scmUri = 'github.com:12345:branchName';
        const token = {
            id: 12345,
            name: 'pipelinetoken',
            description: 'this is a test token',
            pipelineId: id,
            lastUsed: '2018-06-13T05:58:04.296Z'
        };
        let options;
        let pipelineMock;
        let userMock;

        beforeEach(() => {
            options = {
                method: 'GET',
                url: `/pipelines/${id}/tokens`,
                credentials: {
                    username,
                    scmContext,
                    scope: ['user']
                }
            };
            userMock = getUserMock({ username, scmContext });
            userMock.getPermissions.withArgs(scmUri).resolves({ admin: true });
            userFactoryMock.get.withArgs({ username, scmContext }).resolves(userMock);
            pipelineMock = getPipelineMocks(testPipeline);
            pipelineMock.tokens = Promise.resolve(getTokenMocks([token]));
            pipelineFactoryMock.get.resolves(pipelineMock);
        });

        afterEach(() => {
            pipelineFactoryMock.get.reset();
        });

        it('returns 200 and all tokens which are owned by a pipeline', () =>
            server.inject(options).then((reply) => {
                assert.equal(reply.statusCode, 200);
            })
        );

        it('returns 403 when user does not have admin permission', () => {
            const error = {
                statusCode: 403,
                error: 'Forbidden',
                message: `User ${username} is not an admin of this repo`
            };

            userMock.getPermissions.withArgs(scmUri).resolves({ admin: false });

            return server.inject(options).then((reply) => {
                assert.equal(reply.statusCode, 403);
                assert.deepEqual(reply.result, error);
            });
        });

        it('returns 404 when pipeline does not exist', () => {
            const error = {
                statusCode: 404,
                error: 'Not Found',
                message: 'Pipeline does not exist'
            };

            pipelineFactoryMock.get.resolves(null);

            return server.inject(options).then((reply) => {
                assert.equal(reply.statusCode, 404);
                assert.deepEqual(reply.result, error);
            });
        });

        it('returns 404 when user does not exist', () => {
            const error = {
                statusCode: 404,
                error: 'Not Found',
                message: 'User does not exist'
            };

            userFactoryMock.get.withArgs({ username, scmContext }).resolves(null);

            return server.inject(options).then((reply) => {
                assert.equal(reply.statusCode, 404);
                assert.deepEqual(reply.result, error);
            });
        });

        it('returns 500 when datastore fails', () => {
            pipelineFactoryMock.get.rejects(new Error('Failed'));

            return server.inject(options).then((reply) => {
                assert.equal(reply.statusCode, 500);
            });
        });
    });

    describe('GET /pipelines/{id}/metrics', () => {
        const id = 123;
        const username = 'myself';
        let options;
        let pipelineMock;
        let startTime = '2019-01-29T01:47:27.863Z';
        let endTime = '2019-01-30T01:47:27.863Z';
        const dateNow = 1552597858211;
        const nowTime = (new Date(dateNow)).toISOString();
        let sandbox;

        beforeEach(() => {
            sandbox = sinon.createSandbox({
                useFakeTimers: false
            });
            sandbox.useFakeTimers(dateNow);
            options = {
                method: 'GET',
                url: `/pipelines/${id}/metrics?startTime=${startTime}&endTime=${endTime}`,
                credentials: {
                    username,
                    scmContext,
                    scope: ['user']
                }
            };
            pipelineMock = getPipelineMocks(testPipeline);
            pipelineMock.getMetrics = sinon.stub().resolves([]);
            pipelineFactoryMock.get.resolves(pipelineMock);
        });

        afterEach(() => {
            sandbox.restore();
        });

        it('returns 200 and metrics for pipeline', () =>
            server.inject(options).then((reply) => {
                assert.equal(reply.statusCode, 200);
                assert.calledWith(pipelineMock.getMetrics, {
                    startTime,
                    endTime
                });
            })
        );

        it('returns 400 if time range is too big', () => {
            startTime = '2018-01-29T01:47:27.863Z';
            endTime = '2019-01-29T01:47:27.863Z';
            options.url = `/pipelines/${id}/metrics?startTime=${startTime}&endTime=${endTime}`;

            return server.inject(options).then((reply) => {
                assert.notCalled(pipelineMock.getMetrics);
                assert.equal(reply.statusCode, 400);
            });
        });

        it('defaults time range if missing', () => {
            options.url = `/pipelines/${id}/metrics`;

            return server.inject(options).then((reply) => {
                assert.calledWith(pipelineMock.getMetrics, {
                    endTime: nowTime,
                    startTime: '2018-09-15T21:10:58.211Z' // 6 months
                });
                assert.equal(reply.statusCode, 200);
            });
        });

        it('returns 404 when pipeline does not exist', () => {
            const error = {
                statusCode: 404,
                error: 'Not Found',
                message: 'Pipeline does not exist'
            };

            pipelineFactoryMock.get.resolves(null);

            return server.inject(options).then((reply) => {
                assert.equal(reply.statusCode, 404);
                assert.deepEqual(reply.result, error);
            });
        });

        it('returns 400 when option is bad', () => {
            const errorMsg = 'child "aggregateInterval" fails because ["aggregateInterval" ' +
                'must be one of [none, day, week, month, year]]';

            options.url = `/pipelines/${id}/metrics?aggregateInterval=biweekly`;

            return server.inject(options).then((reply) => {
                assert.deepEqual(reply.result.message, errorMsg);
                assert.equal(reply.statusCode, 400);
            });
        });

        it('passes in aggregation option', () => {
            options.url = `/pipelines/${id}/metrics?aggregateInterval=week`;

            return server.inject(options).then((reply) => {
                assert.equal(reply.statusCode, 200);
                assert.calledWith(pipelineMock.getMetrics, {
                    startTime: '2018-09-15T21:10:58.211Z',
                    endTime: nowTime,
                    aggregateInterval: 'week'
                });
            });
        });

        it('returns 500 when datastore fails', () => {
            pipelineFactoryMock.get.rejects(new Error('Failed'));

            return server.inject(options).then((reply) => {
                assert.equal(reply.statusCode, 500);
            });
        });
    });

    describe('POST /pipelines/{id}/tokens', () => {
        const id = 123;
        const username = 'myself';
        const scmUri = 'github.com:12345:branchName';
        const name = 'pipeline token';
        const description = 'a token for pipeline API';
        let options;
        let pipelineMock;
        let userMock;

        beforeEach(() => {
            options = {
                method: 'POST',
                url: `/pipelines/${id}/tokens`,
                payload: {
                    name,
                    description
                },
                credentials: {
                    username,
                    scmContext,
                    scope: ['user']
                }
            };
            userMock = getUserMock({ username, scmContext });
            userMock.getPermissions.withArgs(scmUri).resolves({ admin: true });
            userFactoryMock.get.withArgs({ username, scmContext }).resolves(userMock);
            pipelineMock = getPipelineMocks(testPipeline);
            pipelineMock.tokens = Promise.resolve([]);
            pipelineFactoryMock.get.resolves(pipelineMock);
            tokenFactoryMock.create.resolves(getTokenMocks(testTokens));
        });

        it('returns 201 and created new token', () =>
            server.inject(options).then((reply) => {
                const expectedLocation = {
                    host: reply.request.headers.host,
                    port: reply.request.headers.port,
                    protocol: reply.request.server.info.protocol,
                    pathname: `${options.url}/${testTokens.id}`
                };

                assert.deepEqual(reply.result, testTokens);
                assert.strictEqual(reply.headers.location, urlLib.format(expectedLocation));
                assert.equal(reply.statusCode, 201);
            })
        );

        it('returns 403 when user does not have admin permission', () => {
            const error = {
                statusCode: 403,
                error: 'Forbidden',
                message: `User ${username} is not an admin of this repo`
            };

            userMock.getPermissions.withArgs(scmUri).resolves({ admin: false });

            return server.inject(options).then((reply) => {
                assert.equal(reply.statusCode, 403);
                assert.deepEqual(reply.result, error);
            });
        });

        it('returns 404 when pipeline does not exist', () => {
            const error = {
                statusCode: 404,
                error: 'Not Found',
                message: 'Pipeline does not exist'
            };

            pipelineFactoryMock.get.resolves(null);

            return server.inject(options).then((reply) => {
                assert.equal(reply.statusCode, 404);
                assert.deepEqual(reply.result, error);
            });
        });

        it('returns 404 when user does not exist', () => {
            const error = {
                statusCode: 404,
                error: 'Not Found',
                message: `User ${username} does not exist`
            };

            userFactoryMock.get.withArgs({ username, scmContext }).resolves(null);

            return server.inject(options).then((reply) => {
                assert.equal(reply.statusCode, 404);
                assert.deepEqual(reply.result, error);
            });
        });

        it('returns 409 when the token already exists', () => {
            pipelineMock.tokens = Promise.resolve(getTokenMocks([testTokens]));

            return server.inject(options).then((reply) => {
                assert.equal(reply.statusCode, 409);
                assert.strictEqual(reply.result.message,
                    `Token ${name} already exists`);
            });
        });

        it('returns 500 when datastore fails', () => {
            tokenFactoryMock.create.rejects(new Error('Fail'));

            return server.inject(options).then((reply) => {
                assert.equal(reply.statusCode, 500);
            });
        });
    });

    describe('PUT /pipelines/{pipelineId}/tokens/{tokenId}', () => {
        const pipelineId = 123;
        const tokenId = 12345;
        const username = 'myself';
        const scmUri = 'github.com:12345:branchName';
        const name = 'updated token';
        const description = 'updated';
        let options;
        let pipelineMock;
        let userMock;
        let tokenMock;

        beforeEach(() => {
            options = {
                method: 'PUT',
                url: `/pipelines/${pipelineId}/tokens/${tokenId}`,
                payload: {
                    name,
                    description
                },
                credentials: {
                    username,
                    scmContext,
                    scope: ['user']
                }
            };
            userMock = getUserMock({ username, scmContext });
            userMock.getPermissions.withArgs(scmUri).resolves({ admin: true });
            userFactoryMock.get.withArgs({ username, scmContext }).resolves(userMock);
            pipelineMock = getPipelineMocks(testPipeline);
            pipelineMock.tokens = Promise.resolve(getTokenMocks([testTokens]));
            pipelineFactoryMock.get.resolves(pipelineMock);

            tokenMock = getTokenMocks(testTokens);
            tokenMock.update.resolves(null);
            tokenFactoryMock.get.resolves(tokenMock);
        });

        it('returns 200 and updated token', () =>
            server.inject(options).then((reply) => {
                assert.equal(reply.statusCode, 200);
            })
        );

        it('returns 403 when user does not have admin permission', () => {
            const error = {
                statusCode: 403,
                error: 'Forbidden',
                message: `User ${username} is not an admin of this repo`
            };

            userMock.getPermissions.withArgs(scmUri).resolves({ admin: false });

            return server.inject(options).then((reply) => {
                assert.equal(reply.statusCode, 403);
                assert.deepEqual(reply.result, error);
            });
        });

        it('returns 403 when token is not ownd by the pipeline', () => {
            const error = {
                statusCode: 403,
                error: 'Forbidden',
                message: 'Pipeline does not own token'
            };

            tokenMock.pipelineId = pipelineId + 1;

            return server.inject(options).then((reply) => {
                assert.equal(reply.statusCode, 403);
                assert.deepEqual(reply.result, error);
            });
        });

        it('returns 404 when pipeline does not exist', () => {
            const error = {
                statusCode: 404,
                error: 'Not Found',
                message: 'Pipeline does not exist'
            };

            pipelineFactoryMock.get.resolves(null);

            return server.inject(options).then((reply) => {
                assert.equal(reply.statusCode, 404);
                assert.deepEqual(reply.result, error);
            });
        });

        it('returns 404 when user does not exist', () => {
            const error = {
                statusCode: 404,
                error: 'Not Found',
                message: 'User does not exist'
            };

            userFactoryMock.get.withArgs({ username, scmContext }).resolves(null);

            return server.inject(options).then((reply) => {
                assert.equal(reply.statusCode, 404);
                assert.deepEqual(reply.result, error);
            });
        });

        it('returns 404 when token does not exist', () => {
            const error = {
                statusCode: 404,
                error: 'Not Found',
                message: 'Token does not exist'
            };

            tokenFactoryMock.get.resolves(null);

            return server.inject(options).then((reply) => {
                assert.equal(reply.statusCode, 404);
                assert.deepEqual(reply.result, error);
            });
        });

        it('returns 409 when the token already exists', () => {
            const duplicated = hoek.clone(testTokens);

            duplicated.id = testTokens.id + 1;
            duplicated.name = name;
            pipelineMock.tokens = Promise.resolve(getTokenMocks([testTokens, duplicated]));

            return server.inject(options).then((reply) => {
                assert.equal(reply.statusCode, 409);
                assert.strictEqual(reply.result.message,
                    `Token ${name} already exists`);
            });
        });

        it('returns 500 when datastore fails', () => {
            tokenFactoryMock.get.rejects(new Error('Fail'));

            return server.inject(options).then((reply) => {
                assert.equal(reply.statusCode, 500);
            });
        });
    });

    describe('PUT /pipelines/{pipelineId}/tokens/{tokenId}/refresh', () => {
        const pipelineId = 123;
        const tokenId = 12345;
        const username = 'myself';
        const scmUri = 'github.com:12345:branchName';
        const name = 'updated token';
        const description = 'updated';
        let options;
        let pipelineMock;
        let userMock;
        let tokenMock;

        beforeEach(() => {
            options = {
                method: 'PUT',
                url: `/pipelines/${pipelineId}/tokens/${tokenId}/refresh`,
                payload: {
                    name,
                    description
                },
                credentials: {
                    username,
                    scmContext,
                    scope: ['user']
                }
            };
            userMock = getUserMock({ username, scmContext });
            userMock.getPermissions.withArgs(scmUri).resolves({ admin: true });
            userFactoryMock.get.withArgs({ username, scmContext }).resolves(userMock);
            pipelineMock = getPipelineMocks(testPipeline);
            pipelineMock.tokens = Promise.resolve(getTokenMocks([testTokens]));
            pipelineFactoryMock.get.resolves(pipelineMock);

            tokenMock = getTokenMocks(testTokens);
            tokenMock.refresh.resolves(null);
            tokenFactoryMock.get.resolves(tokenMock);
        });

        it('returns 200 and refreshed token', () => {
            const refreshedToken = hoek.applyToDefaults(testTokens, {
                value: 'refreshed'
            });

            tokenMock.refresh.resolves(getTokenMocks(refreshedToken));

            return server.inject(options).then((reply) => {
                assert.equal(reply.statusCode, 200);
                assert.equal(reply.result, refreshedToken);
            });
        });

        it('returns 403 when user does not have admin permission', () => {
            const error = {
                statusCode: 403,
                error: 'Forbidden',
                message: `User ${username} is not an admin of this repo`
            };

            userMock.getPermissions.withArgs(scmUri).resolves({ admin: false });

            return server.inject(options).then((reply) => {
                assert.equal(reply.statusCode, 403);
                assert.deepEqual(reply.result, error);
            });
        });

        it('returns 403 when token is not ownd by the pipeline', () => {
            const error = {
                statusCode: 403,
                error: 'Forbidden',
                message: 'Pipeline does not own token'
            };

            tokenMock.pipelineId = pipelineId + 1;

            return server.inject(options).then((reply) => {
                assert.equal(reply.statusCode, 403);
                assert.deepEqual(reply.result, error);
            });
        });

        it('returns 404 when pipeline does not exist', () => {
            const error = {
                statusCode: 404,
                error: 'Not Found',
                message: 'Pipeline does not exist'
            };

            pipelineFactoryMock.get.resolves(null);

            return server.inject(options).then((reply) => {
                assert.equal(reply.statusCode, 404);
                assert.deepEqual(reply.result, error);
            });
        });

        it('returns 404 when user does not exist', () => {
            const error = {
                statusCode: 404,
                error: 'Not Found',
                message: 'User does not exist'
            };

            userFactoryMock.get.withArgs({ username, scmContext }).resolves(null);

            return server.inject(options).then((reply) => {
                assert.equal(reply.statusCode, 404);
                assert.deepEqual(reply.result, error);
            });
        });

        it('returns 404 when token does not exist', () => {
            const error = {
                statusCode: 404,
                error: 'Not Found',
                message: 'Token does not exist'
            };

            tokenFactoryMock.get.resolves(null);

            return server.inject(options).then((reply) => {
                assert.equal(reply.statusCode, 404);
                assert.deepEqual(reply.result, error);
            });
        });

        it('returns 500 when datastore fails', () => {
            tokenFactoryMock.get.rejects(new Error('Fail'));

            return server.inject(options).then((reply) => {
                assert.equal(reply.statusCode, 500);
            });
        });
    });

    describe('DELETE /pipelines/{pipelineId}/tokens/{tokenId}', () => {
        const pipelineId = 123;
        const tokenId = 12345;
        const username = 'myself';
        const scmUri = 'github.com:12345:branchName';
        let options;
        let pipelineMock;
        let userMock;
        let tokenMock;

        beforeEach(() => {
            options = {
                method: 'DELETE',
                url: `/pipelines/${pipelineId}/tokens/${tokenId}`,
                credentials: {
                    username,
                    scmContext,
                    scope: ['user']
                }
            };
            userMock = getUserMock({ username, scmContext });
            userMock.getPermissions.withArgs(scmUri).resolves({ admin: true });
            userFactoryMock.get.withArgs({ username, scmContext }).resolves(userMock);
            pipelineMock = getPipelineMocks(testPipeline);
            pipelineMock.tokens = Promise.resolve(getTokenMocks([testTokens]));
            pipelineFactoryMock.get.resolves(pipelineMock);

            tokenMock = getTokenMocks(testTokens);
            tokenMock.remove.resolves(null);
            tokenFactoryMock.get.resolves(tokenMock);
        });

        it('returns 204 when delete successfully', () =>
            server.inject(options).then((reply) => {
                assert.equal(reply.statusCode, 204);
            })
        );

        it('returns 403 when user does not have admin permission', () => {
            const error = {
                statusCode: 403,
                error: 'Forbidden',
                message: `User ${username} is not an admin of this repo`
            };

            userMock.getPermissions.withArgs(scmUri).resolves({ admin: false });

            return server.inject(options).then((reply) => {
                assert.equal(reply.statusCode, 403);
                assert.deepEqual(reply.result, error);
            });
        });

        it('returns 403 when pipeline does not have own token', () => {
            const error = {
                statusCode: 403,
                error: 'Forbidden',
                message: 'Pipeline does not own token'
            };
            const token = hoek.clone(tokenMock);

            token.pipelineId = pipelineId + 1;
            tokenFactoryMock.get.resolves(getTokenMocks(token));

            return server.inject(options).then((reply) => {
                assert.equal(reply.statusCode, 403);
                assert.deepEqual(reply.result, error);
            });
        });

        it('returns 404 when pipeline does not exist', () => {
            const error = {
                statusCode: 404,
                error: 'Not Found',
                message: 'Pipeline does not exist'
            };

            pipelineFactoryMock.get.resolves(null);

            return server.inject(options).then((reply) => {
                assert.equal(reply.statusCode, 404);
                assert.deepEqual(reply.result, error);
            });
        });

        it('returns 404 when user does not exist', () => {
            const error = {
                statusCode: 404,
                error: 'Not Found',
                message: 'User does not exist'
            };

            userFactoryMock.get.withArgs({ username, scmContext }).resolves(null);

            return server.inject(options).then((reply) => {
                assert.equal(reply.statusCode, 404);
                assert.deepEqual(reply.result, error);
            });
        });

        it('returns 404 when token does not exist', () => {
            const error = {
                statusCode: 404,
                error: 'Not Found',
                message: 'Token does not exist'
            };

            tokenFactoryMock.get.resolves(null);

            return server.inject(options).then((reply) => {
                assert.equal(reply.statusCode, 404);
                assert.deepEqual(reply.result, error);
            });
        });

        it('returns 500 when datastore fails', () => {
            tokenFactoryMock.get.rejects(new Error('Fail'));

            return server.inject(options).then((reply) => {
                assert.equal(reply.statusCode, 500);
            });
        });
    });

    describe('DELETE /pipelines/{pipelineId}/tokens', () => {
        const id = 123;
        const username = 'myself';
        const scmUri = 'github.com:12345:branchName';
        let options;
        let pipelineMock;
        let userMock;

        beforeEach(() => {
            options = {
                method: 'DELETE',
                url: `/pipelines/${id}/tokens`,
                credentials: {
                    username,
                    scmContext,
                    scope: ['user']
                }
            };
            userMock = getUserMock({ username, scmContext });
            userMock.getPermissions.withArgs(scmUri).resolves({ admin: true });
            userFactoryMock.get.withArgs({ username, scmContext }).resolves(userMock);
            pipelineMock = getPipelineMocks(testPipeline);
            pipelineMock.tokens = Promise.resolve(getTokenMocks([testTokens]));
            pipelineFactoryMock.get.resolves(pipelineMock);
        });

        it('returns 204 when delete all successfully', () =>
            server.inject(options).then((reply) => {
                assert.equal(reply.statusCode, 204);
            })
        );

        it('returns 403 when user does not have admin permission', () => {
            const error = {
                statusCode: 403,
                error: 'Forbidden',
                message: `User ${username} is not an admin of this repo`
            };

            userMock.getPermissions.withArgs(scmUri).resolves({ admin: false });

            return server.inject(options).then((reply) => {
                assert.equal(reply.statusCode, 403);
                assert.deepEqual(reply.result, error);
            });
        });

        it('returns 404 when pipeline does not exist', () => {
            const error = {
                statusCode: 404,
                error: 'Not Found',
                message: 'Pipeline does not exist'
            };

            pipelineFactoryMock.get.resolves(null);

            return server.inject(options).then((reply) => {
                assert.equal(reply.statusCode, 404);
                assert.deepEqual(reply.result, error);
            });
        });

        it('returns 404 when user does not exist', () => {
            const error = {
                statusCode: 404,
                error: 'Not Found',
                message: 'User does not exist'
            };

            userFactoryMock.get.withArgs({ username, scmContext }).resolves(null);

            return server.inject(options).then((reply) => {
                assert.equal(reply.statusCode, 404);
                assert.deepEqual(reply.result, error);
            });
        });

        it('returns 500 when datastore fails', () => {
            const tokenMock = getTokenMocks(testTokens);

            tokenMock.remove.rejects(new Error('Fail'));
            pipelineMock.tokens = Promise.resolve(tokenMock);

            return server.inject(options).then((reply) => {
                assert.equal(reply.statusCode, 500);
            });
        });
    });
});<|MERGE_RESOLUTION|>--- conflicted
+++ resolved
@@ -155,11 +155,7 @@
     return mock;
 };
 
-<<<<<<< HEAD
-describe.only('pipeline plugin test', () => {
-=======
 describe('pipeline plugin test', () => {
->>>>>>> ff9c5ac0
     let pipelineFactoryMock;
     let userFactoryMock;
     let collectionFactoryMock;
@@ -200,11 +196,7 @@
         };
         collectionFactoryMock = {
             create: sinon.stub(),
-<<<<<<< HEAD
             list: sinon.stub()
-=======
-            get: sinon.stub()
->>>>>>> ff9c5ac0
         };
         eventFactoryMock = {
             create: sinon.stub().resolves(null)
@@ -1346,18 +1338,10 @@
 
         it('returns 201 and correct pipeline data', () => {
             let expectedLocation;
-<<<<<<< HEAD
             const testDefaultCollection = Object.assign(testCollection, { type: 'default' });
 
             collectionFactoryMock.list.withArgs({ userId })
                 .resolves([getCollectionMock(testDefaultCollection)]);
-=======
-            const type = 'default';
-            const testDefaultCollection = Object.assign(testCollection, { type: 'default' });
-
-            collectionFactoryMock.get.withArgs({ userId, type })
-                .resolves(getCollectionMock(testDefaultCollection));
->>>>>>> ff9c5ac0
 
             return server.inject(options).then((reply) => {
                 expectedLocation = {
@@ -1375,14 +1359,8 @@
                     scmUri,
                     scmContext
                 });
-<<<<<<< HEAD
                 assert.calledWith(collectionFactoryMock.list, {
                     userId
-=======
-                assert.calledWith(collectionFactoryMock.get, {
-                    userId,
-                    type
->>>>>>> ff9c5ac0
                 });
                 assert.equal(reply.statusCode, 201);
             });
