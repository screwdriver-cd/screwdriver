--- conflicted
+++ resolved
@@ -61,12 +61,9 @@
     mock.getJobs = sinon.stub();
     mock.getEvents = sinon.stub();
     mock.remove = sinon.stub();
-<<<<<<< HEAD
     mock.admin = sinon.stub();
     mock.update = sinon.stub();
-=======
     mock.token = Promise.resolve('faketoken');
->>>>>>> d9ad462f
 
     return mock;
 };
