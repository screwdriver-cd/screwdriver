'use strict';

const chai = require('chai');
const { assert } = chai;
const sinon = require('sinon');
const rewire = require('rewire');
const logger = require('screwdriver-logger');
const { Status, BUILD_STATUS_MESSAGES } = require('../../plugins/builds/triggers/helpers');

const RewiredTriggerHelper = rewire('../../plugins/builds/triggers/helpers.js');

describe('createJoinObject function', () => {
    const createJoinObject = RewiredTriggerHelper.__get__('createJoinObject');
    let eventFactoryMock;

    beforeEach(() => {
        eventFactoryMock = {
            get: sinon.stub()
        };
    });

    afterEach(() => {
        sinon.restore();
    });

    it('should create join object for internal jobs', async () => {
        const nextJobNames = ['jobC'];
        const current = {
            build: { id: 1 },
            event: {
                workflowGraph: {
                    nodes: [
                        { name: '~commit' },
                        { name: 'jobA', id: 11 },
                        { name: 'jobB', id: 12 },
                        { name: 'jobC', id: 13 }
                    ],
                    edges: [
                        { src: '~commit', dest: 'jobA' },
                        { src: '~commit', dest: 'jobB' },
                        { src: 'jobA', dest: 'jobC', join: true },
                        { src: 'jobB', dest: 'jobC', join: true }
                    ]
                }
            },
            pipeline: { id: 1 }
        };

        const result = await createJoinObject(nextJobNames, current, eventFactoryMock);

        const expected = {
            1: {
                jobs: {
                    jobC: {
                        id: 13,
                        join: [
                            { id: 11, name: 'jobA' },
                            { id: 12, name: 'jobB' }
                        ],
                        isExternal: false
                    }
                }
            }
        };

        assert.deepEqual(result, expected);
    });

    it('should create join object for external jobs', async () => {
        const nextJobNames = ['sd@1:jobD'];
        const current = {
            pipeline: { id: 2 },
            build: {
                parentBuilds: {
                    1: { eventId: 101, jobs: { jobA: 10001 } },
                    2: { eventId: 202, jobs: { jobB: 20002 } }
                }
            },
            event: {
                workflowGraph: {
                    nodes: [
                        { name: 'jobB', id: 22 },
                        { name: 'jobC', id: 23 },
                        { name: 'sd@1:jobD', id: 14 }
                    ],
                    edges: [
                        { src: 'jobB', dest: 'sd@1:jobD', join: true },
                        { src: 'jobC', dest: 'sd@1:jobD', join: true }
                    ]
                }
            }
        };
        const workflowGraph = {
            nodes: [
                { name: 'jobA', id: 11 },
                { name: 'sd@2:jobB', id: 22 },
                { name: 'sd@2:jobC', id: 23 },
                { name: 'jobD', id: 14 }
            ],
            edges: [
                { src: 'jobA', dest: 'sd@2:jobB' },
                { src: 'jobA', dest: 'sd@2:jobC' },
                { src: 'sd@2:jobB', dest: 'jobD', join: true },
                { src: 'sd@2:jobC', dest: 'jobD', join: true }
            ]
        };

        eventFactoryMock.get.withArgs(101).resolves({
            workflowGraph
        });
        const result = await createJoinObject(nextJobNames, current, eventFactoryMock);

        const expected = {
            1: {
                event: {
                    workflowGraph
                },
                jobs: {
                    jobD: {
                        id: 14,
                        join: [
                            { id: 22, name: 'sd@2:jobB' },
                            { id: 23, name: 'sd@2:jobC' }
                        ],
                        isExternal: true
                    }
                }
            }
        };

        assert.deepEqual(result, expected);
    });

    it('should handle jobs with no join conditions', async () => {
        const nextJobNames = ['jobB', 'jobC'];
        const current = {
            pipeline: { id: 1 },
            build: { id: 10001 },
            event: {
                workflowGraph: {
                    nodes: [
                        { name: '~commit' },
                        { name: 'jobA', id: 11 },
                        { name: 'jobB', id: 12 },
                        { name: 'jobC', id: 13 }
                    ],
                    edges: [
                        { src: '~commit', dest: 'jobA' },
                        { src: 'jobA', dest: 'jobB' },
                        { src: 'jobA', dest: 'jobC' }
                    ]
                }
            }
        };

        const result = await createJoinObject(nextJobNames, current, eventFactoryMock);

        const expected = {
            1: {
                jobs: {
                    jobB: { id: 12, join: [], isExternal: false },
                    jobC: { id: 13, join: [], isExternal: false }
                }
            }
        };

        assert.deepEqual(result, expected);
    });

    it('should create join object for a stage job', async () => {
        const nextJobNames = ['jobC'];
        const current = {
            build: { id: 1 },
            event: {
                workflowGraph: {
                    nodes: [
                        { name: '~commit' },
                        { name: 'jobA', id: 11 },
                        { name: 'jobB', id: 12 },
                        { name: 'jobC', id: 13, virtual: true, stageName: 'red' }
                    ],
                    edges: [
                        { src: '~commit', dest: 'jobA' },
                        { src: '~commit', dest: 'jobB' },
                        { src: 'jobA', dest: 'jobC', join: true },
                        { src: 'jobB', dest: 'jobC', join: true }
                    ]
                }
            },
            pipeline: { id: 1 }
        };

        const result = await createJoinObject(nextJobNames, current, eventFactoryMock);

        const expected = {
            1: {
                jobs: {
                    jobC: {
                        id: 13,
                        join: [
                            { id: 11, name: 'jobA' },
                            { id: 12, name: 'jobB' }
                        ],
                        isExternal: false
                    }
                }
            }
        };

        assert.deepEqual(result, expected);
    });
});

describe('trimJobName function', () => {
    const trimJobName = RewiredTriggerHelper.__get__('trimJobName');
    const jobName = 'jobA';

    it('should handle commit job', () => {
        assert.equal(trimJobName(jobName), jobName);
    });

    it('should handle pr job', () => {
        const prJobName = 'PR-1:jobA';

        assert.equal(trimJobName(prJobName), jobName);
    });
});

describe('extractCurrentPipelineJoinData function', () => {
    const extractCurrentPipelineJoinData = RewiredTriggerHelper.__get__('extractCurrentPipelineJoinData');

    const currentPipelineId = 1;

    it('should return an empty object if there is no data for the current pipeline', () => {
        const joinedPipelines = {
            2: {
                jobs: {
                    jobA: { id: 21, isExternal: false },
                    jobB: { id: 22, isExternal: true }
                }
            }
        };
        const result = extractCurrentPipelineJoinData(joinedPipelines, currentPipelineId);

        assert.deepEqual(result, {});
    });

    it('should return only non-external jobs for the current pipeline', () => {
        const joinedPipelines = {
            1: {
                jobs: {
                    jobA: { id: 11, isExternal: false },
                    jobB: { id: 12, isExternal: true },
                    jobC: { id: 13, isExternal: false }
                }
            },
            2: {
                jobs: {
                    jobD: { id: 21, isExternal: false }
                }
            }
        };
        const result = extractCurrentPipelineJoinData(joinedPipelines, currentPipelineId);

        const expected = {
            jobA: { id: 11, isExternal: false },
            jobC: { id: 13, isExternal: false }
        };

        assert.deepEqual(result, expected);
    });

    it('should return an empty object if all jobs are external for the current pipeline', () => {
        const joinedPipelines = {
            1: {
                jobs: {
                    jobA: { id: 11, isExternal: true },
                    jobB: { id: 12, isExternal: true }
                }
            }
        };
        const result = extractCurrentPipelineJoinData(joinedPipelines, currentPipelineId);

        assert.deepEqual(result, {});
    });

    it('should handle mixed pipelines correctly', () => {
        const joinedPipelines = {
            1: {
                jobs: {
                    jobA: { id: 11, isExternal: false },
                    jobB: { id: 12, isExternal: true }
                }
            },
            2: {
                jobs: {
                    jobC: { id: 21, isExternal: false },
                    jobD: { id: 22, isExternal: true }
                }
            }
        };
        const result = extractCurrentPipelineJoinData(joinedPipelines, currentPipelineId);

        const expected = {
            jobA: { id: 11, isExternal: false }
        };

        assert.deepEqual(result, expected);
    });

    it('should handle empty join data', () => {
        const joinedPipelines = {
            1: {
                jobs: {}
            }
        };
        const result = extractCurrentPipelineJoinData(joinedPipelines, currentPipelineId);

        assert.deepEqual(result, {});
    });
});

describe('parseJobInfo function', () => {
    const parseJobInfo = RewiredTriggerHelper.__get__('parseJobInfo');

    const currentPipeline = { id: 1 };

    it('should return correct parentBuilds and joinListNames for basic case', () => {
        const joinObj = { jobE: { join: [{ name: 'jobC' }, { name: 'jobD' }] } };
        const currentBuild = {
            id: 10003,
            eventId: 101,
            parentBuilds: { 1: { eventId: 101, jobs: { jobA: 10001, jobB: 10002 } } }
        };
        const currentJob = { name: 'jobC' };
        const nextJobName = 'jobE';

        const result = parseJobInfo({ joinObj, currentBuild, currentPipeline, currentJob, nextJobName });

        const expected = {
            parentBuilds: {
                1: {
                    eventId: 101,
                    jobs: { jobA: 10001, jobB: 10002, jobC: 10003, jobD: null }
                }
            },
            joinListNames: ['jobC', 'jobD']
        };

        assert.deepEqual(result, expected);
    });

    it('should handle empty joinObj', () => {
        const joinObj = {};
        const currentBuild = {
            id: 10003,
            eventId: 101,
            parentBuilds: { 1: { eventId: 1, jobs: { jobA: 10001, jobB: 10002 } } }
        };
        const currentJob = { name: 'jobC' };
        const nextJobName = 'jobD';

        const result = parseJobInfo({ joinObj, currentBuild, currentPipeline, currentJob, nextJobName });

        const expected = {
            parentBuilds: {
                1: {
                    eventId: 101,
                    jobs: { jobA: 10001, jobB: 10002, jobC: 10003 }
                }
            },
            joinListNames: []
        };

        assert.deepEqual(result, expected);
    });

    it('should handle empty joinObj and empty nextJobName', () => {
        const currentBuild = {
            id: 10003,
            eventId: 101,
            parentBuilds: { 1: { eventId: 1, jobs: { jobA: 10001, jobB: 10002 } } }
        };
        const currentJob = { name: 'jobC' };

        const result = parseJobInfo({ currentBuild, currentPipeline, currentJob });

        const expected = {
            parentBuilds: {
                1: {
                    eventId: 101,
                    jobs: { jobA: 10001, jobB: 10002, jobC: 10003 }
                }
            },
            joinListNames: []
        };

        assert.deepEqual(result, expected);
    });

    it('should return correct parentBuilds and joinListNames for triggering a exeternal pipeline', () => {
        const joinObj = { jobE: { join: [{ name: 'jobC' }, { name: 'jobD' }] } };
        const currentBuild = {
            id: 10003,
            eventId: 101,
            parentBuilds: { 1: { eventId: 101, jobs: { jobA: 10001, jobB: 10002 } } }
        };
        const currentJob = { name: 'jobC' };
        const nextJobName = 'jobE';
        const nextPipelineId = '2';

        const result = parseJobInfo({
            joinObj,
            currentBuild,
            currentPipeline,
            currentJob,
            nextJobName,
            nextPipelineId
        });

        const expected = {
            parentBuilds: {
                1: {
                    eventId: 101,
                    jobs: { jobA: 10001, jobB: 10002, jobC: 10003 }
                },
                2: {
                    eventId: null,
                    jobs: { jobC: null, jobD: null }
                }
            },
            joinListNames: ['jobC', 'jobD']
        };

        assert.deepEqual(result, expected);
    });
});

describe('isOrTrigger function', () => {
    const isOrTrigger = RewiredTriggerHelper.__get__('isOrTrigger');

    const workflowGraph = {
        edges: [
            { src: 'jobA', dest: 'jobB' },
            { src: 'jobA', dest: 'jobC' },
            { src: 'jobB', dest: 'jobD', join: true },
            { src: 'jobC', dest: 'jobD', join: true },
            { src: 'jobD', dest: 'jobG', join: true },
            { src: 'jobE', dest: 'jobG', join: true },
            { src: 'jobF', dest: 'jobG' }
        ]
    };

    it('should return true for a simple `OR` trigger', () => {
        const currentJobName = 'jobA';
        const nextJobName = 'jobB';

        assert.equal(isOrTrigger(workflowGraph, currentJobName, nextJobName), true);
    });

    it('should return false for a simple `AND` trigger', () => {
        const currentJobName = 'jobB';
        const nextJobName = 'jobD';

        assert.equal(isOrTrigger(workflowGraph, currentJobName, nextJobName), false);
    });

    it('should return true for `AND` trigger including `OR` trigger in dest job', () => {
        const currentJobName = 'jobD';
        const nextJobName = 'jobG';

        assert.equal(isOrTrigger(workflowGraph, currentJobName, nextJobName), false);
    });

    it('should return false for `OR` trigger including `AND` trigger in dest job', () => {
        const currentJobName = 'jobF';
        const nextJobName = 'jobG';

        assert.equal(isOrTrigger(workflowGraph, currentJobName, nextJobName), true);
    });
});

describe('getBuildsForGroupEvent function', () => {
    let buildFactoryMock;

    const getBuildsForGroupEvent = RewiredTriggerHelper.__get__('getBuildsForGroupEvent');

    beforeEach(() => {
        buildFactoryMock = {
            getLatestBuilds: sinon.stub()
        };
    });

    it('should parse build data correctly', async () => {
        const groupEventId = 101;

        buildFactoryMock.getLatestBuilds.resolves([
            {
                id: 10002,
                environment: { foo: 'bar' },
                parentBuilds: [{ 1: { eventId: '101', jobs: { jobA: '10001', jobB: '10002' } } }],
                stats: { hostname: 'example.com' },
                meta: { baz: 'foo' },
                parentBuildId: [10001, 10002]
            },
            {
                id: 10003,
                environment: '{ "foo": "bar" }',
                parentBuilds: '[{ "1": { "eventId": "101", "jobs": { "jobA": "10001", "jobB": "10002" } } }]',
                stats: '{ "hostname": "example.com" }',
                meta: '{ "baz": "foo" }',
                parentBuildId: [10001, 10002]
            },
            {
                id: 10004,
                environment: {},
                parentBuilds: [],
                stats: {},
                meta: {},
                parentBuildId: 10001
            },
            {
                id: 10005,
                environment: {},
                parentBuilds: [],
                stats: {},
                meta: {},
                parentBuildId: '10001'
            }
        ]);

        const result = await getBuildsForGroupEvent(groupEventId, buildFactoryMock);

        const expected = [
            {
                id: 10002,
                environment: { foo: 'bar' },
                parentBuilds: [{ 1: { eventId: '101', jobs: { jobA: '10001', jobB: '10002' } } }],
                stats: { hostname: 'example.com' },
                meta: { baz: 'foo' },
                parentBuildId: [10001, 10002]
            },
            {
                id: 10003,
                environment: { foo: 'bar' },
                parentBuilds: [{ 1: { eventId: '101', jobs: { jobA: '10001', jobB: '10002' } } }],
                stats: { hostname: 'example.com' },
                meta: { baz: 'foo' },
                parentBuildId: [10001, 10002]
            },
            {
                id: 10004,
                environment: {},
                parentBuilds: [],
                stats: {},
                meta: {},
                parentBuildId: [10001]
            },
            {
                id: 10005,
                environment: {},
                parentBuilds: [],
                stats: {},
                meta: {},
                parentBuildId: [10001]
            }
        ];

        assert.deepEqual(result, expected);
    });
});

describe('getParallelBuilds function', () => {
    let eventFactoryMock;

    const getParallelBuilds = RewiredTriggerHelper.__get__('getParallelBuilds');

    beforeEach(() => {
        eventFactoryMock = {
            list: sinon.stub()
        };
    });

    it('should get parallel builds correctly', async () => {
        const parentEventId = 101;
        const pipelineId = 1;

        const parallelEvent1 = {
            pipelineId: 1, // This one should be filtered out
            getBuilds: sinon.stub().resolves([{ id: 1 }, { id: 2 }])
        };
        const parallelEvent2 = {
            pipelineId: 2,
            getBuilds: sinon.stub().resolves([{ id: 3 }, { id: 4 }])
        };
        const parallelEvent3 = {
            pipelineId: 3,
            getBuilds: sinon.stub().resolves([{ id: 5 }])
        };

        eventFactoryMock.list.resolves([parallelEvent1, parallelEvent2, parallelEvent3]);

        const result = await getParallelBuilds({ eventFactory: eventFactoryMock, parentEventId, pipelineId });

        const expected = [{ id: 3 }, { id: 4 }, { id: 5 }];

        assert.deepEqual(result, expected);
    });
});

describe('getSameParentEvents function', () => {
    let eventFactoryMock;

    const getSameParentEvents = RewiredTriggerHelper.__get__('getSameParentEvents');

    beforeEach(() => {
        eventFactoryMock = {
            list: sinon.stub()
        };
    });

    it('should get same parent events correctly', async () => {
        const parentEventId = 101;
        const pipelineId = 1;

        const sameParentEvent1 = {
            pipelineId: 1,
            parentEventId: 101
        };
        const sameParentEvent2 = {
            pipelineId: 2,
            parentEventId: 101
        };

        eventFactoryMock.list.resolves([sameParentEvent1, sameParentEvent2]);

        const result = await getSameParentEvents({ eventFactory: eventFactoryMock, parentEventId, pipelineId });

        const expected = [{ pipelineId: 1, parentEventId: 101 }];

        assert.deepEqual(result, expected);
    });
});

describe('mergeParentBuilds function', () => {
    let loggerWarnStub;

    beforeEach(() => {
        loggerWarnStub = sinon.stub(logger, 'warn');
    });

    afterEach(() => {
        sinon.restore();
    });

    const mergeParentBuilds = RewiredTriggerHelper.__get__('mergeParentBuilds');

    it('should merge parent builds correctly when builds are present', () => {
        const parentBuilds = {
            1: {
                jobs: {
                    jobA: 1001,
                    jobB: null
                },
                eventId: 101
            }
        };
        const relatedBuilds = [{ id: 2001, jobId: 11, eventId: 202 }];
        const currentEvent = {
            id: 1,
            pipelineId: 1,
            workflowGraph: {
                nodes: [
                    { name: 'jobA', id: 10 },
                    { name: 'jobB', id: 11 }
                ]
            }
        };
        const nextEvent = null;

        const result = mergeParentBuilds(parentBuilds, relatedBuilds, currentEvent, nextEvent);

        const expected = {
            1: {
                jobs: {
                    jobA: 1001,
                    jobB: 2001
                },
                eventId: 202
            }
        };

        assert.deepEqual(result, expected);
    });

    it('should handle external pipeline builds correctly', () => {
        const parentBuilds = {
            1: {
                jobs: {
                    'sd@1:jobC': null
                },
                eventId: 102
            }
        };
        const relatedBuilds = [{ id: 3001, jobId: 21, eventId: 203 }];
        const currentEvent = {
            id: 2,
            pipelineId: 2,
            workflowGraph: {
                nodes: [{ name: '~commit' }, { name: 'jobA', id: 10 }],
                edges: [
                    { src: '~commit', dest: 'jobA' },
                    { src: 'jobA', dest: 'sd@1:jobC' }
                ]
            },
            startFrom: '~commit'
        };
        const nextEvent = {
            id: 3,
            pipelineId: 1,
            workflowGraph: {
                nodes: [{ name: 'sd@1:jobC', id: 21 }],
                edges: [{ src: 'sd@2:jobA', dest: 'sd@1:jobC' }]
            },
            startFrom: '~sd@2:jobA'
        };

        const result = mergeParentBuilds(parentBuilds, relatedBuilds, currentEvent, nextEvent);

        const expected = {
            1: {
                jobs: {
                    'sd@1:jobC': 3001
                },
                eventId: 203
            }
        };

        assert.deepEqual(result, expected);
    });

    it('should log a warning if job is not found in workflowGraph', () => {
        const parentBuilds = {
            1: {
                jobs: {
                    jobA: null
                },
                eventId: 101
            }
        };
        const relatedBuilds = [];
        const currentEvent = {
            id: 1,
            pipelineId: 1,
            workflowGraph: {
                nodes: []
            }
        };
        const nextEvent = null;

        const result = mergeParentBuilds(parentBuilds, relatedBuilds, currentEvent, nextEvent);

        const expected = {
            1: {
                jobs: {
                    jobA: null
                },
                eventId: 101
            }
        };

        assert.deepEqual(result, expected);
        sinon.assert.calledOnceWithMatch(loggerWarnStub, 'Job jobA:1 not found in workflowGraph for event 1');
    });

    it('should log a warning if job is not found in builds', () => {
        const parentBuilds = {
            1: {
                jobs: {
                    jobA: null
                },
                eventId: 101
            }
        };
        const relatedBuilds = [{ id: 2001, jobId: 11, eventId: 202 }];
        const currentEvent = {
            id: 1,
            pipelineId: 1,
            workflowGraph: {
                nodes: [{ name: 'jobA', id: 10 }]
            }
        };
        const nextEvent = null;

        const expected = {
            1: {
                jobs: {
                    jobA: null
                },
                eventId: 101
            }
        };

        assert.deepEqual(mergeParentBuilds(parentBuilds, relatedBuilds, currentEvent, nextEvent), expected);
        sinon.assert.calledOnceWithMatch(loggerWarnStub, 'Job jobA:1 not found in builds');
    });
});

describe('createInternalBuild function', () => {
    let jobFactoryMock;
    let buildFactoryMock;

    const createInternalBuild = RewiredTriggerHelper.__get__('createInternalBuild');

    beforeEach(() => {
        jobFactoryMock = {
            get: sinon.stub()
        };
        buildFactoryMock = {
            create: sinon.stub()
        };
    });

    afterEach(() => {
        sinon.restore();
    });

    it('should create a build when job is enabled', async () => {
        const config = {
            jobFactory: jobFactoryMock,
            buildFactory: buildFactoryMock,
            pipelineId: 1,
            jobName: 'main',
            username: 'user1',
            scmContext: 'github:github.com',
            event: {
                id: 1,
                sha: 'abc123',
                configPipelineSha: 'def456',
                pr: {}
            },
            parentBuilds: {},
            start: true,
            baseBranch: 'master',
            parentBuildId: 100,
            jobId: 1
        };

        const job = {
            id: 1,
            state: Status.ENABLED,
            parsePRJobName: sinon.stub().returns('main')
        };

        jobFactoryMock.get.resolves(job);
        buildFactoryMock.create.resolves({ id: 200 });

        const result = await createInternalBuild(config);

        assert.deepEqual(result, { id: 200 });
        sinon.assert.calledOnce(buildFactoryMock.create);
        sinon.assert.calledWith(buildFactoryMock.create, {
            jobId: 1,
            sha: 'abc123',
            parentBuildId: 100,
            parentBuilds: {},
            eventId: 1,
            username: 'user1',
            configPipelineSha: 'def456',
            scmContext: 'github:github.com',
            prRef: '',
            prSource: '',
            prInfo: '',
            start: true,
            baseBranch: 'master',
            causeMessage: undefined
        });
    });

    it('should not create a build when job is disabled', async () => {
        const job = {
            id: 1,
            state: Status.DISABLED,
            parsePRJobName: sinon.stub().returns('main')
        };

        jobFactoryMock.get.resolves(job);

        const config = {
            jobFactory: jobFactoryMock,
            buildFactory: buildFactoryMock,
            pipelineId: 1,
            jobName: 'main',
            username: 'user1',
            scmContext: 'github:github.com',
            event: {
                id: 1,
                sha: 'abc123',
                configPipelineSha: 'def456',
                pr: {}
            },
            parentBuilds: {},
            start: true,
            baseBranch: 'master',
            parentBuildId: 100,
            jobId: 1
        };

        const result = await createInternalBuild(config);

        assert.isNull(result);
        sinon.assert.notCalled(buildFactoryMock.create);
    });

    it('should handle PR jobs correctly', async () => {
        const job = {
            id: 1,
            state: Status.ENABLED,
            parsePRJobName: sinon.stub().returns('main')
        };

        const originalJob = {
            id: 2,
            state: Status.ENABLED
        };

        jobFactoryMock.get.withArgs(1).resolves(job);
        jobFactoryMock.get.withArgs({ name: 'main', pipelineId: 1 }).resolves(originalJob);
        buildFactoryMock.create.resolves({ id: 200 });

        const prConfig = {
            jobFactory: jobFactoryMock,
            buildFactory: buildFactoryMock,
            pipelineId: 1,
            jobName: 'PR-1:main',
            username: 'user1',
            scmContext: 'github:github.com',
            event: {
                id: 1,
                sha: 'abc123',
                configPipelineSha: 'def456',
                pr: {
                    ref: 'refs/pull/1/head',
                    prSource: 'fork',
                    prBranchName: 'feature-branch',
                    url: 'https://github.com/repo/pull/1'
                }
            },
            parentBuilds: {},
            start: true,
            baseBranch: 'master',
            parentBuildId: 100,
            jobId: 1
        };

        const result = await createInternalBuild(prConfig);

        assert.deepEqual(result, { id: 200 });
        sinon.assert.calledOnce(buildFactoryMock.create);
        sinon.assert.calledWith(buildFactoryMock.create, {
            jobId: 1,
            sha: 'abc123',
            parentBuildId: 100,
            parentBuilds: {},
            eventId: 1,
            username: 'user1',
            configPipelineSha: 'def456',
            scmContext: 'github:github.com',
            prRef: 'refs/pull/1/head',
            prSource: 'fork',
            prInfo: {
                url: 'https://github.com/repo/pull/1',
                prBranchName: 'feature-branch'
            },
            start: true,
            baseBranch: 'master',
            causeMessage: undefined
        });
    });
});

describe('updateParentBuilds function', () => {
    let nextBuildMock;

    const updateParentBuilds = RewiredTriggerHelper.__get__('updateParentBuilds');

    beforeEach(() => {
        nextBuildMock = {
            update: sinon.stub().resolvesThis()
        };
    });

    afterEach(() => {
        sinon.restore();
    });

    it('should update parent builds and return updated next build', async () => {
        const joinParentBuilds = {
            1: {
                eventId: 101,
                jobs: {
                    jobA: 1001
                }
            }
        };
        const nextBuild = {
            parentBuilds: {
                2: {
                    eventId: 102,
                    jobs: {
                        jobB: 1002
                    }
                }
            },
            parentBuildId: [2001],
            update: nextBuildMock.update
        };
        const build = {
            id: 3001
        };

        const expectedParentBuilds = {
            1: {
                eventId: 101,
                jobs: {
                    jobA: 1001
                }
            },
            2: {
                eventId: 102,
                jobs: {
                    jobB: 1002
                }
            }
        };

        const result = await updateParentBuilds({ joinParentBuilds, nextBuild, build });

        assert.deepEqual(result.parentBuilds, expectedParentBuilds);
        sinon.assert.calledOnce(nextBuildMock.update);
    });
});

describe('getParentBuildStatus function', () => {
    const getParentBuildStatus = RewiredTriggerHelper.__get__('getParentBuildStatus');

    it('should return done and no failure when all parent builds are successful', async () => {
        const joinListNames = ['jobA', 'jobB'];
        const joinBuilds = {
            jobA: { status: Status.SUCCESS },
            jobB: { status: Status.SUCCESS }
        };

        const result = await getParentBuildStatus({
            joinListNames,
            joinBuilds
        });

        assert.deepEqual(result, { hasFailure: false, done: true });
    });

    it('should return not done and no failure when some parent builds are not executed', async () => {
        const joinListNames = ['jobA', 'jobB'];
        const joinBuilds = {
            jobA: { status: Status.SUCCESS }
        };

        const result = await getParentBuildStatus({
            joinListNames,
            joinBuilds
        });

        assert.deepEqual(result, { hasFailure: false, done: false });
    });

    it('should return done and has failure when any parent build has failed', async () => {
        const joinListNames = ['jobA', 'jobB'];
        const joinBuilds = {
            jobA: { status: Status.SUCCESS },
            jobB: { status: Status.FAILURE }
        };

        const result = await getParentBuildStatus({
            joinListNames,
            joinBuilds
        });

        assert.deepEqual(result, { hasFailure: true, done: true });
    });

    it('should handle external triggers correctly', async () => {
        const joinListNames = ['jobA', 'sd@2:jobB'];
        const joinBuilds = {
            jobA: { status: Status.SUCCESS },
            'sd@2:jobB': { status: Status.SUCCESS }
        };

        const result = await getParentBuildStatus({
            joinListNames,
            joinBuilds
        });

        assert.deepEqual(result, { hasFailure: false, done: true });
    });

    it('should return not done and no failure when some parent builds are in progress', async () => {
        const joinListNames = ['jobA', 'jobB'];
        const joinBuilds = {
            jobA: { status: Status.SUCCESS },
            jobB: { status: Status.IN_PROGRESS }
        };

        const result = await getParentBuildStatus({
            joinListNames,
            joinBuilds
        });

        assert.deepEqual(result, { hasFailure: false, done: false });
    });
});

describe('handleNewBuild function', () => {
    const handleNewBuild = RewiredTriggerHelper.__get__('handleNewBuild');
    const joinListNames = ['a'];

    let newBuildMock;
    let jobMock;
    let eventMock;
    let buildFactoryMock;

    beforeEach(() => {
        newBuildMock = {
            id: 123,
            status: Status.CREATED,
            eventId: 456,
            parentBuilds: { 123: { jobs: { a: 1 } } },
            update: sinon.stub().resolves(),
            start: sinon.stub().resolvesThis(),
            remove: sinon.stub().resolves()
        };

        jobMock = {
            id: 23,
            name: 'main',
            permutations: [{}]
        };

        eventMock = {};

        buildFactoryMock = {
            get: sinon.stub().resolves({ status: Status.SUCCESS })
        };

        sinon.stub(logger, 'info');
    });

    afterEach(() => {
        sinon.restore();
    });

    it('should return null if not done', async () => {
        buildFactoryMock.get.resolves({ status: Status.RUNNING });

        const result = await handleNewBuild({
            joinListNames,
            newBuild: newBuildMock,
            job: jobMock,
            pipelineId: 123,
            event: eventMock,
            buildFactory: buildFactoryMock
        });

        assert.isNull(result);
        sinon.assert.notCalled(newBuildMock.update);
        sinon.assert.notCalled(newBuildMock.start);
        sinon.assert.notCalled(newBuildMock.remove);
    });

    it('should return null if new build is already started', async () => {
        newBuildMock.status = Status.RUNNING;

        const result = await handleNewBuild({
            joinListNames,
            newBuild: newBuildMock,
            job: jobMock,
            pipelineId: 123,
            event: eventMock,
            buildFactory: buildFactoryMock
        });

        assert.isNull(result);
        assert.strictEqual(newBuildMock.status, Status.RUNNING);
        sinon.assert.notCalled(newBuildMock.update);
        sinon.assert.notCalled(newBuildMock.start);
        sinon.assert.notCalled(newBuildMock.remove);
    });

    it('should remove new build if there is a failure and it is not a stage teardown job', async () => {
        buildFactoryMock.get.resolves({ status: Status.FAILURE });

        const result = await handleNewBuild({
            joinListNames,
            newBuild: newBuildMock,
            job: jobMock,
            pipelineId: 123,
            stage: { name: 'deploy' },
            event: eventMock,
            buildFactory: buildFactoryMock
        });

        assert.isNull(result);
        sinon.assert.calledOnce(newBuildMock.remove);
        sinon.assert.notCalled(newBuildMock.update);
        sinon.assert.notCalled(newBuildMock.start);
        sinon.assert.calledOnce(logger.info);
    });

    it('should not remove new build if there is a failure and it is a stage teardown job', async () => {
        jobMock.name = 'stage@deploy:teardown';
        buildFactoryMock.get.resolves({ status: Status.FAILURE });

        const result = await handleNewBuild({
            joinListNames,
            newBuild: newBuildMock,
            job: jobMock,
            pipelineId: 123,
            stageName: 'deploy',
            event: eventMock,
            buildFactory: buildFactoryMock
        });

        assert.isNull(result);
        sinon.assert.notCalled(newBuildMock.remove);
        sinon.assert.notCalled(newBuildMock.update);
        sinon.assert.notCalled(newBuildMock.start);
        sinon.assert.notCalled(logger.info);
    });

    it('should start new build if all join builds finished successfully', async () => {
        const result = await handleNewBuild({
            joinListNames,
            newBuild: newBuildMock,
            job: jobMock,
            pipelineId: 123,
            event: eventMock,
            buildFactory: buildFactoryMock
        });

        assert.strictEqual(result.status, Status.QUEUED);
        sinon.assert.calledOnce(newBuildMock.update);
        sinon.assert.calledOnce(newBuildMock.start);
    });

    it('should skip the execution of virtual job and mark the build as successful', async () => {
        await handleNewBuild({
            joinListNames,
            newBuild: newBuildMock,
            job: jobMock,
<<<<<<< HEAD
            pipelineId: 123,
=======
            isVirtualJob: true,
>>>>>>> 43746377
            event: eventMock,
            buildFactory: buildFactoryMock
        });

        assert.strictEqual(newBuildMock.status, Status.SUCCESS);
        assert.strictEqual(newBuildMock.statusMessage, BUILD_STATUS_MESSAGES.SKIP_VIRTUAL_JOB.statusMessage);
        assert.strictEqual(newBuildMock.statusMessageType, BUILD_STATUS_MESSAGES.SKIP_VIRTUAL_JOB.statusMessageType);
        sinon.assert.calledOnce(newBuildMock.update);
        sinon.assert.notCalled(newBuildMock.start);
    });

    it('should skip the execution of virtual job when freeze windows is empty', async () => {
        jobMock.permutations[0].freezeWindows = [];

        await handleNewBuild({
            joinListNames,
            newBuild: newBuildMock,
            job: jobMock,
<<<<<<< HEAD
            pipelineId: 123,
=======
            isVirtualJob: true,
>>>>>>> 43746377
            event: eventMock,
            buildFactory: buildFactoryMock
        });

        assert.strictEqual(newBuildMock.status, Status.SUCCESS);
        sinon.assert.calledOnce(newBuildMock.update);
        sinon.assert.notCalled(newBuildMock.start);
    });

    it('should add virtual job to the execution queue when the job has freeze windows', async () => {
        jobMock.permutations[0].freezeWindows = ['* 10-21 ? * *'];

        await handleNewBuild({
            joinListNames,
            newBuild: newBuildMock,
            job: jobMock,
<<<<<<< HEAD
            pipelineId: 123,
=======
            isVirtualJob: true,
>>>>>>> 43746377
            event: eventMock,
            buildFactory: buildFactoryMock
        });

        assert.strictEqual(newBuildMock.status, Status.QUEUED);
        sinon.assert.calledOnce(newBuildMock.update);
        sinon.assert.calledOnce(newBuildMock.start);
    });
});

describe('extractExternalJoinData function', () => {
    const extractExternalJoinData = RewiredTriggerHelper.__get__('extractExternalJoinData');

    it('should extract external join data for mixed pipelines', () => {
        const joinedPipelines = {
            1: {
                jobs: {
                    jobA: { id: 11, isExternal: false },
                    jobB: { id: 12, isExternal: true },
                    jobC: { id: 13, isExternal: false }
                },
                event: { id: 101 }
            },
            2: {
                jobs: {
                    jobD: { id: 21, isExternal: true }
                },
                event: { id: 102 }
            },
            3: {
                jobs: {
                    jobE: { id: 31, isExternal: true },
                    jobF: { id: 32, isExternal: true }
                },
                event: { id: 103 }
            }
        };
        const currentPipelineId = 1;

        const expected = {
            1: {
                jobs: {
                    jobB: { id: 12, isExternal: true }
                },
                event: { id: 101 }
            },
            2: {
                jobs: {
                    jobD: { id: 21, isExternal: true }
                },
                event: { id: 102 }
            },
            3: {
                jobs: {
                    jobE: { id: 31, isExternal: true },
                    jobF: { id: 32, isExternal: true }
                },
                event: { id: 103 }
            }
        };

        const result = extractExternalJoinData(joinedPipelines, currentPipelineId);

        assert.deepEqual(result, expected);
    });

    it('should return an empty object if there are no external jobs', () => {
        const joinedPipelines = {
            1: {
                jobs: {
                    jobA: { id: 11, isExternal: false },
                    jobB: { id: 12, isExternal: false }
                },
                event: { id: 101 }
            }
        };
        const currentPipelineId = 1;

        const expected = {};

        const result = extractExternalJoinData(joinedPipelines, currentPipelineId);

        assert.deepEqual(result, expected);
    });
});

describe('strToInt function', () => {
    const strToInt = RewiredTriggerHelper.__get__('strToInt');

    it('should convert a valid integer string to an integer', () => {
        const result = strToInt('123');

        assert.strictEqual(result, 123);
    });

    it('should convert a valid negative integer string to an integer', () => {
        const result = strToInt('-123');

        assert.strictEqual(result, -123);
    });

    it('should throw an error for a non-numeric string', () => {
        assert.throws(() => strToInt('abc'), Error, "Failed to cast 'abc' to integer");
    });

    it('should throw an error for an empty string', () => {
        assert.throws(() => strToInt(''), Error, "Failed to cast '' to integer");
    });

    it('should throw an error for a string with only spaces', () => {
        assert.throws(() => strToInt('   '), Error, "Failed to cast '   ' to integer");
    });
});

describe('buildsToRestartFilter function', () => {
    const buildsToRestartFilter = RewiredTriggerHelper.__get__('buildsToRestartFilter');

    it('should filter out builds that are in CREATED status', () => {
        const joinPipeline = {
            jobs: {
                jobA: { id: 1 }
            }
        };
        const groupEventBuilds = [{ jobId: 1, status: Status.CREATED, parentBuildId: [], eventId: 100 }];
        const currentEvent = { parentEventId: 99 };
        const currentBuild = { id: 3 };

        const result = buildsToRestartFilter(joinPipeline, groupEventBuilds, currentEvent, currentBuild);

        assert.deepEqual(result, []);
    });

    it('should filter out builds that have the current build as a parent', () => {
        const joinPipeline = {
            jobs: {
                jobA: { id: 1 }
            }
        };
        const groupEventBuilds = [{ jobId: 1, status: Status.SUCCESS, parentBuildId: [3], eventId: 100 }];
        const currentEvent = { parentEventId: 99 };
        const currentBuild = { id: 3 };

        const result = buildsToRestartFilter(joinPipeline, groupEventBuilds, currentEvent, currentBuild);

        assert.deepEqual(result, []);
    });

    it('should filter out builds that are triggered from the parent event', () => {
        const joinPipeline = {
            jobs: {
                jobA: { id: 1 },
                jobB: { id: 2 }
            }
        };
        const groupEventBuilds = [
            { jobId: 1, status: Status.SUCCESS, parentBuildId: [], eventId: 100 },
            { jobId: 2, status: Status.SUCCESS, parentBuildId: [], eventId: 99 }
        ];
        const currentEvent = { parentEventId: 99 };
        const currentBuild = { id: 3 };

        const result = buildsToRestartFilter(joinPipeline, groupEventBuilds, currentEvent, currentBuild);

        assert.deepEqual(result, [{ jobId: 1, status: Status.SUCCESS, parentBuildId: [], eventId: 100 }]);
    });

    it('should return builds that need to be restarted', () => {
        const joinPipeline = {
            jobs: {
                jobA: { id: 1 },
                jobB: { id: 2 }
            }
        };
        const groupEventBuilds = [
            { jobId: 1, status: Status.SUCCESS, parentBuildId: [], eventId: 100 },
            { jobId: 2, status: Status.SUCCESS, parentBuildId: [], eventId: 100 }
        ];
        const currentEvent = { parentEventId: 99 };
        const currentBuild = { id: 3 };

        const result = buildsToRestartFilter(joinPipeline, groupEventBuilds, currentEvent, currentBuild);

        assert.deepEqual(result, [
            { jobId: 1, status: Status.SUCCESS, parentBuildId: [], eventId: 100 },
            { jobId: 2, status: Status.SUCCESS, parentBuildId: [], eventId: 100 }
        ]);
    });

    it('should handle no existing builds', () => {
        const joinPipeline = {
            jobs: {
                jobA: { id: 1 },
                jobB: { id: 2 }
            }
        };
        const groupEventBuilds = [];
        const currentEvent = { parentEventId: 99 };
        const currentBuild = { id: 3 };

        const result = buildsToRestartFilter(joinPipeline, groupEventBuilds, currentEvent, currentBuild);

        assert.deepEqual(result, []);
    });
});

describe('createEvent function', () => {
    const createEvent = RewiredTriggerHelper.__get__('createEvent');

    let pipelineFactoryMock;
    let eventFactoryMock;
    let scmMock;

    beforeEach(() => {
        scmMock = {
            getCommitSha: sinon.stub().resolves('commitSha123')
        };

        pipelineFactoryMock = {
            get: sinon.stub()
        };

        eventFactoryMock = {
            create: sinon.stub().resolves({ id: 123 }),
            scm: scmMock
        };
    });

    afterEach(() => {
        sinon.restore();
    });

    it('should create a new event with the correct payload', async () => {
        const pipelineMock = {
            id: 1,
            admin: {
                username: 'adminUser',
                unsealToken: sinon.stub().resolves('adminToken')
            },
            scmContext: 'github:github.com',
            scmUri: 'github.com:12345:master',
            configPipelineId: null
        };

        pipelineFactoryMock.get.resolves(pipelineMock);

        const config = {
            pipelineFactory: pipelineFactoryMock,
            eventFactory: eventFactoryMock,
            pipelineId: 1,
            startFrom: '~commit',
            causeMessage: 'triggered by 1234(buildId)',
            parentBuildId: 'build1234',
            parentBuilds: { 1: { eventId: 101, jobs: { jobA: 1001 } } },
            parentEventId: 101,
            groupEventId: 201
        };

        const expectedPayload = {
            pipelineId: 1,
            startFrom: '~commit',
            type: 'pipeline',
            causeMessage: 'triggered by 1234(buildId)',
            parentBuildId: 'build1234',
            scmContext: 'github:github.com',
            username: 'adminUser',
            sha: 'commitSha123',
            skipMessage: undefined,
            parentEventId: 101,
            parentBuilds: { 1: { eventId: 101, jobs: { jobA: 1001 } } },
            groupEventId: 201
        };

        await createEvent(config);

        sinon.assert.calledOnce(eventFactoryMock.create);
        sinon.assert.calledWith(eventFactoryMock.create, expectedPayload);
    });

    it('should create a new event with configPipelineSha if configPipelineId is set', async () => {
        const pipelineMock = {
            id: 1,
            admin: {
                username: 'adminUser',
                unsealToken: sinon.stub().resolves('adminToken')
            },
            scmContext: 'github:github.com',
            scmUri: 'github.com:12345:master',
            configPipelineId: 2
        };

        const configPipelineMock = {
            id: 2,
            admin: {
                username: 'configAdminUser',
                unsealToken: sinon.stub().resolves('configAdminToken')
            },
            scmContext: 'github:github.com',
            scmUri: 'github.com:67890:master'
        };

        pipelineFactoryMock.get.withArgs(1).resolves(pipelineMock);
        pipelineFactoryMock.get.withArgs(2).resolves(configPipelineMock);

        const config = {
            pipelineFactory: pipelineFactoryMock,
            eventFactory: eventFactoryMock,
            pipelineId: 1,
            startFrom: '~commit',
            causeMessage: 'triggered by 1234(buildId)',
            parentBuildId: 'build1234',
            parentBuilds: { 1: { eventId: 101, jobs: { jobA: 1001 } } },
            parentEventId: 101,
            groupEventId: 201
        };

        const expectedPayload = {
            pipelineId: 1,
            startFrom: '~commit',
            type: 'pipeline',
            causeMessage: 'triggered by 1234(buildId)',
            parentBuildId: 'build1234',
            scmContext: 'github:github.com',
            username: 'adminUser',
            sha: 'commitSha123',
            skipMessage: undefined,
            parentEventId: 101,
            parentBuilds: { 1: { eventId: 101, jobs: { jobA: 1001 } } },
            groupEventId: 201,
            configPipelineSha: 'commitSha123'
        };

        await createEvent(config);

        sinon.assert.calledOnce(eventFactoryMock.create);
        sinon.assert.calledWith(eventFactoryMock.create, expectedPayload);
    });

    it('should handle errors when creating a new event', async () => {
        const pipelineMock = {
            id: 1,
            admin: {
                username: 'adminUser',
                unsealToken: sinon.stub().resolves('adminToken')
            },
            scmContext: 'github:github.com',
            scmUri: 'github.com:12345:master',
            configPipelineId: null
        };

        pipelineFactoryMock.get.resolves(pipelineMock);
        eventFactoryMock.create.rejects(new Error('Failed to create event'));

        const config = {
            pipelineFactory: pipelineFactoryMock,
            eventFactory: eventFactoryMock,
            pipelineId: 1,
            startFrom: '~commit',
            causeMessage: 'triggered by 1234(buildId)',
            parentBuildId: 'build1234',
            parentBuilds: { 1: { eventId: 101, jobs: { jobA: 1001 } } },
            parentEventId: 101,
            groupEventId: 201
        };

        try {
            await createEvent(config);
            assert.fail('Expected error to be thrown');
        } catch (err) {
            assert.strictEqual(err.message, 'Failed to create event');
        }
    });
});

describe('createExternalEvent function', () => {
    const createExternalEvent = RewiredTriggerHelper.__get__('createExternalEvent');
    const createEvent = RewiredTriggerHelper.__get__('createEvent');
    let scmMock;
    let pipelineFactoryMock;
    let eventFactoryMock;

    const pipelineMock = {
        id: 1,
        admin: {
            username: 'adminUser',
            unsealToken: sinon.stub().resolves('adminToken')
        },
        scmContext: 'github:github.com',
        scmUri: 'github.com:12345:master',
        configPipelineId: null
    };

    beforeEach(() => {
        scmMock = {
            getCommitSha: sinon.stub().resolves('commitSha123')
        };

        pipelineFactoryMock = {
            get: sinon.stub()
        };

        pipelineFactoryMock.get.resolves(pipelineMock);

        eventFactoryMock = {
            create: sinon.stub().resolves({ id: 123, builds: [] }),
            scm: scmMock
        };

        sinon.stub(RewiredTriggerHelper, '__get__').withArgs('createEvent').returns(createEvent);
    });

    afterEach(() => {
        sinon.restore();
    });

    it('should create an external event with the correct payload', async () => {
        const config = {
            pipelineFactory: pipelineFactoryMock,
            eventFactory: eventFactoryMock,
            externalPipelineId: 1,
            startFrom: '~commit',
            skipMessage: 'skip this build',
            parentBuildId: 1234,
            parentBuilds: { 1: { eventId: 101, jobs: { jobA: 1001 } } },
            causeMessage: 'triggered by 1234(buildId)',
            parentEventId: 101,
            groupEventId: 201
        };

        const result = await createExternalEvent(config);

        const expectedPayload = {
            pipelineId: 1,
            scmContext: 'github:github.com',
            sha: 'commitSha123',
            type: 'pipeline',
            username: 'adminUser',
            startFrom: '~commit',
            skipMessage: 'skip this build',
            parentBuildId: 1234,
            causeMessage: 'triggered by 1234(buildId)',
            parentBuilds: { 1: { eventId: 101, jobs: { jobA: 1001 } } },
            parentEventId: 101,
            groupEventId: 201
        };

        assert.deepEqual(result, { id: 123, builds: [] });
        assert.isTrue(eventFactoryMock.create.calledOnce);
        assert.deepEqual(eventFactoryMock.create.firstCall.args[0], expectedPayload);
    });

    it('should create an external event without optional fields', async () => {
        const config = {
            pipelineFactory: pipelineFactoryMock,
            eventFactory: eventFactoryMock,
            externalPipelineId: 1,
            startFrom: '~commit',
            parentBuildId: 1234,
            parentBuilds: { 1: { eventId: 101, jobs: { jobA: 1001 } } },
            causeMessage: 'triggered by 1234(buildId)'
        };

        const result = await createExternalEvent(config);

        const expectedPayload = {
            pipelineId: 1,
            scmContext: 'github:github.com',
            sha: 'commitSha123',
            type: 'pipeline',
            username: 'adminUser',
            startFrom: '~commit',
            skipMessage: undefined,
            parentBuildId: 1234,
            causeMessage: 'triggered by 1234(buildId)',
            parentBuilds: { 1: { eventId: 101, jobs: { jobA: 1001 } } }
        };

        assert.deepEqual(result, { id: 123, builds: [] });
        assert.isTrue(eventFactoryMock.create.calledOnce);
        assert.deepEqual(eventFactoryMock.create.firstCall.args[0], expectedPayload);
    });

    it('should handle errors when creating an external event', async () => {
        eventFactoryMock.create.rejects(new Error('Failed to create event'));

        const config = {
            pipelineFactory: pipelineFactoryMock,
            eventFactory: eventFactoryMock,
            externalPipelineId: 1,
            startFrom: '~commit',
            parentBuildId: 1234,
            parentBuilds: { 1: { eventId: 101, jobs: { jobA: 1001 } } },
            causeMessage: 'triggered by 1234(buildId)'
        };

        try {
            await createExternalEvent(config);
            assert.fail('Expected error to be thrown');
        } catch (err) {
            assert.strictEqual(err.message, 'Failed to create event');
        }
    });
});

describe('getJoinBuilds', () => {
    const getJoinBuilds = RewiredTriggerHelper.__get__('getJoinBuilds');

    let buildFactoryMock;

    beforeEach(() => {
        buildFactoryMock = {
            get: sinon.stub(),
            remove: sinon.stub().resolves()
        };
    });

    afterEach(() => {
        sinon.restore();
    });

    it('should get existing builds in join lisnt', async () => {
        const build = {
            parentBuilds: {
                123: {
                    jobs: {
                        a: 1,
                        b: 2,
                        d: 4
                    }
                },
                456: {
                    jobs: {
                        e: 5
                    }
                }
            }
        };

        buildFactoryMock.get.withArgs(1).resolves({ id: 1, endTime: '2025-03-17T04:47:03.207Z' });
        buildFactoryMock.get.withArgs(2).resolves({ id: 2, endTime: '2025-03-18T04:47:03.207Z' });
        buildFactoryMock.get.withArgs(5).resolves({ id: 5, endTime: '2025-03-19T04:47:03.207Z' });

        const result = await getJoinBuilds({
            newBuild: build,
            joinListNames: ['a', 'b', 'c', 'sd@456:e'],
            pipelineId: 123,
            buildFactory: buildFactoryMock
        });

        assert.deepEqual(result, {
            a: { id: 1, endTime: new Date('2025-03-17T04:47:03.207Z') },
            b: { id: 2, endTime: new Date('2025-03-18T04:47:03.207Z') },
            'sd@456:e': { id: 5, endTime: new Date('2025-03-19T04:47:03.207Z') }
        });
    });
});

describe('deleteBuild function', () => {
    const deleteBuild = RewiredTriggerHelper.__get__('deleteBuild');
    const buildConfig = { id: 1 };

    let buildFactoryMock;

    beforeEach(() => {
        buildFactoryMock = {
            get: sinon.stub(),
            remove: sinon.stub().resolves()
        };
    });

    afterEach(() => {
        sinon.restore();
    });

    it('should delete the build if it is in CREATED status', async () => {
        const buildToDelete = {
            status: Status.CREATED,
            remove: sinon.stub().resolves()
        };

        buildFactoryMock.get.resolves(buildToDelete);

        await deleteBuild(buildConfig, buildFactoryMock);

        sinon.assert.calledOnceWithMatch(buildFactoryMock.get, buildConfig);
        sinon.assert.calledOnce(buildToDelete.remove);
    });

    it('should not delete the build if it is not in CREATED status', async () => {
        const buildToDelete = {
            status: Status.SUCCESS, // Not in CREATED status
            remove: sinon.stub()
        };

        buildFactoryMock.get.resolves(buildToDelete);

        await deleteBuild(buildConfig, buildFactoryMock);

        sinon.assert.calledOnceWithMatch(buildFactoryMock.get, buildConfig);
        sinon.assert.notCalled(buildToDelete.remove);
    });

    it('should return null if the build does not exist', async () => {
        buildFactoryMock.get.resolves(null); // Build does not exist

        await deleteBuild(buildConfig, buildFactoryMock);

        sinon.assert.calledOnceWithMatch(buildFactoryMock.get, buildConfig);
    });
});<|MERGE_RESOLUTION|>--- conflicted
+++ resolved
@@ -1256,11 +1256,8 @@
             joinListNames,
             newBuild: newBuildMock,
             job: jobMock,
-<<<<<<< HEAD
             pipelineId: 123,
-=======
             isVirtualJob: true,
->>>>>>> 43746377
             event: eventMock,
             buildFactory: buildFactoryMock
         });
@@ -1279,11 +1276,8 @@
             joinListNames,
             newBuild: newBuildMock,
             job: jobMock,
-<<<<<<< HEAD
             pipelineId: 123,
-=======
             isVirtualJob: true,
->>>>>>> 43746377
             event: eventMock,
             buildFactory: buildFactoryMock
         });
@@ -1300,11 +1294,8 @@
             joinListNames,
             newBuild: newBuildMock,
             job: jobMock,
-<<<<<<< HEAD
             pipelineId: 123,
-=======
             isVirtualJob: true,
->>>>>>> 43746377
             event: eventMock,
             buildFactory: buildFactoryMock
         });
