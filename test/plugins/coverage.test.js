--- conflicted
+++ resolved
@@ -10,7 +10,7 @@
 describe('coverage plugin test', () => {
     let plugin;
     let server;
-    let coveragePlugin;
+    let mockCoveragePlugin;
     let jobFactoryMock;
 
     before(() => {
@@ -20,13 +20,8 @@
         });
     });
 
-<<<<<<< HEAD
     beforeEach(async () => {
         mockCoveragePlugin = {
-=======
-    beforeEach(done => {
-        coveragePlugin = {
->>>>>>> f98c4a79
             getAccessToken: sinon.stub().resolves('faketoken'),
             getInfo: sinon.stub()
         };
@@ -38,17 +33,13 @@
         plugin = require('../../plugins/coverage');
         /* eslint-enable global-require */
 
-<<<<<<< HEAD
         server = new hapi.Server({
-=======
-        server = new hapi.Server();
+            port: 1234
+        });
+
         server.app = {
             jobFactory: jobFactoryMock
         };
-        server.connection({
->>>>>>> f98c4a79
-            port: 1234
-        });
 
         server.auth.scheme('custom', () => ({
             authenticate: (request, h) =>
@@ -60,24 +51,10 @@
         }));
         server.auth.strategy('token', 'custom');
 
-<<<<<<< HEAD
         await server.register({
             plugin,
             options: {
                 coveragePlugin: mockCoveragePlugin
-=======
-        server.register(
-            [
-                {
-                    register: plugin,
-                    options: {
-                        coveragePlugin
-                    }
-                }
-            ],
-            err => {
-                done(err);
->>>>>>> f98c4a79
             }
         });
     });
@@ -97,9 +74,131 @@
     });
 
     describe('GET /coverage/token', () => {
-<<<<<<< HEAD
-        it('returns 200', () =>
-            server
+        let options;
+
+        beforeEach(() => {
+            options = {
+                url: '/coverage/token',
+                auth: {
+                    credentials: {
+                        jobId: 123,
+                        scope: ['build']
+                    },
+                    strategy: ['token']
+                }
+            };
+            jobFactoryMock.get.resolves({
+                permutations: [
+                    {
+                        annotations: { 'screwdriver.cd/coverageScope': 'pipeline' }
+                    }
+                ],
+                name: 'main',
+                isPR: sinon.stub().returns(false)
+            });
+        });
+
+        it('returns 200', () => {
+            return server.inject(options).then(reply => {
+                assert.equal(reply.statusCode, 200);
+                assert.deepEqual(reply.result, 'faketoken');
+                assert.calledWith(coveragePlugin.getAccessToken, {
+                    buildCredentials: {
+                        jobId: 123,
+                        scope: ['build']
+                    }
+                });
+            });
+        });
+
+        it('returns 200 with projectKey and username', () => {
+            options.url = '/coverage/token?projectKey=job:123&username=user-job-123&scope=job';
+
+            return server.inject(options).then(reply => {
+                assert.equal(reply.statusCode, 200);
+                assert.deepEqual(reply.result, 'faketoken');
+                assert.calledWith(coveragePlugin.getAccessToken, {
+                    scope: 'job',
+                    buildCredentials: {
+                        jobId: 123,
+                        scope: ['build']
+                    },
+                    projectKey: 'job:123',
+                    username: 'user-job-123'
+                });
+            });
+        });
+
+        it('returns 200 with default scope', () => {
+            jobFactoryMock.get.resolves({
+                permutations: [{}],
+                name: 'main',
+                isPR: sinon.stub().returns(false)
+            });
+
+            return server.inject(options).then(reply => {
+                assert.equal(reply.statusCode, 200);
+                assert.deepEqual(reply.result, 'faketoken');
+                assert.calledWith(coveragePlugin.getAccessToken, {
+                    buildCredentials: {
+                        jobId: 123,
+                        scope: ['build']
+                    },
+                    scope: null
+                });
+            });
+        });
+
+        it('returns 200 with coverage scope query param', () => {
+            options.url = '/coverage/token?scope=job';
+
+            return server.inject(options).then(reply => {
+                assert.equal(reply.statusCode, 200);
+                assert.deepEqual(reply.result, 'faketoken');
+                assert.calledWith(coveragePlugin.getAccessToken, {
+                    scope: 'job',
+                    buildCredentials: {
+                        jobId: 123,
+                        scope: ['build']
+                    }
+                });
+            });
+        });
+
+        it('returns 200 with coverage scope query param for PR', () => {
+            jobFactoryMock.get.resolves({
+                permutations: [{}],
+                name: 'PR-234:main',
+                prParentJobId: '123',
+                isPR: sinon.stub().returns(true)
+            });
+            options.url = '/coverage/token?scope=job';
+            options.credentials.jobId = 555;
+            options.credentials.prParentJobId = 123;
+
+            return server.inject(options).then(reply => {
+                assert.equal(reply.statusCode, 200);
+                assert.deepEqual(reply.result, 'faketoken');
+                assert.calledWith(coveragePlugin.getAccessToken, {
+                    scope: 'job',
+                    buildCredentials: {
+                        jobId: 555,
+                        scope: ['build'],
+                        prParentJobId: 123
+                    }
+                });
+            });
+        });
+
+        it('returns 200 with coverage scope pipeline for PR', () => {
+            jobFactoryMock.get.resolves({
+                permutations: [{ annotations: { 'screwdriver.cd/coverageScope': 'pipeline' } }],
+                name: 'PR-234:main',
+                prParentJobId: '123',
+                isPR: sinon.stub().returns(true)
+            });
+
+            return server
                 .inject({
                     url: '/coverage/token',
                     auth: {
@@ -108,145 +207,6 @@
                             scope: ['build']
                         },
                         strategy: ['token']
-=======
-        let options;
-
-        beforeEach(() => {
-            options = {
-                url: '/coverage/token',
-                credentials: {
-                    jobId: 123,
-                    scope: ['build']
-                }
-            };
-            jobFactoryMock.get.resolves({
-                permutations: [
-                    {
-                        annotations: { 'screwdriver.cd/coverageScope': 'pipeline' }
-                    }
-                ],
-                name: 'main',
-                isPR: sinon.stub().returns(false)
-            });
-        });
-
-        it('returns 200', () => {
-            return server.inject(options).then(reply => {
-                assert.equal(reply.statusCode, 200);
-                assert.deepEqual(reply.result, 'faketoken');
-                assert.calledWith(coveragePlugin.getAccessToken, {
-                    scope: 'pipeline',
-                    buildCredentials: {
-                        jobId: 123,
-                        scope: ['build']
->>>>>>> f98c4a79
-                    }
-                });
-            });
-        });
-
-        it('returns 200 with projectKey and username', () => {
-            options.url = '/coverage/token?projectKey=job:123&username=user-job-123&scope=job';
-
-            return server.inject(options).then(reply => {
-                assert.equal(reply.statusCode, 200);
-                assert.deepEqual(reply.result, 'faketoken');
-                assert.calledWith(coveragePlugin.getAccessToken, {
-                    scope: 'job',
-                    buildCredentials: {
-                        jobId: 123,
-                        scope: ['build']
-                    },
-                    projectKey: 'job:123',
-                    username: 'user-job-123'
-                });
-            });
-        });
-
-        it('returns 200 with default scope', () => {
-            jobFactoryMock.get.resolves({
-                permutations: [{}],
-                name: 'main',
-                isPR: sinon.stub().returns(false)
-            });
-
-            return server.inject(options).then(reply => {
-                assert.equal(reply.statusCode, 200);
-                assert.deepEqual(reply.result, 'faketoken');
-                assert.calledWith(coveragePlugin.getAccessToken, {
-                    buildCredentials: {
-                        jobId: 123,
-                        scope: ['build']
-                    },
-                    scope: null
-                });
-            });
-        });
-
-        it('returns 200 with coverage scope query param', () => {
-            options.url = '/coverage/token?scope=job';
-
-            return server.inject(options).then(reply => {
-                assert.equal(reply.statusCode, 200);
-                assert.deepEqual(reply.result, 'faketoken');
-                assert.calledWith(coveragePlugin.getAccessToken, {
-                    scope: 'job',
-                    buildCredentials: {
-                        jobId: 123,
-                        scope: ['build']
-                    }
-                });
-            });
-        });
-
-        it('returns 200 with coverage scope query param for PR', () => {
-            jobFactoryMock.get.resolves({
-                permutations: [{}],
-                name: 'PR-234:main',
-                prParentJobId: '123',
-                isPR: sinon.stub().returns(true)
-            });
-            options.url = '/coverage/token?scope=job';
-            options.credentials.jobId = 555;
-            options.credentials.prParentJobId = 123;
-
-            return server.inject(options).then(reply => {
-                assert.equal(reply.statusCode, 200);
-                assert.deepEqual(reply.result, 'faketoken');
-                assert.calledWith(coveragePlugin.getAccessToken, {
-                    scope: 'job',
-                    buildCredentials: {
-                        jobId: 555,
-                        scope: ['build'],
-                        prParentJobId: 123
-                    }
-                });
-            });
-        });
-
-        it('returns 200 with coverage scope pipeline for PR', () => {
-            jobFactoryMock.get.resolves({
-                permutations: [{ annotations: { 'screwdriver.cd/coverageScope': 'pipeline' } }],
-                name: 'PR-234:main',
-                prParentJobId: '123',
-                isPR: sinon.stub().returns(true)
-            });
-
-            return server
-                .inject({
-                    url: '/coverage/token',
-<<<<<<< HEAD
-                    auth: {
-                        credentials: {
-                            jobId: 123,
-                            scope: ['build']
-                        },
-                        strategy: ['token']
-=======
-                    credentials: {
-                        jobId: 555,
-                        scope: ['build']
->>>>>>> f98c4a79
                     }
                 })
                 .then(reply => {
@@ -296,14 +256,13 @@
         const pipelineName = 'd2lam/mytest';
         const startTime = '2017-10-19T13%3A00%3A00%2B0200';
         const endTime = '2017-10-19T15%3A00%3A00%2B0200';
-<<<<<<< HEAD
         const args = {
             buildId: '1',
             jobId: '123',
             startTime: '2017-10-19T13:00:00+0200',
             endTime: '2017-10-19T15:00:00+0200'
         };
-        const options = {
+        let options = {
             // eslint-disable-next-line
             url: `/coverage/info?buildId=1&jobId=123&startTime=${startTime}&endTime=${endTime}`,
             auth: {
@@ -313,14 +272,11 @@
                 strategy: ['token']
             }
         };
-=======
->>>>>>> f98c4a79
         const result = {
             coverage: '98.8',
             projectUrl: 'https://sonar.sd.cd/dashboard?id=job%3A123'
         };
         let args;
-        let options;
 
         beforeEach(() => {
             args = {
