--- conflicted
+++ resolved
@@ -200,21 +200,7 @@
                     baxterthehacker: false
                 },
                 workflow: ['main'],
-<<<<<<< HEAD
-                workflowGraph: {
-                    nodes: [
-                        { name: '~pr' },
-                        { name: '~commit' },
-                        { name: 'main' }
-                    ],
-                    edges: [
-                        { src: '~pr', dest: 'main' },
-                        { src: '~commit', dest: 'main' }
-                    ]
-                },
-=======
                 workflowGraph,
->>>>>>> 2c6d904b
                 sync: sinon.stub(),
                 getConfiguration: sinon.stub(),
                 jobs: Promise.resolve([mainJobMock, jobMock])
