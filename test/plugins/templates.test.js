'use strict';

const assert = require('chai').assert;
const sinon = require('sinon');
const hapi = require('hapi');
const mockery = require('mockery');
const urlLib = require('url');
const hoek = require('hoek');
const testtemplate = require('./data/template.json');
const testtemplates = require('./data/templates.json');
const testtemplatetags = require('./data/templateTags.json');
const testtemplateversions = require('./data/templateVersions.json');
const testpipeline = require('./data/pipeline.json');
const TEMPLATE_INVALID = require('./data/template-validator.missing-version.json');
const TEMPLATE_VALID = require('./data/template-validator.input.json');
const TEMPLATE_VALID_NEW_VERSION = require('./data/template-create.input.json');
const TEMPLATE_DESCRIPTION = [
    'Template for building a NodeJS module',
    'Installs dependencies and runs tests\n'
].join('\n');

sinon.assert.expose(assert, { prefix: '' });

const decorateObj = (obj) => {
    const mock = hoek.clone(obj);

    mock.toJson = sinon.stub().returns(obj);

    return mock;
};

const getTemplateMocks = (templates) => {
    if (Array.isArray(templates)) {
        return templates.map(decorateObj);
    }

    return decorateObj(templates);
};

const getPipelineMocks = (pipelines) => {
    if (Array.isArray(pipelines)) {
        return pipelines.map(decorateObj);
    }

    return decorateObj(pipelines);
};

const getUserMock = (user) => {
    const mock = hoek.clone(user);

    mock.getPermissions = sinon.stub();
    mock.toJson = sinon.stub().returns(user);

    return mock;
};

describe('template plugin test', () => {
    let templateFactoryMock;
    let templateTagFactoryMock;
    let pipelineFactoryMock;
    let userFactoryMock;
    let plugin;
    let server;

    before(() => {
        mockery.enable({
            useCleanCache: true,
            warnOnUnregistered: false
        });
    });

    beforeEach((done) => {
        templateFactoryMock = {
            create: sinon.stub(),
            list: sinon.stub(),
            getTemplate: sinon.stub(),
            get: sinon.stub()
        };
        templateTagFactoryMock = {
            create: sinon.stub(),
            list: sinon.stub(),
            get: sinon.stub(),
            remove: sinon.stub()
        };
        pipelineFactoryMock = {
            get: sinon.stub()
        };
        userFactoryMock = {
            get: sinon.stub()
        };

        /* eslint-disable global-require */
        plugin = require('../../plugins/templates');
        /* eslint-enable global-require */
        server = new hapi.Server();
        server.app = {
            templateFactory: templateFactoryMock,
            templateTagFactory: templateTagFactoryMock,
            pipelineFactory: pipelineFactoryMock,
            userFactory: userFactoryMock
        };
        server.connection({
            port: 1234
        });

        server.auth.scheme('custom', () => ({
            authenticate: (request, reply) => reply.continue({
                credentials: {
                    scope: ['user']
                }
            })
        }));
        server.auth.strategy('token', 'custom');

        server.register([{
            register: plugin
        }], done);
    });

    afterEach(() => {
        server = null;
        mockery.deregisterAll();
        mockery.resetCache();
    });

    after(() => {
        mockery.disable();
    });

    it('registers the plugin', () => {
        assert.isOk(server.registrations.templates);
    });

    describe('GET /templates', () => {
        let options;

        beforeEach(() => {
            options = {
                method: 'GET',
                url: '/templates'
            };
        });

        it('returns 200 and all templates', () => {
            templateFactoryMock.list.resolves(getTemplateMocks(testtemplates));

            return server.inject(options).then((reply) => {
                assert.equal(reply.statusCode, 200);
                assert.deepEqual(reply.result, testtemplates);
                assert.calledWith(templateFactoryMock.list, {
                    paginate: {
                        page: 1,
                        count: 50
                    },
                    sort: 'descending'
                });
            });
        });

        it('returns 500 when datastore fails', () => {
            templateFactoryMock.list.rejects(new Error('fittoburst'));

            return server.inject(options).then((reply) => {
                assert.equal(reply.statusCode, 500);
            });
        });
    });

    describe('GET /templates/name/versionOrTag', () => {
        let options;

        beforeEach(() => {
            options = {
                method: 'GET',
                url: '/templates/screwdriver/1.7.3'
            };
        });

        it('returns 200 and a template when given the template name and version', () => {
            templateFactoryMock.getTemplate.resolves(testtemplate);

            return server.inject(options).then((reply) => {
                assert.deepEqual(reply.result, testtemplate);
                assert.calledWith(templateFactoryMock.getTemplate, 'screwdriver@1.7.3');
                assert.equal(reply.statusCode, 200);
            });
        });

        it('returns 200 and a template when given the template name and tag', () => {
            options = {
                method: 'GET',
                url: '/templates/screwdriver/stable'
            };
            templateFactoryMock.getTemplate.resolves(testtemplate);

            return server.inject(options).then((reply) => {
                assert.deepEqual(reply.result, testtemplate);
                assert.calledWith(templateFactoryMock.getTemplate, 'screwdriver@stable');
                assert.equal(reply.statusCode, 200);
            });
        });

        it('returns 404 when template does not exist', () => {
            templateFactoryMock.getTemplate.resolves(null);

            return server.inject(options).then((reply) => {
                assert.equal(reply.statusCode, 404);
            });
        });

        it('returns 500 when datastore fails', () => {
            templateFactoryMock.getTemplate.rejects(new Error('some error'));

            return server.inject(options).then((reply) => {
                assert.equal(reply.statusCode, 500);
            });
        });
    });

    describe('GET /templates/name', () => {
        let options;

        beforeEach(() => {
            options = {
                method: 'GET',
                url: '/templates/screwdriver%2Fbuild'
            };
        });

        it('returns 200 and all template versions for a template name', () => {
            templateFactoryMock.list.resolves(getTemplateMocks(testtemplateversions));

            return server.inject(options).then((reply) => {
                assert.equal(reply.statusCode, 200);
                assert.deepEqual(reply.result, testtemplateversions);
                assert.calledWith(templateFactoryMock.list, {
                    params: { name: 'screwdriver/build' },
                    paginate: {
                        page: 1,
                        count: 50
                    },
                    sort: 'descending'
                });
            });
        });

        it('returns 404 when template does not exist', () => {
            templateFactoryMock.list.resolves([]);

            return server.inject(options).then((reply) => {
                assert.equal(reply.statusCode, 404);
            });
        });
    });

    describe('DELETE /templates/name', () => {
        const id = 123;
        const scmUri = 'github.com:12345:branchName';
        const username = 'myself';
        const scmContext = 'github@github.com';
        let pipeline;
        let options;
        let userMock;
        const testTemplate = decorateObj({
            id: 1,
            name: 'testtemplate',
            tag: 'stable',
            pipelineId: id,
            remove: sinon.stub().resolves(null)
        });
<<<<<<< HEAD
=======
        const testTemplateTag = decorateObj({
            id: 1,
            name: 'testtemplate',
            tag: 'stable',
            remove: sinon.stub().resolves(null)
        });
>>>>>>> adae1f53

        beforeEach(() => {
            options = {
                method: 'DELETE',
                url: '/templates/testtemplate',
                credentials: {
                    username,
                    scmContext,
<<<<<<< HEAD
                    scope: ['user']
=======
                    scope: ['user', '!guest']
>>>>>>> adae1f53
                }
            };

            userMock = getUserMock({ username, scmContext });
            userMock.getPermissions.withArgs(scmUri).resolves({ admin: true });
            userFactoryMock.get.withArgs({ username, scmContext }).resolves(userMock);

            pipeline = getPipelineMocks(testpipeline);
            pipelineFactoryMock.get.withArgs(id).resolves(pipeline);

<<<<<<< HEAD
            templateFactoryMock.getTemplate.resolves(testTemplate);
        });

        it('returns 404 when template does not exist', () => {
            templateFactoryMock.getTemplate.resolves(null);
=======
            templateFactoryMock.list.resolves([testTemplate]);
            templateTagFactoryMock.list.resolves([testTemplateTag]);
        });

        it('returns 404 when template does not exist', () => {
            templateFactoryMock.list.resolves([]);
>>>>>>> adae1f53

            return server.inject(options).then((reply) => {
                assert.equal(reply.statusCode, 404);
            });
        });

        it('returns 401 when user does not have admin permissions', () => {
            const error = {
                statusCode: 401,
                error: 'Unauthorized',
                message: 'User myself does not have admin permission for this repo'
            };

            userMock.getPermissions.withArgs(scmUri).resolves({ admin: false });

            return server.inject(options).then((reply) => {
                assert.equal(reply.statusCode, 401);
                assert.deepEqual(reply.result, error);
            });
        });

        it('returns 404 when user does not exist', () => {
            const error = {
                statusCode: 404,
                error: 'Not Found',
                message: 'User myself does not exist'
            };

            userFactoryMock.get.withArgs({ username, scmContext }).resolves(null);

            return server.inject(options).then((reply) => {
                assert.equal(reply.statusCode, 404);
                assert.deepEqual(reply.result, error);
            });
        });

        it('deletes template if it has good permissions and template exists', () =>
            server.inject(options).then((reply) => {
                assert.calledOnce(testTemplate.remove);
                assert.equal(reply.statusCode, 204);
            }));
    });

    describe('GET /templates/name/tags', () => {
        it('returns 200 and all template tags for a template name', () => {
            const options = {
                method: 'GET',
                url: '/templates/screwdriver%2Fbuild/tags'
            };

            templateTagFactoryMock.list.resolves(getTemplateMocks(testtemplatetags));

            return server.inject(options).then((reply) => {
                assert.equal(reply.statusCode, 200);
                assert.deepEqual(reply.result, testtemplatetags);
                assert.calledWith(templateTagFactoryMock.list, {
                    params: { name: 'screwdriver/build' },
                    paginate: {
                        page: 1,
                        count: 50
                    },
                    sort: 'descending'
                });
            });
        });

        it('returns 500 when fails to get template tags', () => {
            const options = {
                method: 'GET',
                url: '/templates/screwdriver%2Fbuild/tags'
            };
            const testError = new Error('getTemplateTagError');

            templateTagFactoryMock.list.rejects(testError);

            return server.inject(options).then((reply) => {
                assert.equal(reply.statusCode, 500);
            });
        });

        it('returns 200 and an empty array when there are no template tags', () => {
            const options = {
                method: 'GET',
                url: '/templates/template-with-no-tags/tags'
            };

            templateTagFactoryMock.list.resolves([]);

            return server.inject(options).then((reply) => {
                assert.equal(reply.statusCode, 200);
                assert.deepEqual(reply.result, []);
                assert.calledWith(templateTagFactoryMock.list, {
                    params: { name: 'template-with-no-tags' },
                    paginate: {
                        page: 1,
                        count: 50
                    },
                    sort: 'descending'
                });
            });
        });
    });

    describe('POST /templates', () => {
        let options;
        let templateMock;
        let pipelineMock;
        const testId = 7969;
        let expected;

        beforeEach(() => {
            options = {
                method: 'POST',
                url: '/templates',
                payload: TEMPLATE_VALID,
                credentials: {
                    scope: ['build']
                }
            };

            expected = {
                config: {
                    environment: {
                        KEYNAME: 'value'
                    },
                    image: 'node:6',
                    secrets: [
                        'NPM_TOKEN'
                    ],
                    steps: [
                        {
                            install: 'npm install'
                        },
                        {
                            test: 'npm test'
                        }
                    ]
                },
                description: TEMPLATE_DESCRIPTION,
                maintainer: 'me@nowhere.com',
                name: 'template_namespace/nodejs_main',
                pipelineId: 123,
                version: '1.1.2',
                labels: []
            };

            templateMock = getTemplateMocks(testtemplate);
            templateFactoryMock.create.resolves(templateMock);
            templateFactoryMock.list.resolves([templateMock]);

            pipelineMock = getPipelineMocks(testpipeline);
            pipelineFactoryMock.get.resolves(pipelineMock);
        });

        it('returns 401 when pipelineId does not match', () => {
            templateMock.pipelineId = 8888;

            return server.inject(options).then((reply) => {
                assert.equal(reply.statusCode, 401);
            });
        });

        it('creates template if template does not exist yet', () => {
            templateFactoryMock.list.resolves([]);

            return server.inject(options).then((reply) => {
                const expectedLocation = {
                    host: reply.request.headers.host,
                    port: reply.request.headers.port,
                    protocol: reply.request.server.info.protocol,
                    pathname: `${options.url}/${testId}`
                };

                assert.deepEqual(reply.result, testtemplate);
                assert.strictEqual(reply.headers.location, urlLib.format(expectedLocation));
                assert.calledWith(templateFactoryMock.list, {
                    params: {
                        name: 'template_namespace/nodejs_main'
                    }
                });
                assert.calledWith(templateFactoryMock.create, expected);
                assert.equal(reply.statusCode, 201);
            });
        });

        it('creates template if has good permission and it is a new version', () => {
            options.payload = TEMPLATE_VALID_NEW_VERSION;
            expected.version = '1.2';
            templateFactoryMock.list.resolves([templateMock]);

            return server.inject(options).then((reply) => {
                const expectedLocation = {
                    host: reply.request.headers.host,
                    port: reply.request.headers.port,
                    protocol: reply.request.server.info.protocol,
                    pathname: `${options.url}/${testId}`
                };

                assert.deepEqual(reply.result, testtemplate);
                assert.strictEqual(reply.headers.location, urlLib.format(expectedLocation));
                assert.calledWith(templateFactoryMock.list, {
                    params: {
                        name: 'template_namespace/nodejs_main'
                    }
                });
                assert.calledWith(templateFactoryMock.create, expected);
                assert.equal(reply.statusCode, 201);
            });
        });

        it('returns 500 when the template model fails to get', () => {
            const testError = new Error('templateModelGetError');

            templateFactoryMock.list.rejects(testError);

            return server.inject(options).then((reply) => {
                assert.equal(reply.statusCode, 500);
            });
        });

        it('returns 500 when the template model fails to create', () => {
            const testError = new Error('templateModelCreateError');

            templateFactoryMock.create.rejects(testError);

            return server.inject(options).then((reply) => {
                assert.equal(reply.statusCode, 500);
            });
        });

        it('returns 400 when the template is invalid', () => {
            options.payload = TEMPLATE_INVALID;
            templateFactoryMock.list.resolves([]);

            return server.inject(options).then((reply) => {
                assert.equal(reply.statusCode, 400);
            });
        });
    });

    describe('DELETE /templates/tags', () => {
        let options;
        let templateMock;
        let pipelineMock;
        const testTemplateTag = decorateObj({
            id: 1,
            name: 'testtemplate',
            tag: 'stable',
            remove: sinon.stub().resolves(null)
        });

        beforeEach(() => {
            options = {
                method: 'DELETE',
                url: '/templates/testtemplate/tags/stable',
                credentials: {
                    scope: ['build']
                }
            };

            templateMock = getTemplateMocks(testtemplate);
            templateFactoryMock.get.resolves(templateMock);

            templateTagFactoryMock.get.resolves(testTemplateTag);

            pipelineMock = getPipelineMocks(testpipeline);
            pipelineFactoryMock.get.resolves(pipelineMock);
        });

        it('returns 401 when pipelineId does not match', () => {
            templateMock.pipelineId = 8888;

            return server.inject(options).then((reply) => {
                assert.equal(reply.statusCode, 401);
            });
        });

        it('returns 404 when template tag does not exist', () => {
            templateTagFactoryMock.get.resolves(null);

            return server.inject(options).then((reply) => {
                assert.equal(reply.statusCode, 404);
            });
        });

        it('deletes template tag if has good permission and tag exists', () =>
            server.inject(options).then((reply) => {
                assert.calledOnce(testTemplateTag.remove);
                assert.equal(reply.statusCode, 204);
            }));
    });

    describe('PUT /templates/tags', () => {
        let options;
        let templateMock;
        let pipelineMock;
        const payload = {
            version: '1.2.0'
        };
        const testTemplateTag = decorateObj(hoek.merge({ id: 1 }, payload));

        beforeEach(() => {
            options = {
                method: 'PUT',
                url: '/templates/testtemplate/tags/stable',
                payload,
                credentials: {
                    scope: ['build']
                }
            };

            templateMock = getTemplateMocks(testtemplate);
            templateFactoryMock.get.resolves(templateMock);

            templateTagFactoryMock.get.resolves(null);

            pipelineMock = getPipelineMocks(testpipeline);
            pipelineFactoryMock.get.resolves(pipelineMock);
        });

        it('returns 401 when pipelineId does not match', () => {
            templateMock.pipelineId = 8888;

            return server.inject(options).then((reply) => {
                assert.equal(reply.statusCode, 401);
            });
        });

        it('returns 404 when template does not exist', () => {
            templateFactoryMock.get.resolves(null);

            return server.inject(options).then((reply) => {
                assert.equal(reply.statusCode, 404);
            });
        });

        it('creates template tag if has good permission and tag does not exist', () => {
            templateTagFactoryMock.create.resolves(testTemplateTag);

            return server.inject(options).then((reply) => {
                const expectedLocation = {
                    host: reply.request.headers.host,
                    port: reply.request.headers.port,
                    protocol: reply.request.server.info.protocol,
                    pathname: `${options.url}/1`
                };

                assert.deepEqual(reply.result, hoek.merge({ id: 1 }, payload));
                assert.strictEqual(reply.headers.location, urlLib.format(expectedLocation));
                assert.calledWith(templateFactoryMock.get, {
                    name: 'testtemplate',
                    version: '1.2.0'
                });
                assert.calledWith(templateTagFactoryMock.get, {
                    name: 'testtemplate',
                    tag: 'stable'
                });
                assert.calledWith(templateTagFactoryMock.create, {
                    name: 'testtemplate',
                    tag: 'stable',
                    version: '1.2.0'
                });
                assert.equal(reply.statusCode, 201);
            });
        });

        it('update template tag if has good permission and tag exists', () => {
            const template = hoek.merge({
                update: sinon.stub().resolves(testTemplateTag)
            }, testTemplateTag);

            templateTagFactoryMock.get.resolves(template);

            return server.inject(options).then((reply) => {
                assert.calledWith(templateFactoryMock.get, {
                    name: 'testtemplate',
                    version: '1.2.0'
                });
                assert.calledWith(templateTagFactoryMock.get, {
                    name: 'testtemplate',
                    tag: 'stable'
                });
                assert.calledOnce(template.update);
                assert.notCalled(templateTagFactoryMock.create);
                assert.equal(reply.statusCode, 200);
            });
        });

        it('returns 500 when the template tag model fails to create', () => {
            const testError = new Error('templateModelCreateError');

            templateTagFactoryMock.create.rejects(testError);

            return server.inject(options).then((reply) => {
                assert.equal(reply.statusCode, 500);
            });
        });
    });
});<|MERGE_RESOLUTION|>--- conflicted
+++ resolved
@@ -268,15 +268,12 @@
             pipelineId: id,
             remove: sinon.stub().resolves(null)
         });
-<<<<<<< HEAD
-=======
         const testTemplateTag = decorateObj({
             id: 1,
             name: 'testtemplate',
             tag: 'stable',
             remove: sinon.stub().resolves(null)
         });
->>>>>>> adae1f53
 
         beforeEach(() => {
             options = {
@@ -285,11 +282,7 @@
                 credentials: {
                     username,
                     scmContext,
-<<<<<<< HEAD
-                    scope: ['user']
-=======
                     scope: ['user', '!guest']
->>>>>>> adae1f53
                 }
             };
 
@@ -300,20 +293,12 @@
             pipeline = getPipelineMocks(testpipeline);
             pipelineFactoryMock.get.withArgs(id).resolves(pipeline);
 
-<<<<<<< HEAD
-            templateFactoryMock.getTemplate.resolves(testTemplate);
-        });
-
-        it('returns 404 when template does not exist', () => {
-            templateFactoryMock.getTemplate.resolves(null);
-=======
             templateFactoryMock.list.resolves([testTemplate]);
             templateTagFactoryMock.list.resolves([testTemplateTag]);
         });
 
         it('returns 404 when template does not exist', () => {
             templateFactoryMock.list.resolves([]);
->>>>>>> adae1f53
 
             return server.inject(options).then((reply) => {
                 assert.equal(reply.statusCode, 404);
