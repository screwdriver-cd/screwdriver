--- conflicted
+++ resolved
@@ -1195,11 +1195,7 @@
             });
         });
 
-<<<<<<< HEAD
-        it('returns 403 when pipelineId does not match', () => {
-=======
-        it('returns 403 when is pull request, () => {
->>>>>>> 65e370f0
+        it('returns 403 when is pull request', () => {
             options.auth.credentials.isPR = true;
 
             return server.inject(options).then(reply => {
