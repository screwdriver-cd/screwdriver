'use strict';

const { assert } = require('chai');
const sinon = require('sinon');
const hapi = require('hapi');
const mockery = require('mockery');
const urlLib = require('url');
const hoek = require('hoek');
const nock = require('nock');
const rewire = require('rewire');
const testBuild = require('./data/build.json');
const testBuildWithSteps = require('./data/buildWithSteps.json');
const testSecrets = require('./data/secrets.json');
const rewireBuildsIndex = rewire('../../plugins/builds/index.js');

/* eslint-disable no-underscore-dangle */

sinon.assert.expose(assert, { prefix: '' });

const decorateSecretObject = secret => {
    const decorated = hoek.clone(secret);

    decorated.toJson = sinon.stub().returns(hoek.clone(secret));

    return decorated;
};

const decorateBuildObject = build => {
    const decorated = hoek.clone(build);
    const noStepBuild = { ...build };
    const updatedBuild = {
        toJson: sinon.stub().returns(build),
        toJsonWithSteps: sinon.stub().resolves(build),
        update: sinon.stub().returns({
            id: 12345,
            parentBuilds: {
                2: { eventId: 2, jobs: { a: 555 } },
                3: { eventId: 456, jobs: { a: 12345, b: 2345 } }
            },
            start: sinon.stub().resolves({})
        })
    };

    decorated.update = sinon.stub().resolves(updatedBuild);
    decorated.start = sinon.stub().resolves({});
    decorated.stop = sinon.stub();
    delete noStepBuild.steps;
    decorated.toJson = sinon.stub().returns(noStepBuild);
    decorated.toJsonWithSteps = sinon.stub().resolves(build);
    decorated.secrets = Promise.resolve(testSecrets.map(decorateSecretObject));

    return decorated;
};

const getBuildMock = buildsWithSteps => {
    if (Array.isArray(buildsWithSteps)) {
        return buildsWithSteps.map(decorateBuildObject);
    }

    return decorateBuildObject(buildsWithSteps);
};

const getStepMock = step => {
    const mock = hoek.clone(step);

    mock.update = sinon.stub();
    mock.get = sinon.stub();
    mock.toJson = sinon.stub().returns(step);

    return mock;
};

const jwtMock = {
    sign: () => 'sign'
};

describe('build plugin test', () => {
    let buildFactoryMock;
    let stepFactoryMock;
    let userFactoryMock;
    let jobFactoryMock;
    let pipelineFactoryMock;
    let eventFactoryMock;
    let triggerFactoryMock;
    let bannerMock;
    let screwdriverAdminDetailsMock;
    let secretMock;
    let secretAccessMock;
    let authMock;
    let generateTokenMock;
    let generateProfileMock;
    let plugin;
    let server;
    const logBaseUrl = 'https://store.screwdriver.cd';

    before(() => {
        mockery.enable({
            useCleanCache: true,
            warnOnUnregistered: false
        });
    });

    beforeEach(done => {
        buildFactoryMock = {
            get: sinon.stub(),
            create: sinon.stub(),
            list: sinon.stub(),
            scm: {
                getCommitSha: sinon.stub(),
                getPrInfo: sinon.stub()
            }
        };
        stepFactoryMock = {
            get: sinon.stub(),
            list: sinon.stub(),
            create: sinon.stub(),
            update: sinon.stub()
        };
        jobFactoryMock = {
            get: sinon.stub(),
            create: sinon.stub(),
            list: sinon.stub()
        };
        userFactoryMock = {
            get: sinon.stub(),
            create: sinon.stub(),
            list: sinon.stub()
        };
        pipelineFactoryMock = {
            get: sinon.stub(),
            create: sinon.stub(),
            list: sinon.stub()
        };
        eventFactoryMock = {
            get: sinon.stub(),
            create: sinon.stub(),
            list: sinon.stub(),
            scm: {
                getCommitSha: sinon.stub()
            }
        };
        triggerFactoryMock = {
            get: sinon.stub(),
            list: sinon.stub()
        };

        secretAccessMock = sinon.stub().resolves(false);
        screwdriverAdminDetailsMock = sinon.stub().returns({ isAdmin: true });

        generateProfileMock = sinon.stub();
        generateTokenMock = sinon.stub();

        mockery.registerMock('jsonwebtoken', jwtMock);
        /* eslint-disable global-require */
        plugin = require('../../plugins/builds');
        /* eslint-enable global-require */
        server = new hapi.Server();
        server.app = {
            buildFactory: buildFactoryMock,
            stepFactory: stepFactoryMock,
            pipelineFactory: pipelineFactoryMock,
            jobFactory: jobFactoryMock,
            userFactory: userFactoryMock,
            eventFactory: eventFactoryMock,
            triggerFactory: triggerFactoryMock
        };
        server.connection({
            port: 12345,
            host: 'localhost'
        });

        server.auth.scheme('custom', () => ({
            authenticate: (request, reply) =>
                reply.continue({
                    credentials: {
                        scope: ['user']
                    }
                })
        }));
        server.auth.strategy('token', 'custom');
        server.auth.strategy('session', 'custom');
        server.event('build_status');

        secretMock = {
            register: (s, o, next) => {
                s.expose('canAccess', secretAccessMock);
                next();
            }
        };
        secretMock.register.attributes = {
            name: 'secrets'
        };

        bannerMock = {
            register: (s, o, next) => {
                s.expose('screwdriverAdminDetails', screwdriverAdminDetailsMock);
                next();
            }
        };
        bannerMock.register.attributes = {
            name: 'banners'
        };

        authMock = {
            register: (s, o, next) => {
                s.expose('generateToken', generateTokenMock);
                s.expose('generateProfile', generateProfileMock);
                next();
            }
        };
        authMock.register.attributes = {
            name: 'auth'
        };

        server.register(
            [
                secretMock,
                bannerMock,
                authMock,
                {
                    register: plugin,
                    options: {
                        ecosystem: {
                            store: logBaseUrl
                        },
                        authConfig: {
                            jwtPrivateKey: 'boo'
                        },
                        externalJoin: false
                    }
                },
                {
                    // eslint-disable-next-line global-require
                    register: require('../../plugins/pipelines')
                }
            ],
            done
        );
    });

    afterEach(() => {
        server = null;
        mockery.deregisterAll();
        mockery.resetCache();
    });

    after(() => {
        mockery.disable();
    });

    it('registers the plugin', () => {
        assert.isOk(server.registrations.builds);
    });

    describe('GET /builds/{id}', () => {
        const id = 12345;

        it('returns 200 for a build that exists', () => {
            const buildMock = getBuildMock(testBuild);

            buildFactoryMock.get.withArgs(id).resolves(buildMock);

            return server.inject(`/builds/${id}`).then(reply => {
                assert.equal(reply.statusCode, 200);
                assert.calledOnce(buildMock.update);
                assert.deepEqual(reply.result, testBuild);
            });
        });

        it('returns 200 for a build that exists - env is an array', () => {
            const buildMock = getBuildMock(testBuild);

            buildMock.environment = [];
            buildFactoryMock.get.withArgs(id).resolves(buildMock);

            return server.inject(`/builds/${id}`).then(reply => {
                assert.equal(reply.statusCode, 200);
                assert.notCalled(buildMock.update);
                assert.deepEqual(reply.result, testBuild);
            });
        });

        it('returns 404 when build does not exist', () => {
            buildFactoryMock.get.withArgs(id).resolves(null);

            return server.inject(`/builds/${id}`).then(reply => {
                assert.equal(reply.statusCode, 404);
            });
        });

        it('returns 500 when datastore returns an error', () => {
            buildFactoryMock.get.withArgs(id).rejects(new Error('blah'));

            return server.inject(`/builds/${id}`).then(reply => {
                assert.equal(reply.statusCode, 500);
            });
        });
    });

    describe('PUT /builds/{id}', () => {
        const id = 12345;
        const pipelineId = 123;
        const scmUri = 'github.com:12345:branchName';
        const scmContext = 'github:github.com';
        const scmRepo = {
            branch: 'master',
            name: 'screwdriver-cd/screwdriver',
            url: 'https://github.com/screwdriver-cd/screwdriver/tree/branchName'
        };
        const configPipelineSha = 'abc123';
        let buildMock;
        let pipelineMock;
        let eventMock;
        let triggerMocks;

        beforeEach(() => {
            testBuild.status = 'QUEUED';
            delete testBuild.meta;
            delete testBuild.endTime;
            delete testBuild.startTime;

            buildMock = getBuildMock(testBuild);

            buildMock.update.resolves(buildMock);
            buildFactoryMock.get.resolves(buildMock);

            pipelineMock = {
                id: pipelineId,
                scmContext,
                scmUri,
                scmRepo,
                admins: { foo: true },
                sync: sinon.stub().resolves(),
                syncPR: sinon.stub().resolves(),
                update: sinon.stub().resolves(),
                admin: Promise.resolve({
                    username: 'foo',
                    unsealToken: sinon.stub().resolves('token')
                }),
                toJson: sinon.stub().returns({ id: pipelineId })
            };

            eventMock = {
                id: '8888',
                pipelineId,
                configPipelineSha,
                workflowGraph: {
                    nodes: [{ name: '~pr' }, { name: '~commit' }, { name: 'main' }],
                    edges: [
                        { src: '~pr', dest: 'main' },
                        { src: '~commit', dest: 'main' }
                    ]
                },
                pr: {},
                getBuilds: sinon.stub(),
                update: sinon.stub(),
                toJson: sinon.stub().returns({ id: 123 })
            };

            eventFactoryMock.get.resolves(eventMock);
            eventMock.update.resolves(eventMock);

            triggerMocks = [
                {
                    id: 1,
                    src: `~sd@${pipelineId}:main`,
                    dest: '~sd@456:main'
                },
                {
                    id: 3,
                    src: `~sd@${pipelineId}:main`,
                    dest: '~sd@456:second'
                },
                {
                    id: 2,
                    src: `~sd@${pipelineId}:main`,
                    dest: '~sd@789:main'
                }
            ];

            triggerFactoryMock.list.resolves(triggerMocks);
        });

        it('emits event build_status', () => {
            const jobMock = {
                id: 1234,
                name: 'main',
                pipelineId,
                permutations: [
                    {
                        settings: {
                            email: 'foo@bar.com'
                        }
                    }
                ]
            };
            const userMock = {
                username: id,
                getPermissions: sinon.stub().resolves({ push: true })
            };
            const options = {
                method: 'PUT',
                url: `/builds/${id}`,
                payload: {
                    status: 'ABORTED'
                },
                credentials: {
                    scope: ['user']
                }
            };

            jobMock.pipeline = sinon.stub().resolves(pipelineMock)();
            buildMock.job = sinon.stub().resolves(jobMock)();
            buildMock.settings = {
                email: 'foo@bar.com'
            };
            buildFactoryMock.get.resolves(buildMock);
            buildFactoryMock.uiUri = 'http://foo.bar';
            jobFactoryMock.get.resolves(jobMock);
            userFactoryMock.get.resolves(userMock);

            server.emit = sinon.stub().resolves(null);

            return server.inject(options).then(reply => {
                assert.calledWith(server.emit, 'build_status', {
                    build: buildMock.toJson(),
                    buildLink: 'http://foo.bar/pipelines/123/builds/12345',
                    jobName: 'main',
                    event: { id: 123 },
                    pipeline: { id: 123 },
                    settings: {
                        email: 'foo@bar.com'
                    },
                    status: 'ABORTED'
                });
                assert.equal(reply.statusCode, 200);
            });
        });

        it('returns 404 for updating a build that does not exist', () => {
            const options = {
                method: 'PUT',
                url: `/builds/${id}`,
                payload: {
                    status: 'SUCCESS'
                },
                credentials: {
                    scope: ['user']
                }
            };

            buildFactoryMock.get.resolves(null);

            return server.inject(options).then(reply => {
                assert.equal(reply.statusCode, 404);
            });
        });

        it('returns 500 when the datastore returns an error', () => {
            const options = {
                method: 'PUT',
                url: `/builds/${id}`,
                payload: {
                    status: 'SUCCESS'
                },
                credentials: {
                    scope: ['user']
                }
            };

            buildFactoryMock.get.rejects(new Error('error'));

            return server.inject(options).then(reply => {
                assert.equal(reply.statusCode, 500);
            });
        });

        describe('user token', () => {
            it('returns 200 for updating a build that exists', () => {
                const jobMock = {
                    id: 1234,
                    name: 'main',
                    pipelineId,
                    permutations: [
                        {
                            settings: {
                                email: 'foo@bar.com'
                            }
                        }
                    ]
                };
                const userMock = {
                    username: id,
                    getPermissions: sinon.stub().resolves({ push: true })
                };
                const expected = hoek.applyToDefaults(testBuildWithSteps, { status: 'ABORTED' });
                const options = {
                    method: 'PUT',
                    url: `/builds/${id}`,
                    payload: {
                        status: 'ABORTED'
                    },
                    credentials: {
                        scope: ['user'],
                        username: 'test-user'
                    }
                };

                jobMock.pipeline = sinon.stub().resolves(pipelineMock)();
                buildMock.job = sinon.stub().resolves(jobMock)();
                buildFactoryMock.get.resolves(buildMock);
                buildMock.toJson.returns(testBuild);
                buildMock.toJsonWithSteps.resolves(expected);
                jobFactoryMock.get.resolves(jobMock);
                userFactoryMock.get.resolves(userMock);

                return server.inject(options).then(reply => {
                    assert.deepEqual(reply.result, expected);
                    assert.calledWith(buildFactoryMock.get, id);
                    assert.equal(buildMock.statusMessage, 'Aborted by test-user');
                    assert.equal(reply.statusCode, 200);
                });
            });

            it('does not update completed builds', () => {
                buildMock.status = 'SUCCESS';
                const options = {
                    method: 'PUT',
                    url: `/builds/${id}`,
                    payload: {
                        status: 'ABORTED'
                    },
                    credentials: {
                        scope: ['user']
                    }
                };

                return server.inject(options).then(reply => {
                    assert.equal(reply.statusCode, 403);
                    assert.calledWith(buildFactoryMock.get, id);
                });
            });

            it('does not allow users other than abort', () => {
                const options = {
                    method: 'PUT',
                    url: `/builds/${id}`,
                    payload: {
                        status: 'SUCCESS'
                    },
                    credentials: {
                        scope: ['user']
                    }
                };

                return server.inject(options).then(reply => {
                    assert.equal(reply.statusCode, 400);
                    assert.calledWith(buildFactoryMock.get, id);
                });
            });

            it('allow admin users to update build status to failure', () => {
                const jobMock = {
                    id: 1234,
                    name: 'main',
                    pipelineId,
                    permutations: [
                        {
                            settings: {
                                email: 'foo@bar.com'
                            }
                        }
                    ]
                };
                const userMock = {
                    username: id,
                    getPermissions: sinon.stub().resolves({ push: true })
                };
                const expected = hoek.applyToDefaults(testBuildWithSteps, { status: 'FAILURE' });
                const options = {
                    method: 'PUT',
                    url: `/builds/${id}`,
                    payload: {
                        status: 'FAILURE',
                        statusMessage: 'some failure message'
                    },
                    credentials: {
                        scope: ['user'],
                        username: 'foo'
                    }
                };

                jobMock.pipeline = sinon.stub().resolves(pipelineMock)();
                buildMock.job = sinon.stub().resolves(jobMock)();
                buildFactoryMock.get.resolves(buildMock);
                buildMock.toJsonWithSteps.resolves(expected);
                buildMock.toJson.returns(testBuild);
                jobFactoryMock.get.resolves(jobMock);
                userFactoryMock.get.resolves(userMock);

                return server.inject(options).then(reply => {
                    assert.deepEqual(reply.result, expected);
                    assert.calledWith(buildFactoryMock.get, id);
                    assert.equal(buildMock.statusMessage, 'some failure message');
                    assert.equal(reply.statusCode, 200);
                });
            });

            it('does not allow admin users other than abort and failure', () => {
                const options = {
                    method: 'PUT',
                    url: `/builds/${id}`,
                    payload: {
                        status: 'BLOCKED'
                    },
                    credentials: {
                        scope: ['user'],
                        username: 'foo'
                    }
                };

                return server.inject(options).then(reply => {
                    assert.equal(reply.statusCode, 400);
                    assert.calledWith(buildFactoryMock.get, id);
                });
            });
        });

        describe('build token', () => {
            const jobId = 1234;
            const publishJobId = 1235;

            let jobMock;
            let userMock;

            beforeEach(() => {
                jobMock = {
                    id: jobId,
                    name: 'main',
                    pipelineId,
                    permutations: [
                        {
                            settings: {}
                        }
                    ]
                };

                userMock = {
                    username: 'foo',
                    unsealToken: sinon.stub().resolves('token')
                };

                jobMock.pipeline = sinon.stub().resolves(pipelineMock)();
                buildMock.job = sinon.stub().resolves(jobMock)();

                buildFactoryMock.create.resolves(buildMock);
                pipelineFactoryMock.get.resolves(pipelineMock);
                userFactoryMock.get.resolves(userMock);
                eventFactoryMock.scm.getCommitSha.resolves('sha');
            });

            it('allows updating to BLOCKED', () => {
                const status = 'BLOCKED';
                const options = {
                    method: 'PUT',
                    url: `/builds/${id}`,
                    credentials: {
                        username: id,
                        scope: ['temporal']
                    },
                    payload: {
                        status
                    }
                };

                return server.inject(options).then(reply => {
                    assert.equal(reply.statusCode, 200);
                    assert.calledWith(buildFactoryMock.get, id);
                    assert.calledOnce(buildMock.update);
                    assert.strictEqual(buildMock.status, status);
                    assert.match(buildMock.stats.blockedStartTime, /\d{4}-\d{2}-\d{2}T\d{2}:\d{2}:\d{2}\.\d{3}Z/);
                    assert.isUndefined(buildMock.meta);
                    assert.isUndefined(buildMock.endTime);
                });
            });

            it('skips updating BLOCKED stats if they are already set', () => {
                const status = 'BLOCKED';
                const options = {
                    method: 'PUT',
                    url: `/builds/${id}`,
                    credentials: {
                        username: id,
                        scope: ['temporal']
                    },
                    payload: {
                        status
                    }
                };

                buildMock.stats = {
                    blockedStartTime: '2017-01-06T01:49:50.384359267Z'
                };

                return server.inject(options).then(reply => {
                    assert.equal(reply.statusCode, 200);
                    assert.calledWith(buildFactoryMock.get, id);
                    assert.calledOnce(buildMock.update);
                    assert.strictEqual(buildMock.status, status);
                    assert.strictEqual(buildMock.stats.blockedStartTime, '2017-01-06T01:49:50.384359267Z');
                    assert.isUndefined(buildMock.meta);
                    assert.isUndefined(buildMock.endTime);
                });
            });

            it('allows updating to UNSTABLE', () => {
                const status = 'UNSTABLE';
                const options = {
                    method: 'PUT',
                    url: `/builds/${id}`,
                    credentials: {
                        username: id,
                        scope: ['temporal']
                    },
                    payload: {
                        status
                    }
                };

                return server.inject(options).then(reply => {
                    assert.equal(reply.statusCode, 200);
                    assert.calledWith(buildFactoryMock.get, id);
                    assert.calledOnce(buildMock.update);
                    assert.strictEqual(buildMock.status, status);
                    assert.isUndefined(buildMock.meta);
                    assert.isUndefined(buildMock.endTime);
                });
            });

            it('allows updating statusMessage', () => {
                const statusMessage = 'hello';
                const options = {
                    method: 'PUT',
                    url: `/builds/${id}`,
                    credentials: {
                        username: id,
                        scope: ['temporal']
                    },
                    payload: {
                        statusMessage
                    }
                };

                return server.inject(options).then(reply => {
                    assert.equal(reply.statusCode, 200);
                    assert.calledWith(buildFactoryMock.get, id);
                    assert.calledOnce(buildMock.update);
                    assert.strictEqual(buildMock.statusMessage, statusMessage);
                    assert.isUndefined(buildMock.meta);
                    assert.isUndefined(buildMock.endTime);
                });
            });

            it('updates stats only', () => {
                // for coverage
                buildMock.stats = {
                    queueEnterTime: '2017-01-06T01:49:50.384359267Z'
                };
                const options = {
                    method: 'PUT',
                    url: `/builds/${id}`,
                    credentials: {
                        username: id,
                        scope: ['temporal']
                    },
                    payload: {
                        stats: {
                            hostname: 'node123.mycluster.com'
                        }
                    }
                };

                return server.inject(options).then(reply => {
                    assert.calledWith(buildFactoryMock.get, id);
                    assert.calledOnce(buildMock.update);
                    assert.deepEqual(buildMock.stats, {
                        queueEnterTime: '2017-01-06T01:49:50.384359267Z',
                        hostname: 'node123.mycluster.com'
                    });
                    assert.isUndefined(buildMock.meta);
                    assert.isUndefined(buildMock.endTime);
                    assert.equal(reply.statusCode, 200);
                });
            });

            it('updates stats', () => {
                buildMock.stats = {
                    queueEnterTime: '2017-01-06T01:49:50.384359267Z'
                };
                const statusMessage = 'hello';
                const options = {
                    method: 'PUT',
                    url: `/builds/${id}`,
                    credentials: {
                        username: id,
                        scope: ['temporal']
                    },
                    payload: {
                        statusMessage,
                        stats: {
                            hostname: 'node123.mycluster.com'
                        }
                    }
                };

                return server.inject(options).then(reply => {
                    assert.calledWith(buildFactoryMock.get, id);
                    assert.calledOnce(buildMock.update);
                    assert.strictEqual(buildMock.statusMessage, statusMessage);
                    assert.deepEqual(buildMock.stats, {
                        queueEnterTime: '2017-01-06T01:49:50.384359267Z',
                        hostname: 'node123.mycluster.com'
                    });
                    assert.isUndefined(buildMock.meta);
                    assert.isUndefined(buildMock.endTime);
                    assert.equal(reply.statusCode, 200);
                });
            });

            it('saves status, statusMessage, meta updates, and merge event meta', () => {
                const meta = {
                    foo: 'bar',
                    hello: 'bye'
                };
                const status = 'SUCCESS';
                const statusMessage = 'Oh the build passed';
                const options = {
                    method: 'PUT',
                    url: `/builds/${id}`,
                    credentials: {
                        username: id,
                        scope: ['build']
                    },
                    payload: {
                        meta,
                        status,
                        statusMessage,
                        stats: {
                            hostname: 'node123.mycluster.com'
                        }
                    }
                };

                eventMock.meta = {
                    foo: 'oldfoo',
                    oldmeta: 'oldmetastuff'
                };

                return server.inject(options).then(reply => {
                    assert.equal(reply.statusCode, 200);
                    assert.calledWith(buildFactoryMock.get, id);
                    assert.calledOnce(buildMock.update);
                    assert.strictEqual(buildMock.status, status);
                    assert.deepEqual(buildMock.meta, meta);
                    assert.deepEqual(buildMock.statusMessage, statusMessage);
                    assert.isDefined(buildMock.endTime);
                    assert.calledOnce(eventMock.update);
                    assert.deepEqual(eventMock.meta, {
                        foo: 'bar',
                        hello: 'bye',
                        oldmeta: 'oldmetastuff'
                    });
                    assert.deepEqual(buildMock.stats, {
                        hostname: 'node123.mycluster.com'
                    });
                });
            });

            it('defaults meta to {}', () => {
                const status = 'SUCCESS';
                const options = {
                    method: 'PUT',
                    url: `/builds/${id}`,
                    credentials: {
                        username: id,
                        scope: ['build']
                    },
                    payload: {
                        status
                    }
                };

                return server.inject(options).then(reply => {
                    assert.equal(reply.statusCode, 200);
                    assert.calledWith(buildFactoryMock.get, id);
                    assert.calledOnce(buildMock.update);
                    assert.strictEqual(buildMock.status, status);
                    assert.deepEqual(buildMock.meta, {});
                    assert.isDefined(buildMock.endTime);
                });
            });

            it('skips meta and endTime on RUNNING', () => {
                const meta = {
                    foo: 'bar'
                };
                const status = 'RUNNING';
                const options = {
                    method: 'PUT',
                    url: `/builds/${id}`,
                    credentials: {
                        username: id,
                        scope: ['build']
                    },
                    payload: {
                        meta,
                        status
                    }
                };
                const initStepName = 'sd-setup-init';
                const initStepMock = getStepMock({
                    buildId: id,
                    name: initStepName
                });

                initStepMock.update.resolves(null);
                stepFactoryMock.get
                    .withArgs({
                        buildId: id,
                        name: initStepName
                    })
                    .resolves(initStepMock);

                return server.inject(options).then(reply => {
                    assert.equal(reply.statusCode, 200);
                    assert.calledWith(buildFactoryMock.get, id);
                    assert.calledOnce(initStepMock.update);
                    assert.calledOnce(buildMock.update);
                    assert.strictEqual(buildMock.status, status);
                    assert.isUndefined(buildMock.meta);
                    assert.isDefined(buildMock.startTime);
                    assert.isUndefined(buildMock.endTime);
                });
            });

            it('sets init step meta on COLLAPSED', () => {
                const meta = {
                    foo: 'bar'
                };
                const status = 'COLLAPSED';
                const options = {
                    method: 'PUT',
                    url: `/builds/${id}`,
                    credentials: {
                        username: id,
                        scope: ['build']
                    },
                    payload: {
                        meta,
                        status
                    }
                };
                const initStepName = 'sd-setup-init';
                const initStepMock = getStepMock({
                    buildId: id,
                    name: initStepName
                });

                initStepMock.update.resolves(null);
                stepFactoryMock.get
                    .withArgs({
                        buildId: id,
                        name: initStepName
                    })
                    .resolves(initStepMock);

                return server.inject(options).then(reply => {
                    assert.equal(reply.statusCode, 200);
                    assert.calledWith(buildFactoryMock.get, id);
                    assert.calledOnce(initStepMock.update);
                    assert.calledOnce(buildMock.update);
                    assert.strictEqual(buildMock.status, status);
                });
            });

            it('sets init step meta on FROZEN', () => {
                const meta = {
                    foo: 'bar'
                };
                const status = 'FROZEN';
                const options = {
                    method: 'PUT',
                    url: `/builds/${id}`,
                    credentials: {
                        username: id,
                        scope: ['build']
                    },
                    payload: {
                        meta,
                        status
                    }
                };
                const initStepName = 'sd-setup-init';
                const initStepMock = getStepMock({
                    buildId: id,
                    name: initStepName
                });

                initStepMock.update.resolves(null);
                stepFactoryMock.get
                    .withArgs({
                        buildId: id,
                        name: initStepName
                    })
                    .resolves(initStepMock);

                return server.inject(options).then(reply => {
                    assert.equal(reply.statusCode, 200);
                    assert.calledWith(buildFactoryMock.get, id);
                    assert.calledOnce(initStepMock.update);
                    assert.calledOnce(buildMock.update);
                    assert.strictEqual(buildMock.status, status);
                });
            });

            it('does not allow updating to QUEUED', () => {
                const status = 'QUEUED';
                const options = {
                    method: 'PUT',
                    url: `/builds/${id}`,
                    credentials: {
                        username: id,
                        scope: ['build']
                    },
                    payload: {
                        status
                    }
                };

                return server.inject(options).then(reply => {
                    assert.equal(reply.statusCode, 400);
                    assert.calledWith(buildFactoryMock.get, id);
                    assert.notCalled(buildMock.update);
                });
            });

            it('does not allow updating other builds', () => {
                const status = 'SUCCESS';
                const options = {
                    method: 'PUT',
                    url: `/builds/${id}`,
                    credentials: {
                        username: `${id}a`,
                        scope: ['build']
                    },
                    payload: {
                        status
                    }
                };

                return server.inject(options).then(reply => {
                    assert.equal(reply.statusCode, 403);
                    assert.notCalled(buildFactoryMock.get);
                    assert.notCalled(buildMock.update);
                });
            });

            it('update status for non-UNSTABLE builds', () => {
                testBuild.status = 'BLOCKED';
                testBuild.statusMessage = 'blocked';
                buildMock = getBuildMock(testBuild);
                jobMock.pipeline = sinon.stub().resolves(pipelineMock)();
                buildMock.job = sinon.stub().resolves(jobMock)();
                buildMock.settings = {
                    email: 'foo@bar.com'
                };
                buildFactoryMock.get.resolves(buildMock);
                buildMock.update.resolves(buildMock);

                const status = 'RUNNING';
                const options = {
                    method: 'PUT',
                    url: `/builds/${id}`,
                    credentials: {
                        username: id,
                        scope: ['build']
                    },
                    payload: {
                        status
                    }
                };
                const initStepName = 'sd-setup-init';
                const initStepMock = getStepMock({
                    buildId: id,
                    name: initStepName
                });

                stepFactoryMock.get
                    .withArgs({
                        buildId: id,
                        name: initStepName
                    })
                    .resolves(null);

                return server.inject(options).then(reply => {
                    assert.equal(reply.statusCode, 200);
                    assert.strictEqual(buildMock.status, 'RUNNING');
                    assert.isNull(buildMock.statusMessage);
                    assert.notCalled(buildFactoryMock.create);
                    assert.notCalled(initStepMock.update);
                });
            });

            it('does not allow updating from UNSTABLE to SUCCESS and do not trigger', () => {
                testBuild.status = 'UNSTABLE';
                testBuild.statusMessage = 'hello';
                buildMock = getBuildMock(testBuild);
                jobMock.pipeline = sinon.stub().resolves(pipelineMock)();
                buildMock.job = sinon.stub().resolves(jobMock)();
                buildMock.settings = {
                    email: 'foo@bar.com'
                };
                buildFactoryMock.get.resolves(buildMock);
                buildMock.update.resolves(buildMock);

                const status = 'SUCCESS';
                const options = {
                    method: 'PUT',
                    url: `/builds/${id}`,
                    credentials: {
                        username: id,
                        scope: ['build']
                    },
                    payload: {
                        status
                    }
                };

                return server.inject(options).then(reply => {
                    assert.equal(reply.statusCode, 200);
                    assert.strictEqual(buildMock.status, 'UNSTABLE');
                    assert.strictEqual(buildMock.statusMessage, 'hello');
                    assert.notCalled(buildFactoryMock.create);
                });
            });

            describe('workflow', () => {
                const publishJobMock = {
                    id: publishJobId,
                    pipelineId,
                    state: 'ENABLED'
                };
                const src = `~sd@${pipelineId}:main`;

                beforeEach(() => {
                    eventMock.workflowGraph = {
                        nodes: [{ name: 'main' }, { name: 'publish' }],
                        edges: [{ src: 'main', dest: 'publish' }]
                    };
                    buildMock.eventId = 'bbf22a3808c19dc50777258a253805b14fb3ad8b';
                });

                it('skip external OR if exernalJoin flag is on', () => {
                    const newServer = new hapi.Server();

                    newServer.app = {
                        buildFactory: buildFactoryMock,
                        stepFactory: stepFactoryMock,
                        pipelineFactory: pipelineFactoryMock,
                        jobFactory: jobFactoryMock,
                        userFactory: userFactoryMock,
                        eventFactory: eventFactoryMock,
                        triggerFactory: triggerFactoryMock
                    };
                    newServer.connection({
                        port: 12345,
                        host: 'localhost'
                    });
                    newServer.auth.scheme('custom', () => ({
                        authenticate: (request, reply) =>
                            reply.continue({
                                credentials: {
                                    scope: ['user']
                                }
                            })
                    }));
                    newServer.auth.strategy('token', 'custom');
                    newServer.auth.strategy('session', 'custom');
                    newServer.event('build_status');

                    return newServer
                        .register({
                            register: plugin,
                            options: {
                                ecosystem: {
                                    store: logBaseUrl
                                },
                                authConfig: {
                                    jwtPrivateKey: 'boo'
                                },
                                externalJoin: true
                            }
                        })
                        .then(() => {
                            const username = id;
                            const status = 'SUCCESS';
                            const options = {
                                method: 'PUT',
                                url: `/builds/${id}`,
                                credentials: {
                                    username,
                                    scmContext,
                                    scope: ['build']
                                },
                                payload: {
                                    status
                                }
                            };

                            jobFactoryMock.get.withArgs({ pipelineId, name: 'publish' }).resolves(publishJobMock);

                            return newServer.inject(options).then(reply => {
                                assert.equal(reply.statusCode, 200);
                                assert.isTrue(buildMock.update.calledBefore(buildFactoryMock.create));
                                assert.calledWith(buildFactoryMock.create, {
                                    jobId: publishJobId,
                                    sha: testBuild.sha,
                                    parentBuildId: id,
                                    username,
                                    scmContext,
                                    eventId: 'bbf22a3808c19dc50777258a253805b14fb3ad8b',
                                    configPipelineSha,
                                    prRef: '',
                                    start: true,
                                    baseBranch: null,
                                    parentBuilds: {
                                        123: {
                                            eventId: 'bbf22a3808c19dc50777258a253805b14fb3ad8b',
                                            jobs: { main: 12345 }
                                        }
                                    }
                                });
                                assert.notCalled(triggerFactoryMock.list);
                            });
                        });
                });

                it('triggers next job in the pipeline workflow and external pipelines', () => {
                    const meta = {
                        darren: 'thebest'
                    };
                    const username = id;
                    const status = 'SUCCESS';
                    const options = {
                        method: 'PUT',
                        url: `/builds/${id}`,
                        credentials: {
                            username,
                            scmContext,
                            scope: ['build']
                        },
                        payload: {
                            meta,
                            status
                        }
                    };

                    jobFactoryMock.get.withArgs({ pipelineId, name: 'publish' }).resolves(publishJobMock);

                    return server.inject(options).then(reply => {
                        assert.equal(reply.statusCode, 200);
                        assert.deepEqual(buildMock.meta, meta);
                        assert.isTrue(buildMock.update.calledBefore(buildFactoryMock.create));
                        assert.calledWith(buildFactoryMock.create, {
                            jobId: publishJobId,
                            sha: testBuild.sha,
                            parentBuildId: id,
                            username,
                            scmContext,
                            eventId: 'bbf22a3808c19dc50777258a253805b14fb3ad8b',
                            configPipelineSha,
                            prSource: '',
                            prInfo: '',
                            prRef: '',
                            start: true,
                            baseBranch: null
                        });
                        assert.calledWith(triggerFactoryMock.list, {
                            params: { src }
                        });
                        // Make sure it only creates two events
                        // The first event should group 456:main and 456:second
                        assert.calledTwice(eventFactoryMock.create);
                        assert.calledWith(eventFactoryMock.create.firstCall, {
                            parentBuildId: 12345,
                            causeMessage: 'Triggered by build 12345',
                            pipelineId: 456,
                            startFrom: src,
                            type: 'pipeline',
                            username: 'foo',
                            scmContext,
                            sha: 'sha'
                        });
                        assert.calledWith(eventFactoryMock.create.secondCall, {
                            parentBuildId: 12345,
                            causeMessage: 'Triggered by build 12345',
                            pipelineId: 789,
                            startFrom: src,
                            type: 'pipeline',
                            username: 'foo',
                            scmContext,
                            sha: 'sha'
                        });
                    });
                });

                it('triggers next job in the chainPR workflow', () => {
                    const username = id;
                    const status = 'SUCCESS';
                    const options = {
                        method: 'PUT',
                        url: `/builds/${id}`,
                        credentials: {
                            username,
                            scmContext,
                            scope: ['build']
                        },
                        payload: {
                            status
                        }
                    };

                    eventMock.pr = {
                        ref: 'pull/15/merge',
                        prSource: 'branch',
                        prInfo: { prBranchName: 'prBranchName' }
                    };

                    jobMock.name = 'PR-15:main';
                    jobFactoryMock.get.withArgs({ pipelineId, name: 'PR-15:publish' }).resolves(publishJobMock);

                    // flag should be true in chainPR events
                    pipelineMock.chainPR = true;

                    // Set no external pipeline
                    triggerMocks = [];
                    triggerFactoryMock.list.resolves(triggerMocks);

                    return server.inject(options).then(reply => {
                        assert.equal(reply.statusCode, 200);
                        assert.isTrue(buildMock.update.calledBefore(buildFactoryMock.create));
                        assert.calledWith(buildFactoryMock.create, {
                            jobId: publishJobId,
                            sha: testBuild.sha,
                            parentBuildId: id,
                            username,
                            scmContext,
                            eventId: 'bbf22a3808c19dc50777258a253805b14fb3ad8b',
                            configPipelineSha,
                            prSource: eventMock.pr.prSource,
                            prInfo: eventMock.pr.prInfo,
                            prRef: eventMock.pr.ref,
                            start: true,
                            baseBranch: null
                        });
                        // Events should not be created if there is no external pipeline
                        assert.notCalled(eventFactoryMock.create);
                    });
                });

                it('skips triggering if there is no nextJobs ', () => {
                    const status = 'SUCCESS';
                    const options = {
                        method: 'PUT',
                        url: `/builds/${id}`,
                        credentials: {
                            username: id,
                            scope: ['build']
                        },
                        payload: {
                            status
                        }
                    };

                    eventMock.workflowGraph = {
                        nodes: [{ name: '~commit' }, { name: 'main' }],
                        edges: [{ src: '~commit', dest: 'main' }]
                    };

                    return server.inject(options).then(reply => {
                        assert.equal(reply.statusCode, 200);
                        assert.notCalled(buildFactoryMock.create);
                    });
                });

                it('skips triggering if the job is a PR and chainPR is false', () => {
                    const status = 'SUCCESS';
                    const options = {
                        method: 'PUT',
                        url: `/builds/${id}`,
                        credentials: {
                            username: id,
                            scope: ['build']
                        },
                        payload: {
                            status
                        }
                    };

                    jobMock.name = 'PR-15:main';
                    jobFactoryMock.get.withArgs({ pipelineId, name: 'PR-15:publish' }).resolves(publishJobMock);

                    // flag should be false in not-chainPR events
                    pipelineMock.chainPR = false;

                    return server.inject(options).then(reply => {
                        assert.equal(reply.statusCode, 200);
                        assert.notCalled(buildFactoryMock.create);
                    });
                });

                it('skips triggering if next job is disabled', () => {
                    const meta = {
                        darren: 'thebest'
                    };
                    const username = id;
                    const status = 'SUCCESS';
                    const options = {
                        method: 'PUT',
                        url: `/builds/${id}`,
                        credentials: {
                            username,
                            scope: ['build']
                        },
                        payload: {
                            meta,
                            status
                        }
                    };

                    publishJobMock.state = 'DISABLED';

                    jobFactoryMock.get.withArgs({ pipelineId, name: 'publish' }).resolves(publishJobMock);

                    return server.inject(options).then(reply => {
                        assert.equal(reply.statusCode, 200);
                        assert.notCalled(buildFactoryMock.create);
                    });
                });
            });

            describe('join', () => {
                const options = {
                    method: 'PUT',
                    url: `/builds/${id}`,
                    credentials: {
                        username: id,
                        scmContext,
                        scope: ['build']
                    },
                    payload: {
                        status: 'SUCCESS'
                    }
                };
                const jobB = {
                    id: 2,
                    pipelineId,
                    state: 'ENABLED'
                };
                const jobC = { ...jobB, id: 3 };
                let jobBconfig;
                let jobCconfig;
                let parentEventMock;

                beforeEach(() => {
                    parentEventMock = {
                        id: 456,
                        pipelineId,
                        workflowGraph: {
                            nodes: [
                                { name: '~pr' },
                                { name: '~commit' },
                                { name: 'a', id: 1 },
                                { name: 'b', id: 2 },
                                { name: 'c', id: 3 },
                                { name: 'd', id: 4 }
                            ],
                            edges: [
                                { src: '~pr', dest: 'main' },
                                { src: '~commit', dest: 'main' }
                            ]
                        },
                        getBuilds: sinon.stub()
                    };
                    eventMock.workflowGraph = {
                        nodes: [
                            { name: '~pr' },
                            { name: '~commit' },
                            { name: 'a', id: 1 },
                            { name: 'b', id: 2 },
                            { name: 'c', id: 3 },
                            { name: 'd', id: 4 }
                        ]
                    };
                    eventMock.baseBranch = 'master';
                    eventFactoryMock.get.withArgs({ id: 456 }).resolves(parentEventMock);
                    jobFactoryMock.get.withArgs({ pipelineId, name: 'b' }).resolves(jobB);
                    jobFactoryMock.get.withArgs({ pipelineId, name: 'c' }).resolves(jobC);
                    jobMock.name = 'a';
                    buildMock.eventId = '8888';
                    buildMock.start = sinon.stub().resolves(buildMock);

                    jobBconfig = {
                        jobId: 2,
                        sha: '58393af682d61de87789fb4961645c42180cec5a',
                        parentBuildId: 12345,
                        start: true,
                        eventId: '8888',
                        username: 12345,
                        scmContext: 'github:github.com',
                        configPipelineSha: 'abc123',
                        prSource: '',
                        prInfo: '',
                        prRef: '',
                        baseBranch: 'master'
                    };
                    jobCconfig = { ...jobBconfig, jobId: 3 };
                });

                it('triggers if not a join', () => {
                    eventMock.workflowGraph = {
                        nodes: [
                            { name: '~pr' },
                            { name: '~commit' },
                            { name: 'a', id: 1 },
                            { name: 'b', id: 2 },
                            { name: 'c', id: 3 }
                        ],
                        edges: [
                            { src: '~pr', dest: 'a' },
                            { src: '~commit', dest: 'a' },
                            { src: 'a', dest: 'b' },
                            { src: 'a', dest: 'c' }
                        ]
                    };

                    return server.inject(options).then(() => {
                        assert.calledWith(buildFactoryMock.create.firstCall, jobBconfig);
                        assert.calledWith(buildFactoryMock.create.secondCall, jobCconfig);
                    });
                });

                it('triggers if current job is not in the join list', () => {
                    eventMock.workflowGraph.edges = [
                        { src: '~pr', dest: 'a' },
                        { src: '~commit', dest: 'a' },
                        { src: 'a', dest: 'b' },
                        { src: 'c', dest: 'b', join: true },
                        { src: 'd', dest: 'b', join: true }
                    ];

                    return server.inject(options).then(() => {
                        assert.calledWith(buildFactoryMock.create, jobBconfig);
                    });
                });

                it('triggers if all jobs in join are done', () => {
                    eventMock.workflowGraph.edges = [
                        { src: '~pr', dest: 'a' },
                        { src: '~commit', dest: 'a' },
                        { src: 'a', dest: 'b' },
                        { src: 'a', dest: 'c', join: true },
                        { src: 'd', dest: 'c', join: true }
                    ];

                    eventMock.getBuilds.resolves([
                        {
                            jobId: 1,
                            status: 'SUCCESS'
                        },
                        {
                            jobId: 4,
                            status: 'SUCCESS'
                        },
                        {
                            jobId: 5,
                            status: 'SUCCESS'
                        },
                        {
                            jobId: 6,
                            status: 'ABORTED'
                        }
                    ]);

                    return server.inject(options).then(() => {
                        // create the builds
                        assert.calledTwice(buildFactoryMock.create);

                        // jobB is created because there is no join
                        assert.calledWith(buildFactoryMock.create.firstCall, jobBconfig);

                        // there is a finished join, jobC is created without starting, then start separately
                        // (same action but different flow in the code)
                        jobCconfig.start = false;
                        assert.calledWith(buildFactoryMock.create.secondCall, jobCconfig);
                        assert.calledOnce(buildMock.start);
                        buildMock.update = sinon.stub().resolves(buildMock);
                    });
                });

                it('triggers if all PR jobs in join are done', () => {
                    eventMock.workflowGraph.edges = [
                        { src: '~pr', dest: 'a' },
                        { src: '~commit', dest: 'a' },
                        { src: 'a', dest: 'b' },
                        { src: 'a', dest: 'c', join: true },
                        { src: 'd', dest: 'c', join: true }
                    ];

                    eventMock.getBuilds.resolves([
                        {
                            jobId: 1,
                            status: 'SUCCESS'
                        },
                        {
                            jobId: 4,
                            status: 'SUCCESS'
                        },
                        {
                            jobId: 5,
                            status: 'SUCCESS'
                        },
                        {
                            jobId: 6,
                            status: 'ABORTED'
                        }
                    ]);

                    // for chainPR settings
                    pipelineMock.chainPR = true;
                    eventMock.pr = {
                        ref: 'pull/15/merge',
                        prSource: 'branch',
                        prInfo: {
                            prBranchName: 'prBranchName'
                        }
                    };
                    jobFactoryMock.get.withArgs({ pipelineId, name: 'PR-15:b' }).resolves(jobB);
                    jobFactoryMock.get.withArgs({ pipelineId, name: 'PR-15:c' }).resolves(jobC);
                    jobMock.name = 'PR-15:a';
                    jobBconfig.prRef = 'pull/15/merge';
                    jobBconfig.prSource = 'branch';
                    jobBconfig.prInfo = { prBranchName: 'prBranchName' };
                    jobCconfig.prRef = 'pull/15/merge';
                    jobCconfig.prSource = 'branch';
                    jobCconfig.prInfo = { prBranchName: 'prBranchName' };

                    return server.inject(options).then(() => {
                        // create the builds
                        assert.calledTwice(buildFactoryMock.create);

                        // jobB is created because there is no join
                        assert.calledWith(buildFactoryMock.create.firstCall, jobBconfig);

                        // there is a finished join, jobC is created without starting, then start separately
                        // (same action but different flow in the code)
                        jobCconfig.start = false;
                        assert.calledWith(buildFactoryMock.create.secondCall, jobCconfig);
                        assert.calledOnce(buildMock.start);
                        buildMock.update = sinon.stub().resolves(buildMock);
                    });
                });

                it('delete build if it was created before, and join has some failures', () => {
                    eventMock.workflowGraph.edges = [
                        { src: '~pr', dest: 'a' },
                        { src: '~commit', dest: 'a' },
                        { src: 'a', dest: 'c', join: true },
                        { src: 'd', dest: 'c', join: true }
                    ];

                    const buildC = {
                        jobId: 3, // job c was previously created
                        remove: sinon.stub().resolves(null)
                    };

                    eventMock.getBuilds.resolves([
                        {
                            jobId: 1,
                            status: 'FAILURE'
                        },
                        {
                            jobId: 4,
                            status: 'SUCCESS'
                        },
                        buildC
                    ]);

                    return server.inject(options).then(() => {
                        assert.notCalled(buildFactoryMock.create);
                        assert.calledOnce(buildC.remove);
                    });
                });

                it('triggers if all jobs in join are done with all parent event', () => {
                    // For a pipeline like this:
                    //   -> b
                    // a
                    //   ->
                    //      c
                    // d ->
                    // If user restarts `a`, it should get `d`'s all parent event status and trigger `c`
                    eventMock.parentEventId = 456;
                    eventMock.startFrom = 'a';
                    eventMock.workflowGraph.edges = [
                        { src: '~pr', dest: 'a' },
                        { src: '~commit', dest: 'a' },
                        { src: 'a', dest: 'b' },
                        { src: 'a', dest: 'c', join: true },
                        { src: 'd', dest: 'c', join: true }
                    ];
                    parentEventMock.workflowGraph.edges = eventMock.workflowGraph.edges;
                    parentEventMock.parentEventId = 789;
                    parentEventMock.startFrom = 'a';
                    eventMock.getBuilds.resolves([
                        {
                            id: 5,
                            jobId: 1,
                            status: 'SUCCESS'
                        }
                    ]);
                    parentEventMock.getBuilds.resolves([
                        {
                            id: 6,
                            jobId: 1,
                            status: 'FAILURE'
                        }
                    ]);
                    jobCconfig.start = false;

                    const parentEventMock2 = {
                        id: 789,
                        pipelineId,
                        workflowGraph: {
                            nodes: [
                                { name: '~pr' },
                                { name: '~commit' },
                                { name: 'a', id: 1 },
                                { name: 'b', id: 2 },
                                { name: 'c', id: 3 },
                                { name: 'd', id: 4 }
                            ],
                            edges: [
                                { src: '~pr', dest: 'a' },
                                { src: '~commit', dest: 'a' },
                                { src: 'a', dest: 'b' },
                                { src: 'a', dest: 'c', join: true },
                                { src: 'd', dest: 'c', join: true }
                            ]
                        },
                        getBuilds: sinon.stub().resolves([
                            {
                                id: 1,
                                jobId: 1,
                                status: 'FAILURE'
                            },
                            {
                                id: 4,
                                jobId: 4,
                                status: 'SUCCESS'
                            }
                        ])
                    };

                    eventFactoryMock.get.withArgs({ id: 789 }).resolves(parentEventMock2);

                    return server.inject(options).then(() => {
                        assert.calledTwice(buildFactoryMock.create);
                        assert.calledWith(buildFactoryMock.create.firstCall, jobBconfig);
                        assert.calledWith(buildFactoryMock.create.secondCall, jobCconfig);
                        assert.calledOnce(buildMock.start); // create is mocked to return buildMock
                    });
                });

                it('ignore parent event statuses if startFrom job is not on join path', () => {
                    // For a pipeline like this:
                    //     -> b
                    //  a        -> d
                    //     -> c
                    // if user restarts from job `a`, it should ignore `c`'s parent event status when `b` finishes
                    jobMock.name = 'b';
                    eventMock.parentEventId = 456;
                    eventMock.startFrom = 'a';
                    eventMock.workflowGraph.edges = [
                        { src: '~pr', dest: 'a' },
                        { src: '~commit', dest: 'a' },
                        { src: 'a', dest: 'b' },
                        { src: 'a', dest: 'c' },
                        { src: 'b', dest: 'd', join: true },
                        { src: 'c', dest: 'd', join: true }
                    ];
                    parentEventMock.workflowGraph.edges = eventMock.workflowGraph.edges;

                    eventMock.getBuilds.resolves([
                        {
                            id: 5,
                            jobId: 1,
                            status: 'SUCCESS'
                        },
                        {
                            id: 6,
                            jobId: 2,
                            status: 'SUCCESS'
                        }
                    ]);

                    parentEventMock.getBuilds.resolves([
                        {
                            id: 1,
                            jobId: 1,
                            status: 'SUCCESS'
                        },
                        {
                            id: 2,
                            jobId: 2,
                            status: 'FAILURE'
                        },
                        {
                            id: 3,
                            jobId: 3,
                            status: 'SUCCESS'
                        },
                        {
                            id: 4,
                            jobId: 4,
                            status: 'SUCCESS'
                        }
                    ]);

                    return server.inject(options).then(() => {
                        assert.notCalled(buildFactoryMock.create);
                    });
                });

                it('does not trigger if jobs in join list are not done', () => {
                    eventMock.workflowGraph.edges = [
                        { src: '~pr', dest: 'a' },
                        { src: '~commit', dest: 'a' },
                        { src: 'a', dest: 'c', join: true },
                        { src: 'b', dest: 'c', join: true }
                    ];

                    // job B is not done
                    eventMock.getBuilds.resolves([
                        {
                            jobId: 1,
                            status: 'SUCCESS'
                        }
                    ]);

                    return server.inject(options).then(() => {
                        jobCconfig.start = false;
                        assert.calledWith(buildFactoryMock.create, jobCconfig);
                    });
                });

                it('update parent build IDs', () => {
                    const updatedBuildC = { ...buildMock };

                    updatedBuildC.start = sinon.stub().resolves();
                    updatedBuildC.update = sinon.stub().resolves(updatedBuildC);

                    const buildC = {
                        id: 333,
                        jobId: 3, // build is already created
                        parentBuildId: [111],
                        update: sinon.stub().resolves(updatedBuildC)
                    };

                    eventMock.workflowGraph.edges = [
                        { src: '~pr', dest: 'a' },
                        { src: '~commit', dest: 'a' },
                        { src: 'a', dest: 'c', join: true },
                        { src: 'b', dest: 'c', join: true }
                    ];

                    eventMock.getBuilds.resolves([
                        {
                            id: 111,
                            jobId: 1,
                            status: 'SUCCESS'
                        },
                        {
                            id: 222,
                            jobId: 2,
                            status: 'SUCCESS'
                        },
                        buildC
                    ]);

                    return server.inject(options).then(() => {
                        assert.notCalled(buildFactoryMock.create);
                        assert.calledOnce(buildMock.update); // current build
                        assert.deepEqual(buildC.parentBuildId, [111, 222]);
                        assert.calledOnce(buildC.update);
                        assert.calledOnce(updatedBuildC.update);
                        assert.calledOnce(updatedBuildC.start);
                    });
                });

                it('does not trigger if jobs in join list fails', () => {
                    buildMock.remove = sinon.stub().resolves(null);
                    eventMock.workflowGraph.edges = [
                        { src: '~pr', dest: 'a' },
                        { src: '~commit', dest: 'a' },
                        { src: 'a', dest: 'c', join: true },
                        { src: 'b', dest: 'c', join: true }
                    ];

                    // job B failed
                    eventMock.getBuilds.resolves([
                        {
                            jobId: 1,
                            status: 'SUCCESS'
                        },
                        {
                            jobId: 2,
                            status: 'FAILURE'
                        }
                    ]);

                    return server.inject(options).then(() => {
                        assert.notCalled(buildFactoryMock.create);
                    });
                });
            });

            describe.only('join new flow', () => {
                let newServer;
                const options = {
                    method: 'PUT',
                    url: `/builds/${id}`,
                    credentials: {
                        username: id,
                        scmContext,
                        scope: ['build']
                    },
                    payload: {
                        status: 'SUCCESS'
                    }
                };
                const jobB = {
                    id: 2,
                    pipelineId,
                    state: 'ENABLED'
                };
                const jobC = {
                    ...jobB,
                    id: 3,
                    getLatestBuild: sinon.stub().resolves(
                        getBuildMock({
                            id: 12345,
                            status: 'CREATED',
                            parentBuilds: {
                                2: { eventId: 2, jobs: { a: 555 } },
                                3: { eventId: 456, jobs: { a: 12345, b: 2345 } }
                            }
                        })
                    )
                };
                const externalEventBuilds = [
                    {
                        id: 555,
                        jobId: 4,
                        status: 'SUCCESS'
                    },
                    {
                        id: 777,
                        jobId: 7,
                        status: 'ABORTED'
                    },
                    {
                        id: 888,
                        jobId: 1,
                        status: 'ABORTED'
                    }
                ];
                let jobBconfig;
                let jobCconfig;
                let parentEventMock;

                beforeEach(done => {
                    parentEventMock = {
                        id: 456,
                        pipelineId,
                        workflowGraph: {
                            nodes: [
                                { name: '~pr' },
                                { name: '~commit' },
                                { name: 'a', id: 1 },
                                { name: 'b', id: 2 },
                                { name: 'c', id: 3 },
                                { name: 'd', id: 4 }
                            ],
                            edges: [
                                { src: '~pr', dest: 'main' },
                                { src: '~commit', dest: 'main' }
                            ]
                        },
                        getBuilds: sinon.stub()
                    };
                    eventMock.workflowGraph = {
                        nodes: [
                            { name: '~pr' },
                            { name: '~commit' },
                            { name: 'a', id: 1 },
                            { name: 'b', id: 2 },
                            { name: 'c', id: 3 },
                            { name: 'd', id: 4 }
                        ]
                    };
                    eventMock.baseBranch = 'master';

                    pipelineFactoryMock.get.withArgs(123).resolves(
                        Object.assign(pipelineMock, {
                            getJobs: sinon.stub().resolves([
                                {
                                    id: 3
                                }
                            ]),
                            workflowGraph: {
                                nodes: [
                                    { name: '~pr' },
                                    { name: '~commit' },
                                    { name: 'a', id: 1 },
                                    { name: 'b', id: 2 },
                                    { name: 'c', id: 3 },
                                    { name: 'd', id: 4 }
                                ],
                                edges: [
                                    { src: '~pr', dest: 'main' },
                                    { src: '~commit', dest: 'main' },
                                    { src: '~sd@123:a', dest: 'a' },
                                    { src: '~sd@123:a', dest: 'c' }
                                ]
                            }
                        })
                    );
                    eventFactoryMock.get.withArgs({ id: 456 }).resolves(parentEventMock);
                    jobFactoryMock.get.withArgs(6).resolves(jobC);
                    jobFactoryMock.get.withArgs(3).resolves(jobC);
                    jobFactoryMock.get.withArgs({ pipelineId, name: 'b' }).resolves(jobB);
                    jobFactoryMock.get.withArgs({ pipelineId, name: 'c' }).resolves(jobC);
                    jobMock.name = 'a';
                    buildMock.eventId = '8888';
                    buildMock.start = sinon.stub().resolves(buildMock);

                    jobBconfig = {
                        jobId: 2,
                        sha: '58393af682d61de87789fb4961645c42180cec5a',
                        parentBuildId: 12345,
                        start: true,
                        eventId: '8888',
                        username: 12345,
                        scmContext: 'github:github.com',
                        configPipelineSha: 'abc123',
                        prRef: '',
                        baseBranch: 'master',
                        parentBuilds: { 123: { jobs: { a: 12345 }, eventId: '8888' } }
                    };
                    jobCconfig = { ...jobBconfig, jobId: 3 };

                    newServer = new hapi.Server();

                    newServer.app = {
                        buildFactory: buildFactoryMock,
                        stepFactory: stepFactoryMock,
                        pipelineFactory: pipelineFactoryMock,
                        jobFactory: jobFactoryMock,
                        userFactory: userFactoryMock,
                        eventFactory: eventFactoryMock,
                        triggerFactory: triggerFactoryMock
                    };
                    newServer.connection({
                        port: 12345,
                        host: 'localhost'
                    });
                    newServer.auth.scheme('custom', () => ({
                        authenticate: (request, reply) =>
                            reply.continue({
                                credentials: {
                                    scope: ['user']
                                }
                            })
                    }));
                    newServer.auth.strategy('token', 'custom');
                    newServer.auth.strategy('session', 'custom');
                    newServer.event('build_status');

                    newServer.register(
                        {
                            register: plugin,
                            options: {
                                ecosystem: {
                                    store: logBaseUrl
                                },
                                authConfig: {
                                    jwtPrivateKey: 'boo'
                                },
                                externalJoin: true
                            }
                        },
                        done
                    );
                });

                afterEach(() => {
                    newServer = null;
                });

                it('triggers if not a join', () => {
                    eventMock.workflowGraph = {
                        nodes: [
                            { name: '~pr' },
                            { name: '~commit' },
                            { name: 'a', id: 1 },
                            { name: 'b', id: 2 },
                            { name: 'c', id: 3 }
                        ],
                        edges: [
                            { src: '~pr', dest: 'a' },
                            { src: '~commit', dest: 'a' },
                            { src: 'a', dest: 'b' },
                            { src: 'a', dest: 'c' }
                        ]
                    };

                    return newServer.inject(options).then(() => {
                        assert.calledWith(buildFactoryMock.create.firstCall, jobBconfig);
                        assert.calledWith(buildFactoryMock.create.secondCall, jobCconfig);
                    });
                });

                it('triggers next next job when next job is external', () => {
                    const expectedEventArgs = {
                        pipelineId: '2',
                        startFrom: '~sd@123:a',
                        type: 'pipeline',
                        causeMessage: 'Triggered by sd@123:a',
                        parentBuildId: 12345,
                        parentEventId: '8888',
                        parentBuilds: {
                            123: {
                                eventId: '8888',
                                jobs: { a: 12345 }
                            }
                        },
                        scmContext: 'github:github.com',
                        username: 'foo',
                        sha: 'sha'
                    };
                    const externalEventMock = {
                        id: 2,
                        builds: externalEventBuilds,
                        getBuilds: sinon.stub().resolves(externalEventBuilds)
                    };

                    eventFactoryMock.create.resolves(externalEventMock);
                    buildFactoryMock.get.withArgs(555).resolves({ id: 1234, status: 'SUCCESS' });
                    eventMock.workflowGraph = {
                        nodes: [
                            { name: '~pr' },
                            { name: '~commit' },
                            { name: 'a', id: 1 },
                            { name: 'b', id: 2 },
                            { name: 'c', id: 3 },
                            { name: 'sd@2:a', id: 4 }
                        ],
                        edges: [
                            { src: '~pr', dest: 'a' },
                            { src: '~commit', dest: 'a' },
                            { src: 'a', dest: 'b' },
                            { src: 'b', dest: 'c', join: true },
                            { src: 'a', dest: 'sd@2:a' },
                            { src: 'sd@2:a', dest: 'c', join: true }
                        ]
                    };

                    return newServer.inject(options).then(() => {
                        assert.calledWith(buildFactoryMock.create.firstCall, jobBconfig);
                        assert.calledOnce(buildFactoryMock.create);
                        assert.calledWith(eventFactoryMock.create.firstCall, expectedEventArgs);
                    });
                });

                it('triggers if current job is not in the join list', () => {
                    eventMock.workflowGraph.edges = [
                        { src: '~pr', dest: 'a' },
                        { src: '~commit', dest: 'a' },
                        { src: 'a', dest: 'b' },
                        { src: 'c', dest: 'b', join: true },
                        { src: 'd', dest: 'b', join: true }
                    ];

                    return newServer.inject(options).then(() => {
                        jobBconfig.parentBuilds = {
                            123: {
                                jobs: { a: 12345, c: null, d: null },
                                eventId: '8888'
                            }
                        };
                        assert.calledWith(buildFactoryMock.create, jobBconfig);
                    });
                });

                it('triggers if all jobs in join are done', () => {
                    eventMock.workflowGraph.edges = [
                        { src: '~pr', dest: 'a' },
                        { src: '~commit', dest: 'a' },
                        { src: 'a', dest: 'b' },
                        { src: 'a', dest: 'c', join: true },
                        { src: 'd', dest: 'c', join: true }
                    ];

                    const buildC = {
                        jobId: 3,
                        eventId: '8888',
                        status: 'CREATED',
                        parentBuilds: {
                            123: {
                                eventId: '8888',
                                jobs: { a: null, d: 5555 }
                            }
                        }
                    };
                    const updatedBuildC = Object.assign(buildC, {
                        parentBuilds: {
                            123: { eventId: '8888', jobs: { a: 12345, d: 5555 } }
                        },
                        start: sinon.stub().resolves()
                    });

                    buildC.update = sinon.stub().resolves(updatedBuildC);
                    eventMock.getBuilds.resolves([
                        {
                            jobId: 1,
                            eventId: '8888',
                            status: 'SUCCESS'
                        },
                        {
                            jobId: 4,
                            eventId: '8888',
                            status: 'SUCCESS'
                        },
                        {
                            jobId: 5,
                            eventId: '8888',
                            status: 'SUCCESS'
                        },
                        {
                            jobId: 6,
                            eventId: '8888',
                            status: 'ABORTED'
                        },
                        buildC
                    ]);
                    jobBconfig.parentBuilds = {
                        123: {
                            eventId: '8888',
                            jobs: { a: 12345 }
                        }
                    };
                    jobCconfig.parentBuilds = {
                        123: {
                            eventId: '8888',
                            jobs: { a: 12345, d: null }
                        }
                    };

                    buildFactoryMock.get.withArgs(5555).resolves({ status: 'SUCCESS' }); // d is done
                    buildFactoryMock.create.resolves(buildC);

                    return newServer.inject(options).then(() => {
                        assert.calledWith(buildFactoryMock.create, jobBconfig);
                        assert.notCalled(eventFactoryMock.create);
                        assert.calledOnce(buildC.update);
                        assert.calledOnce(updatedBuildC.start);
                    });
                });

                it('triggers if all jobs in external join are done and updates join job', () => {
                    eventMock.workflowGraph = {
                        nodes: [
                            { name: '~pr' },
                            { name: '~commit' },
                            { name: 'a', id: 4 },
                            { name: '~sd@2:a', id: 1 },
                            { name: '~sd@2:c', id: 3 }
                        ],
                        edges: [
                            { src: '~pr', dest: 'a' },
                            { src: '~commit', dest: 'a' },
                            { src: 'a', dest: '~sd@2:c' },
                            { src: '~sd@2:a', dest: 'a' }
                        ]
                    };
                    buildMock.parentBuilds = {
                        2: { eventId: '8887', jobs: { a: 12345 } }
                    };
                    const buildC = {
                        jobId: 3,
                        status: 'CREATED',
                        parentBuilds: {
                            2: {
                                eventId: '8887',
                                jobs: { a: 888 }
                            },
                            123: {
                                eventId: null,
                                jobs: { a: null }
                            }
                        }
                    };
                    const updatedBuildC = Object.assign(buildC, {
                        parentBuilds: {
                            2: {
                                eventId: '8887',
                                jobs: { a: 888 }
                            },
                            123: {
                                eventId: '8888',
                                jobs: { a: 12345 }
                            }
                        },
                        start: sinon.stub().resolves()
                    });

                    buildC.update = sinon.stub().resolves(updatedBuildC);
                    const externalEventMock = {
                        id: 2,
                        pipelineId: 123,
                        builds: [
                            {
                                id: 888,
                                jobId: 1,
                                status: 'SUCCESS'
                            },
                            buildC
                        ],
                        getBuilds: sinon.stub().resolves([
                            {
                                id: 888,
                                jobId: 1,
                                status: 'SUCCESS'
                            },
                            buildC
                        ]),
                        workflowGraph: {
                            nodes: [
                                { name: '~pr' },
                                { name: '~commit' },
                                { name: 'a', id: 1 },
                                { name: 'b', id: 2 },
                                { name: 'c', id: 3 },
                                { name: 'sd@123:a', id: 4 }
                            ],
                            edges: [
                                { src: '~pr', dest: 'a' },
                                { src: '~commit', dest: 'a' },
                                { src: 'a', dest: 'sd@123:a' },
                                { src: 'a', dest: 'c', join: true },
                                { src: 'sd@123:a', dest: 'c', join: true }
                            ]
                        }
                    };

                    externalEventMock.getBuilds.resolves([
                        {
                            jobId: 1,
                            status: 'SUCCESS'
                        },
                        {
                            jobId: 5,
                            status: 'SUCCESS'
                        },
                        {
                            jobId: 6,
                            status: 'ABORTED'
                        },
                        buildC
                    ]);
                    jobBconfig.parentBuilds = {
                        123: {
                            eventId: '8888',
                            jobs: { a: 12345 }
                        }
                    };
                    jobCconfig.parentBuilds = {
                        123: {
                            eventId: '8888',
                            jobs: { a: 12345, d: null }
                        }
                    };

                    eventFactoryMock.get.withArgs('8887').resolves(externalEventMock);
                    eventFactoryMock.list.resolves([Object.assign(externalEventMock, { id: '8889' })]);
                    buildFactoryMock.get.withArgs(5555).resolves({ status: 'SUCCESS' }); // d is done

                    return newServer.inject(options).then(() => {
                        assert.notCalled(eventFactoryMock.create);
                        assert.calledTwice(externalEventMock.getBuilds);
                        assert.calledTwice(buildC.update);
                        assert.calledOnce(updatedBuildC.start);
                    });
                });

                it('starts single external job when it circles back to original pipeline', () => {
                    // For a pipeline like this:
                    //  ~sd@2:a -> a -> sd@2:c
                    // If user is at `a`, it should trigger `sd@2:c`
                    eventMock.workflowGraph = {
                        nodes: [
                            { name: '~pr' },
                            { name: '~commit' },
                            { name: 'a', id: 1 },
                            { name: '~sd@2:a', id: 4 },
                            { name: 'sd@2:c', id: 6 }
                        ],
                        edges: [
                            { src: '~pr', dest: 'a' },
                            { src: '~commit', dest: 'a' },
                            { src: '~sd@2:a', dest: 'a' },
                            { src: 'a', dest: 'sd@2:c' }
                        ]
                    };
                    buildMock.parentBuilds = {
                        2: { eventId: '8887', jobs: { a: 12345 } }
                    };
                    const parentBuilds = {
                        123: { eventId: '8888', jobs: { a: 12345 } },
                        2: { eventId: '8888', jobs: { a: 12345 } }
                    };
                    const buildC = {
                        jobId: 3,
                        status: 'CREATED',
                        parentBuilds,
                        start: sinon.stub().resolves()
                    };
                    const updatedBuildC = Object.assign(buildC, {
                        parentBuilds,
                        start: sinon.stub().resolves()
                    });
                    const jobCConfig = {
                        baseBranch: 'master',
                        configPipelineSha: 'abc123',
                        eventId: '8887',
                        jobId: 3,
                        parentBuildId: 12345,
                        parentBuilds: {
                            123: { eventId: '8888', jobs: { a: 12345 } },
                            2: { eventId: '8887', jobs: { a: 12345 } }
                        },
                        prRef: '',
                        scmContext: 'github:github.com',
                        sha: '58393af682d61de87789fb4961645c42180cec5a',
                        start: false,
                        username: 12345
                    };

                    buildC.update = sinon.stub().resolves(updatedBuildC);
                    const externalEventMock = {
                        id: 2,
                        pipelineId: 123,
                        builds: [
                            {
                                id: 888,
                                jobId: 4,
                                status: 'SUCCESS'
                            }
                        ],
                        getBuilds: sinon.stub().resolves([
                            {
                                id: 888,
                                jobId: 4,
                                status: 'SUCCESS'
                            }
                        ]),
                        workflowGraph: {
                            nodes: [
                                { name: '~pr' },
                                { name: '~commit' },
                                { name: 'a', id: 4 },
                                { name: 'c', id: 6 },
                                { name: '~sd@123:c', id: 3 }
                            ],
                            edges: [
                                { src: '~pr', dest: 'a' },
                                { src: '~commit', dest: 'a' },
                                { src: 'a', dest: '~sd@123:c' },
                                { src: '~sd@123:c', dest: 'c' }
                            ]
                        }
                    };

                    eventMock.getBuilds.resolves([
                        {
                            jobId: 3,
                            status: 'SUCCESS'
                        }
                    ]);
                    eventFactoryMock.get.withArgs('8887').resolves(externalEventMock);
                    eventFactoryMock.list.resolves([Object.assign(externalEventMock, { id: '8889' })]);
                    buildFactoryMock.create.onCall(0).resolves(buildC);
                    buildFactoryMock.get.withArgs(5555).resolves({ status: 'SUCCESS' }); // d is done

                    return newServer.inject(options).then(() => {
                        assert.notCalled(eventFactoryMock.create);
                        assert.calledTwice(externalEventMock.getBuilds);
                        assert.calledOnce(buildFactoryMock.create);
                        assert.calledWith(buildFactoryMock.create, jobCConfig);
                        assert.calledOnce(buildC.update);
                        assert.calledOnce(updatedBuildC.start);
                    });
                });

                it('creates a single event for downstream triggers in the same pipeline', () => {
                    // For a pipeline like this:
                    //      -> b
                    //    a
                    //      -> sd@2:b, sd@2:a
                    // If user is at `a`, it should trigger both `sd@2:a` and `sd@2:b` in one event
                    eventMock.workflowGraph = {
                        nodes: [
                            { name: '~pr' },
                            { name: '~commit' },
                            { name: 'a', id: 1 },
                            { name: 'b', id: 2 },
                            { name: 'sd@2:a', id: 4 },
                            { name: 'sd@2:c', id: 6 }
                        ],
                        edges: [
                            { src: '~pr', dest: 'a' },
                            { src: '~commit', dest: 'a' },
                            { src: 'a', dest: 'sd@2:a' },
                            { src: 'a', dest: 'sd@2:c' },
                            { src: 'a', dest: 'b' }
                        ]
                    };
                    const parentBuilds = {
                        123: { eventId: '8888', jobs: { a: 12345 } }
                    };
                    const buildC = {
                        jobId: 3,
                        status: 'CREATED',
                        parentBuilds,
                        start: sinon.stub().resolves()
                    };
                    const updatedBuildC = Object.assign(buildC, {
                        parentBuilds,
                        start: sinon.stub().resolves()
                    });

                    buildC.update = sinon.stub().resolves(updatedBuildC);
                    const externalEventMock = {
                        id: 2,
                        pipelineId: 123,
                        builds: [],
                        getBuilds: sinon.stub().resolves([]),
                        workflowGraph: {
                            nodes: [
                                { name: '~pr' },
                                { name: '~commit' },
                                { name: 'a', id: 4 },
                                { name: 'c', id: 6 },
                                { name: '~sd@123:a', id: 1 }
                            ],
                            edges: [
                                { src: '~pr', dest: 'a' },
                                { src: '~commit', dest: 'a' },
                                { src: '~sd@123:a', dest: 'a' },
                                { src: '~sd@123:a', dest: 'c' }
                            ]
                        }
                    };
                    const eventConfig = {
                        causeMessage: 'Triggered by sd@123:a',
                        parentBuildId: 12345,
                        parentBuilds: { 123: { eventId: '8888', jobs: { a: 12345 } } },
                        parentEventId: '8888',
                        pipelineId: '2',
                        scmContext: 'github:github.com',
                        sha: 'sha',
                        startFrom: '~sd@123:a',
                        type: 'pipeline',
                        username: 'foo'
                    };

                    eventFactoryMock.get.withArgs('8887').resolves(externalEventMock);
                    eventFactoryMock.list.resolves([Object.assign(externalEventMock, { id: '8889' })]);
                    buildFactoryMock.get.withArgs(5555).resolves({ status: 'SUCCESS' }); // d is done

                    return newServer.inject(options).then(() => {
                        assert.calledOnce(eventFactoryMock.create);
                        assert.calledWith(eventFactoryMock.create, eventConfig);
                        assert.notCalled(externalEventMock.getBuilds);
                        assert.calledOnce(buildFactoryMock.create);
                        assert.calledWith(buildFactoryMock.create, jobBconfig);
                        assert.notCalled(buildC.update);
                        assert.notCalled(updatedBuildC.start);
                    });
                });

                it('creates without starting join job in external join when fork not done', () => {
                    eventMock.workflowGraph = {
                        nodes: [
                            { name: '~pr' },
                            { name: '~commit' },
                            { name: 'a', id: 4 },
                            { name: '~sd@2:a', id: 1 },
                            { name: '~sd@2:c', id: 3 }
                        ],
                        edges: [
                            { src: '~pr', dest: 'a' },
                            { src: '~commit', dest: 'a' },
                            { src: 'a', dest: '~sd@2:c' },
                            { src: '~sd@2:a', dest: 'a' }
                        ]
                    };
                    buildMock.parentBuilds = {
                        2: { eventId: '8887', jobs: { a: 12345 } }
                    };
                    const buildC = {
                        jobId: 3,
                        status: 'CREATED',
                        parentBuilds: {
                            123: {
                                eventId: '8888',
                                jobs: { a: 12345 }
                            }
                        },
                        start: sinon.stub().resolves()
                    };
                    const updatedBuildC = Object.assign(buildC, {
                        parentBuilds: {
                            123: {
                                eventId: '8888',
                                jobs: { a: 12345 }
                            }
                        },
                        start: sinon.stub().resolves()
                    });

                    buildC.update = sinon.stub().resolves(updatedBuildC);
                    const externalEventMock = {
                        id: 2,
                        pipelineId: 123,
                        builds: [
                            {
                                id: 888,
                                jobId: 1,
                                status: 'SUCCESS'
                            }
                        ],
                        getBuilds: sinon.stub().resolves([
                            {
                                id: 888,
                                jobId: 1,
                                status: 'SUCCESS'
                            }
                        ]),
                        workflowGraph: {
                            nodes: [
                                { name: '~pr' },
                                { name: '~commit' },
                                { name: 'a', id: 1 },
                                { name: 'b', id: 2 },
                                { name: 'c', id: 3 },
                                { name: 'sd@123:a', id: 4 }
                            ],
                            edges: [
                                { src: '~pr', dest: 'a' },
                                { src: '~commit', dest: 'a' },
                                { src: 'a', dest: 'sd@123:a' },
                                { src: 'a', dest: 'c', join: true },
                                { src: 'sd@123:a', dest: 'c', join: true }
                            ]
                        }
                    };

                    eventMock.getBuilds.resolves([
                        {
                            jobId: 1,
                            status: 'SUCCESS'
                        },
                        {
                            jobId: 4,
                            status: 'SUCCESS'
                        },
                        {
                            jobId: 5,
                            status: 'SUCCESS'
                        },
                        {
                            jobId: 6,
                            status: 'ABORTED'
                        },
                        buildC
                    ]);
                    jobBconfig.parentBuilds = {
                        123: {
                            eventId: '8888',
                            jobs: { a: 12345 }
                        }
                    };
                    jobCconfig.parentBuilds = {
                        123: {
                            eventId: '8888',
                            jobs: { a: 12345, d: null }
                        }
                    };

                    eventFactoryMock.get.withArgs('8887').resolves(externalEventMock);
                    eventFactoryMock.list.resolves([Object.assign(externalEventMock, { id: '8889' })]);
                    buildFactoryMock.create.onCall(0).resolves(buildC);
                    buildFactoryMock.get.withArgs(5555).resolves({ status: 'SUCCESS' }); // d is done

                    return newServer.inject(options).then(() => {
                        assert.notCalled(eventFactoryMock.create);
                        assert.calledTwice(externalEventMock.getBuilds);
                        assert.calledOnce(buildFactoryMock.create);
                        assert.notCalled(buildC.update);
                        assert.notCalled(updatedBuildC.start);
                    });
                });

                it('triggers if all PR jobs in join are done', () => {
                    eventMock.workflowGraph.edges = [
                        { src: '~pr', dest: 'a' },
                        { src: '~commit', dest: 'a' },
                        { src: 'a', dest: 'b' },
                        { src: 'a', dest: 'c', join: true },
                        { src: 'd', dest: 'c', join: true }
                    ];

                    const buildC = {
                        jobId: 3,
                        status: 'CREATED',
                        eventId: '8888',
                        parentBuilds: {
                            123: {
                                eventId: '8888',
                                jobs: { 'PR-15:a': null, 'PR-15:d': 5555 }
                            }
                        }
                    };

                    const updatedBuildC = Object.assign(buildC, {
                        parentBuilds: {
                            123: { eventId: '8888', jobs: { 'PR-15:a': 12345, 'PR-15:d': 5555 } }
                        },
                        start: sinon.stub().resolves()
                    });

                    buildC.update = sinon.stub().resolves(updatedBuildC);

                    eventMock.getBuilds.resolves([
                        {
                            jobId: 1,
                            eventId: '8888',
                            status: 'SUCCESS'
                        },
                        {
                            jobId: 4,
                            eventId: '8888',
                            status: 'SUCCESS'
                        },
                        {
                            jobId: 5,
                            eventId: '8888',
                            status: 'SUCCESS'
                        },
                        {
                            jobId: 6,
                            eventId: '8888',
                            status: 'ABORTED'
                        },
                        buildC
                    ]);

                    // for chainPR settings
                    pipelineMock.chainPR = true;
                    eventMock.pr = { ref: 'pull/15/merge' };
                    jobFactoryMock.get.withArgs({ pipelineId, name: 'PR-15:b' }).resolves(jobB);
                    jobFactoryMock.get.withArgs({ pipelineId, name: 'PR-15:c' }).resolves(jobC);
                    jobMock.name = 'PR-15:a';
                    jobBconfig.prRef = 'pull/15/merge';
                    jobCconfig.prRef = 'pull/15/merge';
                    jobBconfig.parentBuilds = {
                        123: {
                            eventId: '8888',
                            jobs: { 'PR-15:a': 12345 }
                        }
                    };
                    jobCconfig.parentBuilds = {
                        123: {
                            eventId: '8888',
                            jobs: { 'PR-15:a': 12345, 'PR-15:d': null }
                        }
                    };

                    buildFactoryMock.get.withArgs(5555).resolves({ status: 'SUCCESS' }); // d is done
                    buildFactoryMock.create.resolves(buildC);

                    return newServer.inject(options).then(() => {
                        assert.calledWith(buildFactoryMock.create, jobBconfig);
                        assert.calledOnce(updatedBuildC.start);
                    });
                });

                it('delete build if it was created before, and join has some failures', () => {
                    eventMock.workflowGraph.edges = [
                        { src: '~pr', dest: 'a' },
                        { src: '~commit', dest: 'a' },
                        { src: 'a', dest: 'c', join: true },
                        { src: 'd', dest: 'c', join: true }
                    ];

                    const buildC = {
                        jobId: 3, // job c was previously created,
                        eventId: '8888',
                        remove: sinon.stub().resolves(null)
                    };

                    const updatedBuildC = Object.assign(buildC, {
                        parentBuilds: { 123: { eventId: '8888', jobs: { d: 5555, a: 12345 } } }
                    });

                    buildC.update = sinon.stub().resolves(updatedBuildC);

                    eventMock.getBuilds.resolves([
                        {
                            jobId: 1,
                            eventId: '8888',
                            status: 'FAILURE'
                        },
                        {
                            jobId: 4,
                            eventId: '8888',
                            status: 'SUCCESS'
                        },
                        buildC
                    ]);

                    buildFactoryMock.get.withArgs(5555).resolves({ status: 'FAILURE' });

                    return newServer.inject(options).then(() => {
                        assert.notCalled(buildFactoryMock.create);
                        assert.calledOnce(buildC.remove);
                    });
                });

                it('triggers if all jobs in internal join are done with parent event', () => {
                    // For a pipeline like this:
                    //   -> b
                    // a
                    //   ->
                    //      c
                    // d ->
                    // If user restarts `a`, it should get `d`'s parent event status and trigger `c`
                    const parentBuilds = {
                        123: {
                            eventId: '8888',
                            jobs: { a: 12345, d: 4 }
                        }
                    };
                    const buildC = {
                        jobId: 3,
                        eventId: '8888',
                        status: 'CREATED',
                        parentBuilds: {
                            123: {
                                eventId: '8888',
                                jobs: { a: 12345 }
                            }
                        },
                        start: sinon.stub().resolves()
                    };
                    const updatedBuildC = Object.assign(buildC, {
                        parentBuilds,
                        start: sinon.stub().resolves()
                    });
                    const externalEventMock = {
                        id: 2,
                        pipelineId: 123,
                        builds: [
                            {
                                id: 888,
                                jobId: 1,
                                eventId: '8888',
                                status: 'SUCCESS'
                            }
                        ],
                        getBuilds: sinon.stub().resolves([
                            {
                                id: 888,
                                jobId: 1,
                                eventId: '8888',
                                status: 'SUCCESS'
                            }
                        ]),
                        workflowGraph: {
                            nodes: [
                                { name: '~pr' },
                                { name: '~commit' },
                                { name: 'a', id: 1 },
                                { name: 'b', id: 2 },
                                { name: 'c', id: 3 },
                                { name: 'sd@123:a', id: 4 }
                            ],
                            edges: [
                                { src: '~pr', dest: 'a' },
                                { src: '~commit', dest: 'a' },
                                { src: 'a', dest: 'sd@123:a' },
                                { src: 'a', dest: 'c', join: true },
                                { src: 'sd@123:a', dest: 'c', join: true }
                            ]
                        }
                    };

                    jobBconfig.parentBuilds = {
                        123: {
                            eventId: '8888',
                            jobs: { a: 12345 }
                        }
                    };
                    jobCconfig.parentBuilds = {
                        123: {
                            eventId: '8888',
                            jobs: { a: 12345, d: null }
                        }
                    };

                    eventFactoryMock.get.withArgs('456').resolves(externalEventMock);
                    eventFactoryMock.list.resolves([Object.assign(externalEventMock, { id: '455' })]);

                    eventMock.parentEventId = 456;
                    eventMock.startFrom = 'a';
                    eventMock.workflowGraph.edges = [
                        { src: '~pr', dest: 'a' },
                        { src: '~commit', dest: 'a' },
                        { src: 'a', dest: 'b' },
                        { src: 'a', dest: 'c', join: true },
                        { src: 'd', dest: 'c', join: true }
                    ];
                    parentEventMock.workflowGraph.edges = eventMock.workflowGraph.edges;
                    eventMock.getBuilds.resolves([
                        {
                            id: 5,
                            jobId: 1,
                            eventId: '8888',
                            status: 'SUCCESS'
                        }
                    ]);
                    parentEventMock.getBuilds.resolves([
                        {
                            id: 1,
                            jobId: 1,
                            eventId: '8888',
                            status: 'FAILURE'
                        },
                        {
                            id: 4,
                            jobId: 4,
                            eventId: '8888',
                            status: 'SUCCESS'
                        }
                    ]);
                    jobCconfig.start = false;
                    jobCconfig.parentBuilds = parentBuilds;
                    buildC.update = sinon.stub().resolves(updatedBuildC);
                    buildFactoryMock.create.onCall(1).resolves(buildC);
                    buildFactoryMock.get.withArgs(4).resolves({ status: 'SUCCESS' });

                    return newServer.inject(options).then(() => {
                        assert.calledTwice(buildFactoryMock.create);
                        assert.calledWith(buildFactoryMock.create.firstCall, jobBconfig);
                        assert.calledWith(buildFactoryMock.create.secondCall, jobCconfig);
                        assert.calledOnce(buildC.start);
                    });
                });

                it('triggers if all jobs in internal join are done with parent event', () => {
                    // (Internal join restart case)
                    // For a pipeline like this:
                    //   -> b
                    // a
                    //   ->
                    //      c
                    // d ->
                    // If user restarts `a`, it should get `d`'s parent event status and trigger `c`
                    const buildC = {
                        jobId: 4,
                        status: 'SUCCESS',
                        parentBuilds: {
                            123: {
                                eventId: '8888',
                                jobs: { a: 12345 }
                            }
                        },
                        start: sinon.stub().resolves()
                    };
                    const parentBuilds = {
                        123: {
                            eventId: '8888',
                            jobs: { a: 12345, d: 4 }
                        }
                    };
                    const updatedBuildC = Object.assign(buildC, {
                        parentBuilds,
                        start: sinon.stub().resolves()
                    });
                    const externalEventMock = {
                        id: 2,
                        pipelineId: 123,
                        groupEventId: 5,
                        builds: [
                            {
                                id: 888,
                                jobId: 1,
                                status: 'SUCCESS'
                            }
                        ],
                        getBuilds: sinon.stub().resolves([
                            {
                                id: 888,
                                jobId: 1,
                                status: 'SUCCESS'
                            },
                            {
                                id: 889,
                                jobId: 4,
                                status: 'SUCCESS'
                            }
                        ]),
                        workflowGraph: {
                            nodes: [
                                { name: '~pr' },
                                { name: '~commit' },
                                { name: 'a', id: 1 },
                                { name: 'b', id: 2 },
                                { name: 'c', id: 3 },
                                { name: 'sd@123:a', id: 4 }
                            ],
                            edges: [
                                { src: '~pr', dest: 'a' },
                                { src: '~commit', dest: 'a' },
                                { src: 'a', dest: 'sd@123:a' },
                                { src: 'a', dest: 'c', join: true },
                                { src: 'sd@123:a', dest: 'c', join: true }
                            ]
                        }
                    };

<<<<<<< HEAD
=======
                    eventMock.getBuilds.resolves([
                        {
                            jobId: 1,
                            eventId: '8888',
                            status: 'SUCCESS'
                        },
                        {
                            jobId: 4,
                            eventId: '8888',
                            status: 'SUCCESS'
                        },
                        {
                            jobId: 5,
                            eventId: '8888',
                            status: 'SUCCESS'
                        },
                        {
                            jobId: 6,
                            eventId: '8888',
                            status: 'ABORTED'
                        },
                        buildD
                    ]);
>>>>>>> a4cd958e
                    jobBconfig.parentBuilds = {
                        123: {
                            eventId: '8888',
                            jobs: { a: 12345 }
                        }
                    };
                    jobCconfig.parentBuilds = {
                        123: {
                            eventId: '8888',
                            jobs: { a: 12345, d: 889 }
                        }
                    };
                    buildC.update = sinon.stub().resolves(updatedBuildC);
                    eventFactoryMock.get.withArgs('456').resolves(externalEventMock);
                    eventFactoryMock.list.resolves([Object.assign(externalEventMock, { id: '455', pipelineId: 555 })]);
                    eventMock.groupEventId = 5;
                    eventMock.parentEventId = 456;
                    eventMock.startFrom = 'a';
                    eventMock.workflowGraph.edges = [
                        { src: '~pr', dest: 'a' },
                        { src: '~commit', dest: 'a' },
                        { src: 'a', dest: 'b' },
                        { src: 'a', dest: 'c', join: true },
                        { src: 'd', dest: 'c', join: true }
                    ];
                    parentEventMock.workflowGraph.edges = eventMock.workflowGraph.edges;
                    eventMock.getBuilds.resolves([
                        {
                            id: 5,
                            jobId: 1,
                            eventId: '8888',
                            status: 'SUCCESS'
                        }
                    ]);
                    parentEventMock.getBuilds.resolves([
                        {
                            id: 1,
                            eventId: '8888',
                            jobId: 1,
                            status: 'FAILURE'
                        },
                        {
                            id: 4,
                            eventId: '8888',
                            jobId: 4,
                            status: 'SUCCESS'
                        }
                    ]);
                    jobCconfig.start = false;
                    buildFactoryMock.create.onCall(1).resolves(buildC);
                    buildFactoryMock.get.withArgs(5555).resolves({ status: 'SUCCESS' });

                    return newServer.inject(options).then(() => {
                        assert.calledTwice(buildFactoryMock.create);
                        assert.calledWith(buildFactoryMock.create.firstCall, jobBconfig);
                        assert.calledWith(buildFactoryMock.create.secondCall, jobCconfig);
                        assert.calledOnce(buildC.start);
                    });
                });

                it('triggers if all jobs in external join are done with parent event', () => {
                    // (External join restart case)
                    // For pipelines like this:
                    // 1. pipeline 123
                    // ~sd@2:a -> a -> ~sd@2:c
                    //
                    // 2. pipeline 2
                    //   ->    b     ->
                    // a                c
                    //   -> sd@123:a ->
                    //
                    // If user restarts `a`, it should get `d`'s parent event status and trigger `c`
                    eventMock.workflowGraph = {
                        nodes: [
                            { name: '~pr' },
                            { name: '~commit' },
                            { name: 'a', id: 4 },
                            { name: '~sd@2:a', id: 1 },
                            { name: '~sd@2:c', id: 3 }
                        ],
                        edges: [
                            { src: '~pr', dest: 'a' },
                            { src: '~commit', dest: 'a' },
                            { src: 'a', dest: '~sd@2:c' },
                            { src: '~sd@2:a', dest: 'a' }
                        ]
                    };
                    buildMock.parentBuilds = {
                        2: { eventId: '8887', jobs: { a: 12345 } }
                    };
                    const buildC = {
                        jobId: 3,
                        status: 'CREATED',
                        parentBuilds: {
                            123: {
                                eventId: '8888',
                                jobs: { a: 12345 }
                            },
                            2: {
                                eventId: '8889',
                                jobs: { a: 12345 }
                            }
                        },
                        start: sinon.stub().resolves()
                    };
                    const updatedBuildC = Object.assign(buildC, {
                        parentBuilds: {
                            123: {
                                eventId: '8888',
                                jobs: { a: 12345 }
                            },
                            2: {
                                eventId: '8889',
                                jobs: { a: 12345 }
                            }
                        },
                        start: sinon.stub().resolves()
                    });
                    const eventConfig = {
                        causeMessage: 'Triggered by sd@123:a',
                        groupEventId: '8888',
                        parentBuildId: 12345,
                        parentBuilds: {
                            123: { eventId: '8888', jobs: { a: 12345, c: 45678 } },
                            2: { eventId: '8887', jobs: { a: 12345 } }
                        },
                        parentEventId: '8888',
                        pipelineId: 123,
                        scmContext: 'github:github.com',
                        sha: 'sha',
                        startFrom: 'c',
                        type: 'pipeline',
                        username: 'foo'
                    };

                    buildC.update = sinon.stub().resolves(updatedBuildC);
                    const externalEventMock = {
                        id: 2,
                        pipelineId: 123,
                        builds: [
                            {
                                id: 888,
                                jobId: 1,
                                status: 'SUCCESS'
                            }
                        ],
                        getBuilds: sinon.stub().resolves([
                            {
                                id: 888,
                                jobId: 1,
                                status: 'SUCCESS'
                            },
                            {
                                id: 999,
                                parentBuilds: {
                                    123: {
                                        eventId: '8888',
                                        jobs: { a: 12345, c: 45678 }
                                    }
                                },
                                jobId: 3,
                                status: 'FAILED'
                            }
                        ]),
                        workflowGraph: {
                            nodes: [
                                { name: '~pr' },
                                { name: '~commit' },
                                { name: 'a', id: 1 },
                                { name: 'b', id: 2 },
                                { name: 'c', id: 3 },
                                { name: 'sd@123:a', id: 4 }
                            ],
                            edges: [
                                { src: '~pr', dest: 'a' },
                                { src: '~commit', dest: 'a' },
                                { src: 'a', dest: 'sd@123:a' },
                                { src: 'a', dest: 'c', join: true },
                                { src: 'sd@123:a', dest: 'c', join: true }
                            ]
                        }
                    };

                    eventMock.getBuilds.resolves([
                        {
                            jobId: 1,
                            status: 'SUCCESS'
                        },
                        {
                            jobId: 4,
                            status: 'SUCCESS'
                        },
                        {
                            jobId: 5,
                            status: 'SUCCESS'
                        },
                        {
                            jobId: 6,
                            status: 'ABORTED'
                        },
                        buildC
                    ]);
                    eventMock.builds = [
                        {
                            jobId: 1,
                            status: 'SUCCESS'
                        },
                        {
                            jobId: 4,
                            status: 'SUCCESS'
                        },
                        {
                            jobId: 5,
                            status: 'SUCCESS'
                        },
                        {
                            jobId: 6,
                            status: 'ABORTED'
                        },
                        buildC
                    ];
                    jobBconfig.parentBuilds = {
                        123: {
                            eventId: '8888',
                            jobs: { a: 12345 }
                        }
                    };
                    jobCconfig.parentBuilds = {
                        123: {
                            eventId: '8888',
                            jobs: { a: 12345, d: null }
                        }
                    };

                    eventFactoryMock.create.resolves(eventMock);
                    eventFactoryMock.get.withArgs('8887').resolves(externalEventMock);
                    eventFactoryMock.list.resolves([Object.assign(externalEventMock, { id: '8889' })]);
                    buildFactoryMock.create.onCall(0).resolves(buildC);
                    buildFactoryMock.get.withArgs(5555).resolves({ status: 'SUCCESS' }); // d is done

                    return newServer.inject(options).then(() => {
                        assert.calledOnce(eventFactoryMock.create);
                        assert.calledWith(eventFactoryMock.create, eventConfig);
                        assert.calledTwice(externalEventMock.getBuilds);
                        assert.notCalled(buildFactoryMock.create);
                        assert.calledOnce(buildC.update);
                        assert.calledOnce(updatedBuildC.start);
                    });
                });

                it('ignore parent event statuses if startFrom job is not on join path', () => {
                    // For a pipeline like this:
                    //     -> b
                    //  a        -> d
                    //     -> c
                    // if user restarts from job `a`, it should ignore `c`'s parent event status when `b` finishes
                    const externalEventMock = {
                        id: 2,
                        pipelineId: 123,
                        builds: [
                            {
                                id: 888,
                                jobId: 1,
                                status: 'SUCCESS'
                            }
                        ],
                        getBuilds: sinon.stub().resolves([
                            {
                                id: 888,
                                jobId: 1,
                                status: 'SUCCESS'
                            },
                            {
                                id: 999,
                                parentBuilds: {
                                    123: {
                                        eventId: '8888',
                                        jobs: { a: 12345, c: 45678 }
                                    }
                                },
                                jobId: 3,
                                status: 'FAILED'
                            }
                        ]),
                        workflowGraph: {
                            nodes: [
                                { name: '~pr' },
                                { name: '~commit' },
                                { name: 'a', id: 1 },
                                { name: 'b', id: 2 },
                                { name: 'c', id: 3 },
                                { name: 'sd@123:a', id: 4 }
                            ],
                            edges: [
                                { src: '~pr', dest: 'a' },
                                { src: '~commit', dest: 'a' },
                                { src: 'a', dest: 'sd@123:a' },
                                { src: 'a', dest: 'c', join: true },
                                { src: 'sd@123:a', dest: 'c', join: true }
                            ]
                        }
                    };

                    jobMock.name = 'b';
                    eventMock.parentEventId = 456;
                    eventMock.startFrom = 'a';
                    eventMock.workflowGraph.edges = [
                        { src: '~pr', dest: 'a' },
                        { src: '~commit', dest: 'a' },
                        { src: 'a', dest: 'b' },
                        { src: 'a', dest: 'c' },
                        { src: 'b', dest: 'd', join: true },
                        { src: 'c', dest: 'd', join: true }
                    ];
                    parentEventMock.workflowGraph.edges = eventMock.workflowGraph.edges;
                    eventMock.getBuilds.resolves([
                        {
                            id: 5,
                            jobId: 1,
                            status: 'SUCCESS'
                        },
                        {
                            id: 6,
                            jobId: 2,
                            status: 'SUCCESS'
                        }
                    ]);
                    parentEventMock.getBuilds.resolves([
                        {
                            id: 1,
                            jobId: 1,
                            status: 'SUCCESS'
                        },
                        {
                            id: 2,
                            jobId: 2,
                            status: 'FAILURE'
                        },
                        {
                            id: 3,
                            jobId: 3,
                            status: 'SUCCESS'
                        },
                        {
                            id: 4,
                            jobId: 4,
                            status: 'SUCCESS'
                        }
                    ]);
                    eventFactoryMock.get.withArgs('8887').resolves(externalEventMock);
                    eventFactoryMock.list.resolves([Object.assign(externalEventMock, { id: '8889' })]);
                    jobFactoryMock.get.resolves(jobMock);

                    return newServer.inject(options).then(() => {
                        assert.notCalled(buildFactoryMock.create);
                    });
                });

                it('does not trigger if jobs in join list are not done', () => {
                    eventMock.workflowGraph.edges = [
                        { src: '~pr', dest: 'a' },
                        { src: '~commit', dest: 'a' },
                        { src: 'a', dest: 'c', join: true },
                        { src: 'b', dest: 'c', join: true }
                    ];

                    const buildC = {
                        jobId: 3,
                        eventId: '8888',
                        status: 'CREATED',
                        parentBuilds: { 123: { jobs: { a: null, b: 5555 }, eventId: '8888' } }
                    };

                    const updatedBuildC = Object.assign(jobC, {
                        parentBuilds: { 123: { eventId: '8888', jobs: { b: 5555, a: 12345 } } },
                        remove: sinon.stub().resolves(null)
                    });

                    buildC.update = sinon.stub().resolves(updatedBuildC);

                    // job B is not done
                    eventMock.getBuilds.resolves([
                        {
                            jobId: 1,
                            eventId: '8888',
                            status: 'SUCCESS'
                        },
                        {
                            jobId: 2,
                            eventId: '8888',
                            status: 'RUNNING'
                        },
                        buildC
                    ]);

                    buildFactoryMock.get.withArgs(5555).resolves({ status: 'RUNNING' });

                    return newServer.inject(options).then(() => {
                        assert.notCalled(buildFactoryMock.create);
                    });
                });

                it('does not trigger if jobs in join list fails', () => {
                    buildMock.remove = sinon.stub().resolves(null);
                    eventMock.workflowGraph.edges = [
                        { src: '~pr', dest: 'a' },
                        { src: '~commit', dest: 'a' },
                        { src: 'a', dest: 'c', join: true },
                        { src: 'b', dest: 'c', join: true }
                    ];

                    const buildC = {
                        jobId: 3,
                        eventId: '8888',
                        status: 'CREATED',
                        parentBuilds: { 123: { jobs: { a: null, b: 5555 }, eventId: '8888' } }
                    };

                    const updatedBuildC = Object.assign(jobC, {
                        parentBuilds: { 123: { eventId: '8888', jobs: { b: 5555, a: 12345 } } },
                        remove: sinon.stub().resolves(null)
                    });

                    buildC.update = sinon.stub().resolves(updatedBuildC);

                    // job B failed
                    eventMock.getBuilds.resolves([
                        {
                            jobId: 1,
                            eventId: '8888',
                            status: 'SUCCESS'
                        },
                        {
                            jobId: 2,
                            eventId: '8888',
                            status: 'FAILURE'
                        },
                        buildC
                    ]);

                    buildFactoryMock.get.withArgs(5555).resolves({ status: 'FAILURE' }); // d is done

                    return newServer.inject(options).then(() => {
                        assert.notCalled(buildFactoryMock.create);
                        assert.calledOnce(updatedBuildC.remove);
                    });
                });
            });
        });
    });

    describe('POST /builds', () => {
        const username = 'myself';
        const buildId = 12345;
        const jobId = 1234;
        const pipelineId = 123;
        const checkoutUrl = 'git@github.com:screwdriver-cd/data-model.git#master';
        const scmUri = 'github.com:12345:branchName';
        const scmContext = 'github:github.com';

        let options;
        let buildMock;
        let jobMock;
        let pipelineMock;
        let userMock;
        let eventMock;
        let meta;
        let params;
        let eventConfig;

        beforeEach(() => {
            meta = {
                foo: 'bar',
                one: 1
            };
            options = {
                method: 'POST',
                url: '/builds',
                payload: {
                    jobId,
                    meta
                },
                credentials: {
                    scope: ['user'],
                    username,
                    scmContext
                }
            };

            buildMock = getBuildMock({ id: buildId, other: 'dataToBeIncluded' });
            jobMock = {
                id: jobId,
                pipelineId,
                isPR: sinon.stub()
            };
            pipelineMock = {
                id: pipelineId,
                checkoutUrl,
                scmUri,
                admins: { foo: true, bar: true },
                sync: sinon.stub().resolves(),
                syncPR: sinon.stub().resolves(),
                update: sinon.stub().resolves(),
                admin: Promise.resolve({
                    username: 'foo',
                    unsealToken: sinon.stub().resolves('token')
                })
            };
            userMock = {
                username,
                getPermissions: sinon.stub(),
                unsealToken: sinon.stub()
            };
            eventMock = {
                id: 12345
            };
            params = {
                causeMessage: `Started by github:${username}`,
                jobId: 1234,
                eventId: 12345,
                apiUri: 'http://localhost:12345',
                username,
                scmContext,
                meta
            };
            eventConfig = {
                type: 'pr',
                pipelineId,
                username,
                scmContext,
                sha: testBuild.sha,
                meta,
                skipMessage: 'skip build creation'
            };

            jobMock.pipeline = sinon.stub().resolves(pipelineMock)();
            userMock.getPermissions.resolves({ push: true });
            userMock.unsealToken.resolves('iamtoken');
            buildFactoryMock.create.resolves(buildMock);
            buildFactoryMock.scm.getCommitSha.resolves(testBuild.sha);
            buildFactoryMock.scm.getPrInfo.resolves({
                sha: testBuild.sha,
                ref: 'prref'
            });
            jobFactoryMock.get.resolves(jobMock);
            userFactoryMock.get.resolves(userMock);
            eventFactoryMock.create.resolves(eventMock);
        });

        it('returns 201 for a successful create for a PR build', () => {
            let expectedLocation;

            jobMock.name = 'PR-15';
            jobMock.isPR.returns(true);
            jobMock.prNum = 15;
            params.sha = '58393af682d61de87789fb4961645c42180cec5a';
            params.prRef = 'prref';
            eventConfig.startFrom = jobMock.name;

            const scmConfig = {
                token: 'iamtoken',
                scmContext,
                scmUri,
                prNum: 15
            };

            return server.inject(options).then(reply => {
                expectedLocation = {
                    host: reply.request.headers.host,
                    port: reply.request.headers.port,
                    protocol: reply.request.server.info.protocol,
                    pathname: `${options.url}/${buildId}`
                };
                assert.equal(reply.statusCode, 201);
                assert.deepEqual(reply.result, {
                    id: buildId,
                    other: 'dataToBeIncluded'
                });
                assert.calledWith(pipelineMock.syncPR, 15);
                assert.notCalled(pipelineMock.sync);
                assert.calledWith(buildFactoryMock.scm.getCommitSha, scmConfig);
                assert.calledWith(buildFactoryMock.scm.getPrInfo, scmConfig);
                assert.strictEqual(reply.headers.location, urlLib.format(expectedLocation));
                assert.calledWith(eventFactoryMock.create, eventConfig);
                assert.calledWith(buildFactoryMock.create, params);
                assert.deepEqual(pipelineMock.admins, { foo: true, bar: true, myself: true });
            });
        });

        it('returns 201 for a successful create for a pipeline build', () => {
            let expectedLocation;

            jobMock.name = 'main';
            jobMock.isPR.returns(false);
            jobMock.prNum = null;
            eventConfig.type = 'pipeline';
            eventConfig.startFrom = jobMock.name;
            params.meta = meta;

            return server.inject(options).then(reply => {
                expectedLocation = {
                    host: reply.request.headers.host,
                    port: reply.request.headers.port,
                    protocol: reply.request.server.info.protocol,
                    pathname: `${options.url}/${buildId}`
                };
                assert.equal(reply.statusCode, 201);
                assert.deepEqual(reply.result, {
                    id: buildId,
                    other: 'dataToBeIncluded'
                });
                assert.notCalled(pipelineMock.syncPR);
                assert.calledOnce(pipelineMock.sync);
                assert.calledWith(buildFactoryMock.scm.getCommitSha, {
                    token: 'iamtoken',
                    scmUri,
                    scmContext,
                    prNum: null
                });
                assert.notCalled(buildFactoryMock.scm.getPrInfo);
                assert.strictEqual(reply.headers.location, urlLib.format(expectedLocation));
                assert.calledWith(eventFactoryMock.create, eventConfig);
                assert.calledWith(buildFactoryMock.create, params);
                assert.deepEqual(pipelineMock.admins, { foo: true, bar: true, myself: true });
            });
        });

        it('returns 201 for a successful create for a pipeline build with pipeline token', () => {
            let expectedLocation;

            options.credentials = {
                scope: ['pipeline'],
                username,
                scmContext,
                pipelineId
            };

            jobMock.name = 'main';
            jobMock.isPR.returns(false);
            jobMock.prNum = null;
            eventConfig.type = 'pipeline';
            eventConfig.startFrom = jobMock.name;

            return server.inject(options).then(reply => {
                expectedLocation = {
                    host: reply.request.headers.host,
                    port: reply.request.headers.port,
                    protocol: reply.request.server.info.protocol,
                    pathname: `${options.url}/${buildId}`
                };
                assert.equal(reply.statusCode, 201);
                assert.deepEqual(reply.result, {
                    id: buildId,
                    other: 'dataToBeIncluded'
                });
                assert.notCalled(pipelineMock.syncPR);
                assert.calledOnce(pipelineMock.sync);
                assert.calledWith(buildFactoryMock.scm.getCommitSha, {
                    token: 'iamtoken',
                    scmUri,
                    scmContext,
                    prNum: null
                });
                assert.notCalled(buildFactoryMock.scm.getPrInfo);
                assert.strictEqual(reply.headers.location, urlLib.format(expectedLocation));
                assert.calledWith(eventFactoryMock.create, eventConfig);
                assert.calledWith(buildFactoryMock.create, params);
                assert.deepEqual(pipelineMock.admins, { foo: true, bar: true, myself: true });
            });
        });

        it('returns 500 when the model encounters an error', () => {
            const testError = new Error('datastoreSaveError');

            buildFactoryMock.create.withArgs(params).rejects(testError);

            return server.inject(options).then(reply => {
                assert.equal(reply.statusCode, 500);
            });
        });

        it('returns 403 forbidden error when user does not have push permission', () => {
            userMock.getPermissions.resolves({ push: false });
            options.credentials.username = 'bar';

            return server.inject(options).then(reply => {
                assert.equal(reply.statusCode, 403);
                assert.deepEqual(pipelineMock.admins, { foo: true });
            });
        });

        it('returns 401 unauthorized error when pipeline token does not have permission', () => {
            options.credentials = {
                scope: ['pipeline'],
                username,
                scmContext,
                pipelineId: pipelineId + 1
            };

            jobMock.name = 'main';
            jobMock.isPR.returns(false);
            jobMock.prNum = null;
            eventConfig.type = 'pipeline';

            return server.inject(options).then(reply => {
                assert.equal(reply.statusCode, 401);
            });
        });
    });

    describe('GET /builds/{id}/secrets', () => {
        const id = 12345;
        let options;
        let username;

        beforeEach(() => {
            username = 'batman';
            options = {
                method: 'GET',
                url: `/builds/${id}/secrets`,
                credentials: {
                    scope: ['user'],
                    username
                }
            };
        });

        it('returns 200 with hidden secrets', () => {
            const buildMock = getBuildMock(testBuild);

            buildFactoryMock.get.withArgs(id).resolves(buildMock);

            return server.inject(options).then(reply => {
                assert.equal(reply.statusCode, 200);
                assert.isArray(reply.result);
                assert.equal(reply.result.length, 2);
                assert.equal(reply.result[0].name, 'NPM_TOKEN');
                assert.notDeepProperty(reply.result[0], 'value');
            });
        });

        it('returns 200 with shown secrets', () => {
            const buildMock = getBuildMock(testBuild);

            buildFactoryMock.get.withArgs(id).resolves(buildMock);
            secretAccessMock.resolves(true);

            return server.inject(options).then(reply => {
                assert.equal(reply.statusCode, 200);
                assert.isArray(reply.result);
                assert.equal(reply.result.length, 2);
                assert.equal(reply.result[0].name, 'NPM_TOKEN');
                assert.deepProperty(reply.result[0], 'value');
            });
        });

        it('returns 200 with no secrets', () => {
            const buildMock = getBuildMock(testBuild);

            buildMock.secrets = Promise.resolve([]);
            buildFactoryMock.get.withArgs(id).resolves(buildMock);

            return server.inject(options).then(reply => {
                assert.equal(reply.statusCode, 200);
                assert.isArray(reply.result);
                assert.equal(reply.result.length, 0);
            });
        });

        it('returns 404 when build does not exist', () => {
            buildFactoryMock.get.withArgs(id).resolves(null);

            return server.inject(options).then(reply => {
                assert.equal(reply.statusCode, 404);
            });
        });
    });

    describe('GET /builds/{id}/steps/{step}', () => {
        const id = 12345;
        const step = 'install';
        const options = {
            method: 'GET',
            url: `/builds/${id}/steps/${step}`,
            credentials: {
                scope: ['user'],
                username: 'batman'
            }
        };
        let testStep;

        beforeEach(() => {
            testStep = {
                name: 'install',
                code: 1,
                startTime: '2038-01-19T03:15:08.532Z',
                endTime: '2038-01-19T03:15:09.114Z'
            };
            stepFactoryMock.get.withArgs({ buildId: id, name: step }).resolves(testStep);
        });

        it('returns 200 for a step that exists', () =>
            server.inject(options).then(reply => {
                assert.equal(reply.statusCode, 200);
                assert.deepEqual(reply.result, testStep);
            }));

        it('returns 404 when step does not exist', () => {
            stepFactoryMock.get.withArgs({ buildId: id, name: step }).resolves(null);

            return server.inject(options).then(reply => {
                assert.equal(reply.statusCode, 404);
            });
        });

        it('returns 500 when datastore returns an error', () => {
            stepFactoryMock.get.withArgs({ buildId: id, name: step }).rejects(new Error('blah'));

            return server.inject(options).then(reply => {
                assert.equal(reply.statusCode, 500);
            });
        });
    });

    describe('GET /builds/{id}/steps', () => {
        const id = '12345';
        const options = {
            method: 'GET',
            url: `/builds/${id}/steps?status=active`,
            credentials: {
                scope: ['user'],
                username: '12345'
            }
        };
        const stepsMock = testBuildWithSteps.steps.map(step => getStepMock(step));

        beforeEach(() => {
            stepFactoryMock.list
                .withArgs({
                    params: { buildId: id },
                    sortBy: 'id',
                    sort: 'ascending'
                })
                .resolves(stepsMock);
        });

        it('returns 200 when there is an active step', () => {
            server.inject(options).then(reply => {
                assert.equal(reply.statusCode, 200);
                assert.deepEqual(reply.result, [testBuildWithSteps.steps[2]]);
            });
        });

        it('returns 200 with all steps when no status is present', () => {
            options.url = `/builds/${id}/steps`;

            return server.inject(options).then(reply => {
                assert.equal(reply.statusCode, 200);
                assert.deepEqual(reply.result, [].concat(testBuildWithSteps.steps));
            });
        });

        it('returns empty when there are no active steps', () => {
            options.url = `/builds/${id}/steps?status=active`;
            stepsMock[2].endTime = new Date().toISOString();

            return server.inject(options).then(reply => {
                assert.equal(reply.statusCode, 200);
                assert.deepEqual(reply.result, []);
            });
        });

        it('returns 200 and list of completed steps for status success', () => {
            options.url = `/builds/${id}/steps?status=success`;

            return server.inject(options).then(reply => {
                assert.equal(reply.statusCode, 200);
                assert.deepEqual(reply.result, [testBuildWithSteps.steps[0]]);
            });
        });

        it('returns 404 when build id does not exist', () => {
            stepFactoryMock.list
                .withArgs({
                    params: { buildId: id },
                    sortBy: 'id',
                    sort: 'ascending'
                })
                .resolves([]);

            return server.inject(options).then(reply => {
                assert.equal(reply.statusCode, 404);
            });
        });

        it('returns 500 when datastore returns an error', () => {
            stepFactoryMock.list
                .withArgs({
                    params: { buildId: id },
                    sortBy: 'id',
                    sort: 'ascending'
                })
                .rejects(new Error('blah'));

            return server.inject(options).then(reply => {
                assert.equal(reply.statusCode, 500);
            });
        });

        it('returns 200 and failed steps when status is failure', () => {
            options.url = `/builds/${id}/steps?status=failure`;

            return server.inject(options).then(reply => {
                assert.equal(reply.statusCode, 200);
                assert.deepEqual(reply.result, [testBuildWithSteps.steps[1]]);
            });
        });

        it('returns 403 when token is temporal and build id is different', () => {
            options.url = `/builds/${id}/steps?status=active`;
            options.credentials.scope = ['temporal'];
            options.credentials.username = '999';

            return server.inject(options).then(reply => {
                assert.equal(reply.statusCode, 403);
            });
        });
    });

    describe('PUT /builds/{id}/steps/{step}', () => {
        const id = 12345;
        const step = 'publish';
        let options;
        let stepMock;
        let testStep;

        beforeEach(() => {
            testStep = {
                name: 'install',
                code: 1,
                startTime: '2038-01-19T03:15:08.532Z',
                endTime: '2038-01-19T03:15:09.114Z'
            };
            stepMock = getStepMock(testStep);
            stepFactoryMock.get.withArgs({ buildId: id, name: step }).resolves(stepMock);
            stepMock.update.resolves(testStep);

            options = {
                method: 'PUT',
                url: `/builds/${id}/steps/${step}`,
                payload: {
                    code: 0,
                    startTime: '2038-01-19T03:13:08.532Z',
                    endTime: '2038-01-19T03:15:08.532Z'
                },
                credentials: {
                    scope: ['build'],
                    username: id
                }
            };
        });

        it('returns 200 when updating the code/endTime when the step model exists', () =>
            server.inject(options).then(reply => {
                assert.equal(reply.statusCode, 200);
                assert.deepProperty(reply.result, 'name', 'test');
                assert.deepProperty(reply.result, 'code', 0);
                assert.deepProperty(reply.result, 'endTime', options.payload.endTime);
            }));

        it('returns 200 when updating the code without endTime when the step model exists', () => {
            delete options.payload.startTime;
            delete options.payload.endTime;
            delete testStep.startTime;

            return server.inject(options).then(reply => {
                assert.equal(reply.statusCode, 200);
                assert.deepProperty(reply.result, 'name', 'test');
                assert.deepProperty(reply.result, 'code', 0);
                assert.match(reply.result.endTime, /\d{4}-\d{2}-\d{2}T\d{2}:\d{2}:\d{2}\.\d{3}Z/);
                assert.notDeepProperty(reply.result, 'startTime');
            });
        });

        it('returns 200 when updating the startTime when the step model exists', () => {
            delete options.payload.code;
            delete testStep.code;
            delete testStep.endTime;

            return server.inject(options).then(reply => {
                assert.equal(reply.statusCode, 200);
                assert.deepProperty(reply.result, 'name', 'test');
                assert.notDeepProperty(reply.result, 'code');
                assert.deepProperty(reply.result, 'startTime', options.payload.startTime);
                assert.notDeepProperty(reply.result, 'endTime');
            });
        });

        it('returns 200 when updating without any fields when the step model exists', () => {
            delete options.payload.startTime;
            delete options.payload.endTime;
            delete options.payload.code;
            delete testStep.code;
            delete testStep.endTime;

            return server.inject(options).then(reply => {
                assert.equal(reply.statusCode, 200);
                assert.deepProperty(reply.result, 'name', 'test');
                assert.notDeepProperty(reply.result, 'code');
                assert.match(reply.result.startTime, /\d{4}-\d{2}-\d{2}T\d{2}:\d{2}:\d{2}\.\d{3}Z/);
                assert.notDeepProperty(reply.result, 'endTime');
            });
        });

        it('returns 200 when updating the lines when the step model exists', () => {
            delete options.payload.startTime;
            delete options.payload.endTime;
            delete options.payload.code;
            options.payload.lines = 100;
            testStep.lines = 100;

            return server.inject(options).then(reply => {
                assert.equal(reply.statusCode, 200);
                assert.deepProperty(reply.result, 'lines', options.payload.lines);
            });
        });

        it('returns 403 for a the wrong build permission', () => {
            options.credentials.username = 'b7c747ead67d34bb465c0225a2d78ff99f0457fd';

            return server.inject(options).then(reply => {
                assert.equal(reply.statusCode, 403);
            });
        });

        it('returns 200 when updating with temporal token of same build', () => {
            options.credentials.scope = ['temporal'];

            return server.inject(options).then(reply => {
                assert.equal(reply.statusCode, 200);
                assert.deepProperty(reply.result, 'name', 'test');
                assert.deepProperty(reply.result, 'code', 0);
                assert.deepProperty(reply.result, 'endTime', options.payload.endTime);
            });
        });

        it('returns 403 when updating with temporal token with wrong build permission', () => {
            options.credentials.scope = ['temporal'];
            options.credentials.username = 'b7c747ead67d34bb465c0225a2d78ff99f0457fd';

            return server.inject(options).then(reply => {
                assert.equal(reply.statusCode, 403);
            });
        });

        it('returns 404 when step does not exist', () => {
            options.url = `/builds/${id}/steps/fail`;
            stepFactoryMock.get.withArgs({ buildId: id, name: 'fail' }).resolves(null);

            return server.inject(options).then(reply => {
                assert.equal(reply.statusCode, 404);
            });
        });

        it('returns 500 when build update returns an error', () => {
            stepMock.update.rejects(new Error('blah'));

            return server.inject(options).then(reply => {
                assert.equal(reply.statusCode, 500);
            });
        });
    });

    describe('GET /builds/{id}/steps/{step}/logs', () => {
        const id = 12345;
        const step = 'install';
        const logs = [
            {
                m: 'Building stuff',
                n: 0,
                t: 1472236246000
            },
            {
                m: 'Still building...',
                n: 1,
                t: 1472236247000
            },
            {
                m: 'Done Building stuff',
                n: 2,
                t: 1472236248000
            }
        ];
        let stepMock;
        let testStep;

        beforeEach(() => {
            testStep = {
                name: 'install',
                code: 1,
                startTime: '2038-01-19T03:15:08.532Z',
                endTime: '2038-01-19T03:15:09.114Z'
            };
            stepMock = getStepMock(testStep);
            stepFactoryMock.get.withArgs({ buildId: id, name: step }).resolves(stepMock);
            nock.disableNetConnect();
        });

        afterEach(() => {
            nock.cleanAll();
            nock.enableNetConnect();
        });

        it('returns 200 for a step that exists', () => {
            nock('https://store.screwdriver.cd')
                .get(`/v1/builds/${id}/${step}/log.0`)
                .twice()
                .replyWithFile(200, `${__dirname}/data/step.log.ndjson`);

            return server
                .inject({
                    url: `/builds/${id}/steps/${step}/logs`,
                    credentials: {
                        scope: ['user']
                    }
                })
                .then(reply => {
                    assert.equal(reply.statusCode, 200);
                    assert.deepEqual(reply.result, logs);
                    assert.propertyVal(reply.headers, 'x-more-data', 'false');
                });
        });

        it('returns logs for a step that is split across pages', () => {
            nock('https://store.screwdriver.cd')
                .get(`/v1/builds/${id}/${step}/log.0`)
                .twice()
                .replyWithFile(200, `${__dirname}/data/step.long.log.ndjson`);
            nock('https://store.screwdriver.cd')
                .get(`/v1/builds/${id}/${step}/log.1`)
                .replyWithFile(200, `${__dirname}/data/step.long2.log.ndjson`);

            return server
                .inject({
                    url: `/builds/${id}/steps/${step}/logs`,
                    credentials: {
                        scope: ['user']
                    }
                })
                .then(reply => {
                    assert.equal(reply.statusCode, 200);
                    assert.equal(reply.result.length, 102);
                    assert.propertyVal(reply.headers, 'x-more-data', 'false');
                });
        });

        it('returns logs for a step that is split across pages in descending order', () => {
            nock('https://store.screwdriver.cd')
                .get(`/v1/builds/${id}/${step}/log.0`)
                .twice()
                .replyWithFile(200, `${__dirname}/data/step.1000.lines.log.ndjson`);
            nock('https://store.screwdriver.cd')
                .get(`/v1/builds/${id}/${step}/log.1`)
                .replyWithFile(200, `${__dirname}/data/step.1000.lines2.log.ndjson`);

            return server
                .inject({
                    url: `/builds/${id}/steps/${step}/logs?sort=descending&from=1001`,
                    credentials: {
                        scope: ['user']
                    }
                })
                .then(reply => {
                    assert.equal(reply.statusCode, 200);
                    assert.equal(reply.result.length, 1002);
                    assert.propertyVal(reply.headers, 'x-more-data', 'false');
                });
        });

        it('returns logs for a step that is split across pages with 1000 lines per file', () => {
            nock('https://store.screwdriver.cd')
                .get(`/v1/builds/${id}/${step}/log.0`)
                .twice()
                .replyWithFile(200, `${__dirname}/data/step.1000.lines.log.ndjson`);
            nock('https://store.screwdriver.cd')
                .get(`/v1/builds/${id}/${step}/log.1`)
                .replyWithFile(200, `${__dirname}/data/step.1000.lines2.log.ndjson`);

            return server
                .inject({
                    url: `/builds/${id}/steps/${step}/logs`,
                    credentials: {
                        scope: ['user']
                    }
                })
                .then(reply => {
                    assert.equal(reply.statusCode, 200);
                    assert.equal(reply.result.length, 1002);
                    assert.propertyVal(reply.headers, 'x-more-data', 'false');
                });
        });

        it('returns logs for a step that is split across max pages', () => {
            for (let i = 0; i < 15; i += 1) {
                const lines = [];

                for (let j = 0; j < 100; j += 1) {
                    lines.push(
                        JSON.stringify({
                            t: Date.now(),
                            m: 'Random message here',
                            n: 100 * i + j
                        })
                    );
                }

                if (i === 0) {
                    nock('https://store.screwdriver.cd')
                        .get(`/v1/builds/${id}/${step}/log.${i}`)
                        .twice()
                        .reply(200, lines.join('\n'));
                } else {
                    nock('https://store.screwdriver.cd')
                        .get(`/v1/builds/${id}/${step}/log.${i}`)
                        .reply(200, lines.join('\n'));
                }
            }

            return server
                .inject({
                    url: `/builds/${id}/steps/${step}/logs`,
                    credentials: {
                        scope: ['user']
                    }
                })
                .then(reply => {
                    assert.equal(reply.statusCode, 200);
                    assert.equal(reply.result.length, 1000);
                    assert.propertyVal(reply.headers, 'x-more-data', 'true');
                });
        });

        it('returns logs for a step that is split across extended max pages', () => {
            const maxPages = 100;

            for (let i = 0; i < 115; i += 1) {
                const lines = [];

                for (let j = 0; j < 100; j += 1) {
                    lines.push(
                        JSON.stringify({
                            t: Date.now(),
                            m: 'Random message here',
                            n: 100 * i + j
                        })
                    );
                }

                if (i === 0) {
                    nock('https://store.screwdriver.cd')
                        .get(`/v1/builds/${id}/${step}/log.${i}`)
                        .twice()
                        .reply(200, lines.join('\n'));
                } else {
                    nock('https://store.screwdriver.cd')
                        .get(`/v1/builds/${id}/${step}/log.${i}`)
                        .reply(200, lines.join('\n'));
                }
            }

            return server
                .inject({
                    url: `/builds/${id}/steps/${step}/logs?pages=${maxPages}`,
                    credentials: {
                        scope: ['user']
                    }
                })
                .then(reply => {
                    assert.equal(reply.statusCode, 200);
                    assert.equal(reply.result.length, 10000);
                    assert.propertyVal(reply.headers, 'x-more-data', 'true');
                });
        });

        it('returns logs for a step that is split across max pages with 1000 maxLines', () => {
            const maxPages = 20;

            for (let i = 0; i < 25; i += 1) {
                const lines = [];

                for (let j = 0; j < 1000; j += 1) {
                    lines.push(
                        JSON.stringify({
                            t: Date.now(),
                            m: 'Random message here',
                            n: 1000 * i + j
                        })
                    );
                }

                if (i === 0) {
                    nock('https://store.screwdriver.cd')
                        .get(`/v1/builds/${id}/${step}/log.${i}`)
                        .twice()
                        .reply(200, lines.join('\n'));
                } else {
                    nock('https://store.screwdriver.cd')
                        .get(`/v1/builds/${id}/${step}/log.${i}`)
                        .reply(200, lines.join('\n'));
                }
            }

            return server
                .inject({
                    url: `/builds/${id}/steps/${step}/logs?pages=${maxPages}`,
                    credentials: {
                        scope: ['user']
                    }
                })
                .then(reply => {
                    assert.equal(reply.statusCode, 200);
                    assert.equal(reply.result.length, 20000);
                    assert.propertyVal(reply.headers, 'x-more-data', 'true');
                });
        });

        it('returns logs for a step that ends at max pages', () => {
            for (let i = 0; i < 10; i += 1) {
                const lines = [];
                const maxLines = i === 9 ? 50 : 100;

                for (let j = 0; j < maxLines; j += 1) {
                    lines.push(
                        JSON.stringify({
                            t: Date.now(),
                            m: 'Random message here',
                            n: 100 * i + j
                        })
                    );
                }

                if (i === 0) {
                    nock('https://store.screwdriver.cd')
                        .get(`/v1/builds/${id}/${step}/log.${i}`)
                        .twice()
                        .reply(200, lines.join('\n'));
                } else {
                    nock('https://store.screwdriver.cd')
                        .get(`/v1/builds/${id}/${step}/log.${i}`)
                        .reply(200, lines.join('\n'));
                }
            }

            return server
                .inject({
                    url: `/builds/${id}/steps/${step}/logs`,
                    credentials: {
                        scope: ['user']
                    }
                })
                .then(reply => {
                    assert.equal(reply.statusCode, 200);
                    assert.equal(reply.result.length, 950);
                    assert.propertyVal(reply.headers, 'x-more-data', 'false');
                });
        });

        it('returns logs for a step that ends at extended max pages', () => {
            const maxPages = 100;

            for (let i = 0; i < maxPages; i += 1) {
                const lines = [];
                const maxLines = i === maxPages - 1 ? 50 : 100;

                for (let j = 0; j < maxLines; j += 1) {
                    lines.push(
                        JSON.stringify({
                            t: Date.now(),
                            m: 'Random message here',
                            n: 100 * i + j
                        })
                    );
                }

                if (i === 0) {
                    nock('https://store.screwdriver.cd')
                        .get(`/v1/builds/${id}/${step}/log.${i}`)
                        .twice()
                        .reply(200, lines.join('\n'));
                } else {
                    nock('https://store.screwdriver.cd')
                        .get(`/v1/builds/${id}/${step}/log.${i}`)
                        .reply(200, lines.join('\n'));
                }
            }

            return server
                .inject({
                    url: `/builds/${id}/steps/${step}/logs?pages=${maxPages}`,
                    credentials: {
                        scope: ['user']
                    }
                })
                .then(reply => {
                    assert.equal(reply.statusCode, 200);
                    assert.equal(reply.result.length, 100 * maxPages - 50);
                    assert.propertyVal(reply.headers, 'x-more-data', 'false');
                });
        });

        it('returns from second page', () => {
            nock('https://store.screwdriver.cd')
                .get(`/v1/builds/${id}/${step}/log.0`)
                .replyWithFile(200, `${__dirname}/data/step.long.log.ndjson`);
            nock('https://store.screwdriver.cd')
                .get(`/v1/builds/${id}/${step}/log.1`)
                .replyWithFile(200, `${__dirname}/data/step.long2.log.ndjson`);

            return server
                .inject({
                    url: `/builds/${id}/steps/${step}/logs?from=100`,
                    credentials: {
                        scope: ['user']
                    }
                })
                .then(reply => {
                    assert.equal(reply.statusCode, 200);
                    assert.equal(reply.result.length, 2);
                    assert.propertyVal(reply.headers, 'x-more-data', 'false');
                });
        });

        it('returns from second empty page', () => {
            nock('https://store.screwdriver.cd')
                .get(`/v1/builds/${id}/${step}/log.0`)
                .replyWithFile(200, `${__dirname}/data/step.long.log.ndjson`);
            nock('https://store.screwdriver.cd')
                .get(`/v1/builds/${id}/${step}/log.1`)
                .reply(200, '');

            return server
                .inject({
                    url: `/builds/${id}/steps/${step}/logs?from=100`,
                    credentials: {
                        scope: ['user']
                    }
                })
                .then(reply => {
                    assert.equal(reply.statusCode, 200);
                    assert.equal(reply.result.length, 0);
                    assert.propertyVal(reply.headers, 'x-more-data', 'false');
                });
        });

        it('returns correct lines after a given line', () => {
            nock('https://store.screwdriver.cd')
                .get(`/v1/builds/${id}/${step}/log.0`)
                .replyWithFile(200, `${__dirname}/data/step.long.log.ndjson`);
            nock('https://store.screwdriver.cd')
                .get(`/v1/builds/${id}/${step}/log.0`)
                .twice()
                .replyWithFile(200, `${__dirname}/data/step.log.ndjson`);

            return server
                .inject({
                    url: `/builds/${id}/steps/${step}/logs?from=2`,
                    credentials: {
                        scope: ['user']
                    }
                })
                .then(reply => {
                    assert.equal(reply.statusCode, 200);
                    assert.deepEqual(reply.result, logs.slice(2));
                    assert.propertyVal(reply.headers, 'x-more-data', 'false');
                });
        });

        it('returns false more-data for a step that is not started', () => {
            stepMock = getStepMock({
                name: 'publish'
            });
            stepFactoryMock.get.withArgs({ buildId: id, name: 'publish' }).resolves(stepMock);
            nock('https://store.screwdriver.cd')
                .get(`/v1/builds/${id}/${step}/log.0`)
                .twice()
                .replyWithFile(200, `${__dirname}/data/step.log.ndjson`);

            return server
                .inject({
                    url: `/builds/${id}/steps/publish/logs`,
                    credentials: {
                        scope: ['user']
                    }
                })
                .then(reply => {
                    assert.equal(reply.statusCode, 200);
                    assert.deepEqual(reply.result, []);
                    assert.propertyVal(reply.headers, 'x-more-data', 'false');
                });
        });

        it('returns empty array on invalid data', () => {
            stepMock = getStepMock({
                name: 'test',
                startTime: '2038-01-19T03:15:09.114Z'
            });
            stepFactoryMock.get.withArgs({ buildId: id, name: 'test' }).resolves(stepMock);
            nock('https://store.screwdriver.cd')
                .get(`/v1/builds/${id}/test/log.0`)
                .twice()
                .reply(200, '<invalid JSON>\n<more bad JSON>');

            return server
                .inject({
                    url: `/builds/${id}/steps/test/logs`,
                    credentials: {
                        scope: ['user']
                    }
                })
                .then(reply => {
                    assert.equal(reply.statusCode, 200);
                    assert.deepEqual(reply.result, []);
                    assert.propertyVal(reply.headers, 'x-more-data', 'true');
                });
        });

        it('returns 404 when step does not exist', () => {
            stepFactoryMock.get.withArgs({ buildId: id, name: step }).resolves(null);

            return server
                .inject({
                    url: `/builds/${id}/steps/${step}/logs`,
                    credentials: {
                        scope: ['user']
                    }
                })
                .then(reply => {
                    assert.equal(reply.statusCode, 404);
                });
        });

        it('returns 500 when datastore returns an error', () => {
            stepFactoryMock.get.withArgs({ buildId: id, name: step }).rejects(new Error('blah'));

            return server
                .inject({
                    url: `/builds/${id}/steps/${step}/logs`,
                    credentials: {
                        scope: ['user']
                    }
                })
                .then(reply => {
                    assert.equal(reply.statusCode, 500);
                });
        });

        it('returns 500 when build logs returns an error for page 0', () => {
            nock('https://store.screwdriver.cd')
                .get(`/v1/builds/${id}/${step}/log.0`)
                .replyWithError({ message: 'something awful happened', code: 404 });

            return server
                .inject({
                    url: `/builds/${id}/steps/${step}/logs`,
                    credentials: {
                        scope: ['user']
                    }
                })
                .then(reply => {
                    assert.equal(reply.statusCode, 500);
                });
        });

        it('returns 500 when build logs returns an error for page 1', () => {
            nock('https://store.screwdriver.cd')
                .get(`/v1/builds/${id}/${step}/log.0`)
                .twice()
                .replyWithFile(200, `${__dirname}/data/step.long.log.ndjson`);
            nock('https://store.screwdriver.cd')
                .get(`/v1/builds/${id}/${step}/log.1`)
                .replyWithError({ message: 'something awful happened', code: 404 });

            return server
                .inject({
                    url: `/builds/${id}/steps/${step}/logs`,
                    credentials: {
                        scope: ['user']
                    }
                })
                .then(reply => {
                    assert.equal(reply.statusCode, 500);
                });
        });
    });

    describe('GET /builds/{id}/artifacts/{artifact}', () => {
        const id = 12345;
        const artifact = 'manifest';
        const multiByteArtifact = 'まにふぇmanife漢字';

        it('redirects to store for an artifact request', () => {
            const url = `${logBaseUrl}/v1/builds/12345/ARTIFACTS/manifest?token=sign`;

            return server
                .inject({
                    url: `/builds/${id}/artifacts/${artifact}`,
                    credentials: {
                        scope: ['user']
                    }
                })
                .then(reply => {
                    assert.equal(reply.statusCode, 302);
                    assert.deepEqual(reply.headers.location, url);
                });
        });

        it('redirects to store for an multi-byte artifact request', () => {
            const encodedArtifact = '%E3%81%BE%E3%81%AB%E3%81%B5%E3%81%87manife%E6%BC%A2%E5%AD%97';
            const url = `${logBaseUrl}/v1/builds/12345/ARTIFACTS/${encodedArtifact}?token=sign`;

            return server
                .inject({
                    url: `/builds/${id}/artifacts/${multiByteArtifact}`,
                    credentials: {
                        scope: ['user']
                    }
                })
                .then(reply => {
                    assert.equal(reply.statusCode, 302);
                    assert.deepEqual(reply.headers.location, url);
                });
        });

        it('redirects to store for an artifact download request', () => {
            const url = `${logBaseUrl}/v1/builds/12345/ARTIFACTS/manifest?token=sign&type=download`;

            return server
                .inject({
                    url: `/builds/${id}/artifacts/${artifact}?type=download`,
                    credentials: {
                        scope: ['user']
                    }
                })
                .then(reply => {
                    assert.equal(reply.statusCode, 302);
                    assert.deepEqual(reply.headers.location, url);
                });
        });

        it('redirects to store for an artifact preview request', () => {
            const url = `${logBaseUrl}/v1/builds/12345/ARTIFACTS/manifest?token=sign&type=preview`;

            return server
                .inject({
                    url: `/builds/${id}/artifacts/${artifact}?type=preview`,
                    credentials: {
                        scope: ['user']
                    }
                })
                .then(reply => {
                    assert.equal(reply.statusCode, 302);
                    assert.deepEqual(reply.headers.location, url);
                });
        });
    });

    describe('POST /builds/{id}/token', () => {
        const id = 12345;
        const scope = ['temporal'];
        const buildTimeout = 50;
        let options;
        let profile;

        beforeEach(() => {
            testBuild.status = 'QUEUED';
            profile = {
                username: `${id}`,
                scmContext: 'github:github.com',
                scope: ['build'],
                isPR: false,
                jobId: 1234,
                pipelineId: 1,
                eventId: 777,
                configPipelineId: 123
            };

            const buildMock = getBuildMock(testBuild);

            buildFactoryMock.get.withArgs(id).resolves(buildMock);
            generateProfileMock.returns(profile);
            generateTokenMock.withArgs(generateProfileMock(), buildTimeout).returns('sometoken');

            options = {
                method: 'POST',
                url: `/builds/${id}/token`,
                payload: {
                    buildTimeout: `${buildTimeout}`
                },
                credentials: {
                    scope: `${scope}`,
                    username: `${id}`,
                    scmContext: 'github:github.com',
                    isPR: false,
                    jobId: 1234,
                    pipelineId: 1,
                    eventId: 777,
                    configPipelineId: 123
                }
            };
        });

        it('returns 200 for a build that exists and can get token', () =>
            server.inject(options).then(reply => {
                assert.equal(reply.statusCode, 200);
                assert.calledWith(generateProfileMock, '12345', 'github:github.com', ['build'], {
                    isPR: false,
                    jobId: 1234,
                    pipelineId: 1,
                    eventId: 777,
                    configPipelineId: 123
                });
                assert.calledWith(
                    generateTokenMock,
                    {
                        username: '12345',
                        scmContext: 'github:github.com',
                        scope: ['build'],
                        isPR: false,
                        jobId: 1234,
                        pipelineId: 1,
                        eventId: 777,
                        configPipelineId: 123
                    },
                    50
                );
                assert.equal(reply.result.token, 'sometoken');
            }));

        it('includes prParentJobId', () => {
            profile.prParentJobId = 1000;
            options.credentials.prParentJobId = 1000;

            return server.inject(options).then(reply => {
                assert.equal(reply.statusCode, 200);
                assert.calledWith(generateProfileMock, '12345', 'github:github.com', ['build'], {
                    isPR: false,
                    jobId: 1234,
                    pipelineId: 1,
                    eventId: 777,
                    configPipelineId: 123,
                    prParentJobId: 1000
                });
                assert.calledWith(
                    generateTokenMock,
                    {
                        username: '12345',
                        scmContext: 'github:github.com',
                        scope: ['build'],
                        isPR: false,
                        jobId: 1234,
                        pipelineId: 1,
                        eventId: 777,
                        configPipelineId: 123,
                        prParentJobId: 1000
                    },
                    50
                );
            });
        });

        it('returns 404 if a parameter of buildId does not exist', () => {
            buildFactoryMock.get.withArgs(id).resolves(false);

            return server.inject(options).then(reply => {
                assert.equal(reply.statusCode, 404);
                assert.equal(reply.result.message, 'Build does not exist');
            });
        });

        it('returns 404 if buildId between parameter and token is different', () => {
            options.credentials.username = 9999;

            return server.inject(options).then(reply => {
                assert.equal(reply.statusCode, 404);
                assert.equal(reply.result.message, 'Build Id parameter and token does not match');
            });
        });

        it('returns 400 if invalid payloads', () => {
            options.payload = 'aaa';

            return server.inject(options).then(reply => {
                assert.equal(reply.statusCode, 400);
                assert.equal(reply.result.message, 'Invalid request payload JSON format');
            });
        });

        it('returns 400 if invalid buildTimeout', () => {
            options.payload.buildTimeout = 'notnumber';

            return server.inject(options).then(reply => {
                assert.equal(reply.statusCode, 400);
                assert.equal(reply.result.message, `Invalid buildTimeout value: ${options.payload.buildTimeout}`);
            });
        });

        it('returns 403 if scope of token is insufficient', () => {
            options.credentials.scope = ['build'];

            return server.inject(options).then(reply => {
                assert.equal(reply.statusCode, 403);
                assert.equal(reply.result.message, 'Insufficient scope');
            });
        });

        it('returns 403 if build is already running or finished. (Not QUEUED)', () => {
            testBuild.status = 'RUNNING';
            const buildMock = getBuildMock(testBuild);

            buildFactoryMock.get.withArgs(id).resolves(buildMock);

            return server.inject(options).then(reply => {
                assert.equal(reply.statusCode, 403);
                assert.equal(reply.result.message, 'Build is already running or finished.');
            });
        });

        it('returns 200 for BLOCKED build', () => {
            testBuild.status = 'BLOCKED';
            const buildMock = getBuildMock(testBuild);

            buildFactoryMock.get.withArgs(id).resolves(buildMock);

            return server.inject(options).then(reply => {
                assert.equal(reply.statusCode, 200);
            });
        });
    });

    describe('GET /builds/{id}/metrics', () => {
        const id = 123;
        const username = 'myself';
        let options;
        let buildMock;
        let startTime = '2019-01-29T01:47:27.863Z';
        let endTime = '2019-01-30T01:47:27.863Z';
        const dateNow = 1552597858211;
        const nowTime = new Date(dateNow).toISOString();
        let sandbox;

        beforeEach(() => {
            sandbox = sinon.createSandbox({
                useFakeTimers: false
            });
            sandbox.useFakeTimers(dateNow);
            options = {
                method: 'GET',
                url: `/builds/${id}/metrics?startTime=${startTime}&endTime=${endTime}`,
                credentials: {
                    username,
                    scope: ['user']
                }
            };
            buildMock = getBuildMock(testBuild);
            buildMock.getMetrics = sinon.stub().resolves([]);
            buildFactoryMock.get.resolves(buildMock);
        });

        afterEach(() => {
            sandbox.restore();
        });

        it('returns 200 and metrics for build', () =>
            server.inject(options).then(reply => {
                assert.equal(reply.statusCode, 200);
                assert.calledWith(buildMock.getMetrics, {
                    startTime,
                    endTime
                });
            }));

        it('returns 400 if time range is too big', () => {
            startTime = '2018-01-29T01:47:27.863Z';
            endTime = '2019-01-29T01:47:27.863Z';
            options.url = `/builds/${id}/metrics?startTime=${startTime}&endTime=${endTime}`;

            return server.inject(options).then(reply => {
                assert.notCalled(buildMock.getMetrics);
                assert.equal(reply.statusCode, 400);
            });
        });

        it('defaults time range if missing', () => {
            options.url = `/builds/${id}/metrics`;

            return server.inject(options).then(reply => {
                assert.calledWith(buildMock.getMetrics, {
                    endTime: nowTime,
                    startTime: '2018-09-15T21:10:58.211Z' // 6 months
                });
                assert.equal(reply.statusCode, 200);
            });
        });

        it('returns 404 when build does not exist', () => {
            const error = {
                statusCode: 404,
                error: 'Not Found',
                message: 'Build does not exist'
            };

            buildFactoryMock.get.resolves(null);

            return server.inject(options).then(reply => {
                assert.equal(reply.statusCode, 404);
                assert.deepEqual(reply.result, error);
            });
        });

        it('returns 500 when datastore fails', () => {
            buildFactoryMock.get.rejects(new Error('Failed'));

            return server.inject(options).then(reply => {
                assert.equal(reply.statusCode, 500);
            });
        });
    });
});

describe('isPR', () => {
    const isPR = rewireBuildsIndex.__get__('isPR');

    it('sholud return true if job name has PR prefix', () => {
        assert.isTrue(isPR('PR-1:testJobName'));
    });

    it('sholud return false if job name does not have PR prefix', () => {
        assert.isFalse(isPR('testJobName'));
    });
});

describe('trimJobName', () => {
    const trimJobName = rewireBuildsIndex.__get__('trimJobName');

    it('sholud return jobName as it is (not trimmed)', () => {
        assert.equal(trimJobName('testJobName'), 'testJobName');
    });

    it('sholud return trimmed jobName', () => {
        assert.equal(trimJobName('PR-179:testJobName'), 'testJobName');
    });
});<|MERGE_RESOLUTION|>--- conflicted
+++ resolved
@@ -3061,8 +3061,6 @@
                         }
                     };
 
-<<<<<<< HEAD
-=======
                     eventMock.getBuilds.resolves([
                         {
                             jobId: 1,
@@ -3086,7 +3084,6 @@
                         },
                         buildD
                     ]);
->>>>>>> a4cd958e
                     jobBconfig.parentBuilds = {
                         123: {
                             eventId: '8888',
