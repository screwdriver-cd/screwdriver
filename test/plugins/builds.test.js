'use strict';

const { assert } = require('chai');
const sinon = require('sinon');
const hapi = require('hapi');
const mockery = require('mockery');
const urlLib = require('url');
const hoek = require('hoek');
const nock = require('nock');
const rewire = require('rewire');
const testBuild = require('./data/build.json');
const testBuildWithSteps = require('./data/buildWithSteps.json');
const testSecrets = require('./data/secrets.json');
const rewireBuildsIndex = rewire('../../plugins/builds/index.js');

/* eslint-disable no-underscore-dangle */

sinon.assert.expose(assert, { prefix: '' });

const decorateSecretObject = secret => {
    const decorated = hoek.clone(secret);

    decorated.toJson = sinon.stub().returns(hoek.clone(secret));

    return decorated;
};

const decorateBuildObject = build => {
    const decorated = hoek.clone(build);
    const noStepBuild = { ...build };
    const updatedBuild = {
        toJson: sinon.stub().returns(build),
        toJsonWithSteps: sinon.stub().resolves(build),
        update: sinon.stub().returns({
            id: 12345,
            parentBuilds: {
                2: { eventId: 2, jobs: { a: 555 } },
                3: { eventId: 456, jobs: { a: 12345, b: 2345 } }
            },
            start: sinon.stub().resolves({})
        })
    };

    decorated.update = sinon.stub().resolves(updatedBuild);
    decorated.start = sinon.stub().resolves({});
    decorated.stop = sinon.stub();
    delete noStepBuild.steps;
    decorated.toJson = sinon.stub().returns(noStepBuild);
    decorated.toJsonWithSteps = sinon.stub().resolves(build);
    decorated.secrets = Promise.resolve(testSecrets.map(decorateSecretObject));

    return decorated;
};

const getBuildMock = buildsWithSteps => {
    if (Array.isArray(buildsWithSteps)) {
        return buildsWithSteps.map(decorateBuildObject);
    }

    return decorateBuildObject(buildsWithSteps);
};

const getStepMock = step => {
    const mock = hoek.clone(step);

    mock.update = sinon.stub();
    mock.get = sinon.stub();
    mock.toJson = sinon.stub().returns(step);

    return mock;
};

const jwtMock = {
    sign: () => 'sign'
};

describe('build plugin test', () => {
    let buildFactoryMock;
    let stepFactoryMock;
    let userFactoryMock;
    let jobFactoryMock;
    let pipelineFactoryMock;
    let eventFactoryMock;
    let triggerFactoryMock;
    let bannerMock;
    let screwdriverAdminDetailsMock;
    let secretMock;
    let secretAccessMock;
    let authMock;
    let generateTokenMock;
    let generateProfileMock;
    let plugin;
    let server;
    const logBaseUrl = 'https://store.screwdriver.cd';

    before(() => {
        mockery.enable({
            useCleanCache: true,
            warnOnUnregistered: false
        });
    });

    beforeEach(done => {
        buildFactoryMock = {
            get: sinon.stub(),
            create: sinon.stub(),
            list: sinon.stub(),
            scm: {
                getCommitSha: sinon.stub(),
                getPrInfo: sinon.stub()
            }
        };
        stepFactoryMock = {
            get: sinon.stub(),
            list: sinon.stub(),
            create: sinon.stub(),
            update: sinon.stub()
        };
        jobFactoryMock = {
            get: sinon.stub(),
            create: sinon.stub(),
            list: sinon.stub()
        };
        userFactoryMock = {
            get: sinon.stub(),
            create: sinon.stub(),
            list: sinon.stub()
        };
        pipelineFactoryMock = {
            get: sinon.stub(),
            create: sinon.stub(),
            list: sinon.stub()
        };
        eventFactoryMock = {
            get: sinon.stub(),
            create: sinon.stub(),
            list: sinon.stub(),
            scm: {
                getCommitSha: sinon.stub()
            }
        };
        triggerFactoryMock = {
            get: sinon.stub(),
            list: sinon.stub()
        };

        secretAccessMock = sinon.stub().resolves(false);
        screwdriverAdminDetailsMock = sinon.stub().returns({ isAdmin: true });

        generateProfileMock = sinon.stub();
        generateTokenMock = sinon.stub();

        mockery.registerMock('jsonwebtoken', jwtMock);
        /* eslint-disable global-require */
        plugin = require('../../plugins/builds');
        /* eslint-enable global-require */
        server = new hapi.Server();
        server.app = {
            buildFactory: buildFactoryMock,
            stepFactory: stepFactoryMock,
            pipelineFactory: pipelineFactoryMock,
            jobFactory: jobFactoryMock,
            userFactory: userFactoryMock,
            eventFactory: eventFactoryMock,
            triggerFactory: triggerFactoryMock
        };
        server.connection({
            port: 12345,
            host: 'localhost'
        });

        server.auth.scheme('custom', () => ({
            authenticate: (request, reply) =>
                reply.continue({
                    credentials: {
                        scope: ['user']
                    }
                })
        }));
        server.auth.strategy('token', 'custom');
        server.auth.strategy('session', 'custom');
        server.event('build_status');

        secretMock = {
            register: (s, o, next) => {
                s.expose('canAccess', secretAccessMock);
                next();
            }
        };
        secretMock.register.attributes = {
            name: 'secrets'
        };

        bannerMock = {
            register: (s, o, next) => {
                s.expose('screwdriverAdminDetails', screwdriverAdminDetailsMock);
                next();
            }
        };
        bannerMock.register.attributes = {
            name: 'banners'
        };

        authMock = {
            register: (s, o, next) => {
                s.expose('generateToken', generateTokenMock);
                s.expose('generateProfile', generateProfileMock);
                next();
            }
        };
        authMock.register.attributes = {
            name: 'auth'
        };

        server.register(
            [
                secretMock,
                bannerMock,
                authMock,
                {
                    register: plugin,
                    options: {
                        ecosystem: {
                            store: logBaseUrl
                        },
                        authConfig: {
                            jwtPrivateKey: 'boo'
                        },
                        externalJoin: false
                    }
                },
                {
                    // eslint-disable-next-line global-require
                    register: require('../../plugins/pipelines')
                }
            ],
            done
        );
    });

    afterEach(() => {
        server = null;
        mockery.deregisterAll();
        mockery.resetCache();
    });

    after(() => {
        mockery.disable();
    });

    it('registers the plugin', () => {
        assert.isOk(server.registrations.builds);
    });

    describe('GET /builds/{id}', () => {
        const id = 12345;

        it('returns 200 for a build that exists', () => {
            const buildMock = getBuildMock(testBuild);

            buildFactoryMock.get.withArgs(id).resolves(buildMock);

            return server.inject(`/builds/${id}`).then(reply => {
                assert.equal(reply.statusCode, 200);
                assert.calledOnce(buildMock.update);
                assert.deepEqual(reply.result, testBuild);
            });
        });

        it('returns 200 for a build that exists - env is an array', () => {
            const buildMock = getBuildMock(testBuild);

            buildMock.environment = [];
            buildFactoryMock.get.withArgs(id).resolves(buildMock);

            return server.inject(`/builds/${id}`).then(reply => {
                assert.equal(reply.statusCode, 200);
                assert.notCalled(buildMock.update);
                assert.deepEqual(reply.result, testBuild);
            });
        });

        it('returns 404 when build does not exist', () => {
            buildFactoryMock.get.withArgs(id).resolves(null);

            return server.inject(`/builds/${id}`).then(reply => {
                assert.equal(reply.statusCode, 404);
            });
        });

        it('returns 500 when datastore returns an error', () => {
            buildFactoryMock.get.withArgs(id).rejects(new Error('blah'));

            return server.inject(`/builds/${id}`).then(reply => {
                assert.equal(reply.statusCode, 500);
            });
        });
    });

    describe('PUT /builds/{id}', () => {
        const id = 12345;
        const pipelineId = 123;
        const scmUri = 'github.com:12345:branchName';
        const scmContext = 'github:github.com';
        const scmRepo = {
            branch: 'master',
            name: 'screwdriver-cd/screwdriver',
            url: 'https://github.com/screwdriver-cd/screwdriver/tree/branchName'
        };
        const configPipelineSha = 'abc123';
        let buildMock;
        let pipelineMock;
        let eventMock;
        let triggerMocks;

        beforeEach(() => {
            testBuild.status = 'QUEUED';
            delete testBuild.meta;
            delete testBuild.endTime;
            delete testBuild.startTime;

            buildMock = getBuildMock(testBuild);

            buildMock.update.resolves(buildMock);
            buildFactoryMock.get.resolves(buildMock);

            pipelineMock = {
                id: pipelineId,
                scmContext,
                scmUri,
                scmRepo,
                admins: { foo: true },
                sync: sinon.stub().resolves(),
                syncPR: sinon.stub().resolves(),
                update: sinon.stub().resolves(),
                admin: Promise.resolve({
                    username: 'foo',
                    unsealToken: sinon.stub().resolves('token')
                }),
                toJson: sinon.stub().returns({ id: pipelineId })
            };

            eventMock = {
                id: '8888',
                pipelineId,
                configPipelineSha,
                workflowGraph: {
                    nodes: [{ name: '~pr' }, { name: '~commit' }, { name: 'main' }],
                    edges: [
                        { src: '~pr', dest: 'main' },
                        { src: '~commit', dest: 'main' }
                    ]
                },
                pr: {},
                getBuilds: sinon.stub(),
                update: sinon.stub(),
                toJson: sinon.stub().returns({ id: 123 })
            };

            eventFactoryMock.get.resolves(eventMock);
            eventMock.update.resolves(eventMock);

            triggerMocks = [
                {
                    id: 1,
                    src: `~sd@${pipelineId}:main`,
                    dest: '~sd@456:main'
                },
                {
                    id: 3,
                    src: `~sd@${pipelineId}:main`,
                    dest: '~sd@456:second'
                },
                {
                    id: 2,
                    src: `~sd@${pipelineId}:main`,
                    dest: '~sd@789:main'
                }
            ];

            triggerFactoryMock.list.resolves(triggerMocks);
        });

        it('emits event build_status', () => {
            const jobMock = {
                id: 1234,
                name: 'main',
                pipelineId,
                permutations: [
                    {
                        settings: {
                            email: 'foo@bar.com'
                        }
                    }
                ]
            };
            const userMock = {
                username: id,
                getPermissions: sinon.stub().resolves({ push: true })
            };
            const options = {
                method: 'PUT',
                url: `/builds/${id}`,
                payload: {
                    status: 'ABORTED'
                },
                credentials: {
                    scope: ['user']
                }
            };

            jobMock.pipeline = sinon.stub().resolves(pipelineMock)();
            buildMock.job = sinon.stub().resolves(jobMock)();
            buildMock.settings = {
                email: 'foo@bar.com'
            };
            buildFactoryMock.get.resolves(buildMock);
            buildFactoryMock.uiUri = 'http://foo.bar';
            jobFactoryMock.get.resolves(jobMock);
            userFactoryMock.get.resolves(userMock);

            server.emit = sinon.stub().resolves(null);

            return server.inject(options).then(reply => {
                assert.calledWith(server.emit, 'build_status', {
                    build: buildMock.toJson(),
                    buildLink: 'http://foo.bar/pipelines/123/builds/12345',
                    jobName: 'main',
                    event: { id: 123 },
                    pipeline: { id: 123 },
                    settings: {
                        email: 'foo@bar.com'
                    },
                    status: 'ABORTED'
                });
                assert.equal(reply.statusCode, 200);
            });
        });

        it('returns 404 for updating a build that does not exist', () => {
            const options = {
                method: 'PUT',
                url: `/builds/${id}`,
                payload: {
                    status: 'SUCCESS'
                },
                credentials: {
                    scope: ['user']
                }
            };

            buildFactoryMock.get.resolves(null);

            return server.inject(options).then(reply => {
                assert.equal(reply.statusCode, 404);
            });
        });

        it('returns 500 when the datastore returns an error', () => {
            const options = {
                method: 'PUT',
                url: `/builds/${id}`,
                payload: {
                    status: 'SUCCESS'
                },
                credentials: {
                    scope: ['user']
                }
            };

            buildFactoryMock.get.rejects(new Error('error'));

            return server.inject(options).then(reply => {
                assert.equal(reply.statusCode, 500);
            });
        });

        describe('user token', () => {
            it('returns 200 for updating a build that exists', () => {
                const jobMock = {
                    id: 1234,
                    name: 'main',
                    pipelineId,
                    permutations: [
                        {
                            settings: {
                                email: 'foo@bar.com'
                            }
                        }
                    ]
                };
                const userMock = {
                    username: id,
                    getPermissions: sinon.stub().resolves({ push: true })
                };
                const expected = hoek.applyToDefaults(testBuildWithSteps, { status: 'ABORTED' });
                const options = {
                    method: 'PUT',
                    url: `/builds/${id}`,
                    payload: {
                        status: 'ABORTED'
                    },
                    credentials: {
                        scope: ['user'],
                        username: 'test-user'
                    }
                };

                jobMock.pipeline = sinon.stub().resolves(pipelineMock)();
                buildMock.job = sinon.stub().resolves(jobMock)();
                buildFactoryMock.get.resolves(buildMock);
                buildMock.toJson.returns(testBuild);
                buildMock.toJsonWithSteps.resolves(expected);
                jobFactoryMock.get.resolves(jobMock);
                userFactoryMock.get.resolves(userMock);

                return server.inject(options).then(reply => {
                    assert.deepEqual(reply.result, expected);
                    assert.calledWith(buildFactoryMock.get, id);
                    assert.equal(buildMock.statusMessage, 'Aborted by test-user');
                    assert.equal(reply.statusCode, 200);
                });
            });

            it('does not update completed builds', () => {
                buildMock.status = 'SUCCESS';
                const options = {
                    method: 'PUT',
                    url: `/builds/${id}`,
                    payload: {
                        status: 'ABORTED'
                    },
                    credentials: {
                        scope: ['user']
                    }
                };

                return server.inject(options).then(reply => {
                    assert.equal(reply.statusCode, 403);
                    assert.calledWith(buildFactoryMock.get, id);
                });
            });

            it('does not allow users other than abort', () => {
                const options = {
                    method: 'PUT',
                    url: `/builds/${id}`,
                    payload: {
                        status: 'SUCCESS'
                    },
                    credentials: {
                        scope: ['user']
                    }
                };

                return server.inject(options).then(reply => {
                    assert.equal(reply.statusCode, 400);
                    assert.calledWith(buildFactoryMock.get, id);
                });
            });

            it('allow admin users to update build status to failure', () => {
                const jobMock = {
                    id: 1234,
                    name: 'main',
                    pipelineId,
                    permutations: [
                        {
                            settings: {
                                email: 'foo@bar.com'
                            }
                        }
                    ]
                };
                const userMock = {
                    username: id,
                    getPermissions: sinon.stub().resolves({ push: true })
                };
                const expected = hoek.applyToDefaults(testBuildWithSteps, { status: 'FAILURE' });
                const options = {
                    method: 'PUT',
                    url: `/builds/${id}`,
                    payload: {
                        status: 'FAILURE',
                        statusMessage: 'some failure message'
                    },
                    credentials: {
                        scope: ['user'],
                        username: 'foo'
                    }
                };

                jobMock.pipeline = sinon.stub().resolves(pipelineMock)();
                buildMock.job = sinon.stub().resolves(jobMock)();
                buildFactoryMock.get.resolves(buildMock);
                buildMock.toJsonWithSteps.resolves(expected);
                buildMock.toJson.returns(testBuild);
                jobFactoryMock.get.resolves(jobMock);
                userFactoryMock.get.resolves(userMock);

                return server.inject(options).then(reply => {
                    assert.deepEqual(reply.result, expected);
                    assert.calledWith(buildFactoryMock.get, id);
                    assert.equal(buildMock.statusMessage, 'some failure message');
                    assert.equal(reply.statusCode, 200);
                });
            });

            it('does not allow admin users other than abort and failure', () => {
                const options = {
                    method: 'PUT',
                    url: `/builds/${id}`,
                    payload: {
                        status: 'BLOCKED'
                    },
                    credentials: {
                        scope: ['user'],
                        username: 'foo'
                    }
                };

                return server.inject(options).then(reply => {
                    assert.equal(reply.statusCode, 400);
                    assert.calledWith(buildFactoryMock.get, id);
                });
            });
        });

        describe('build token', () => {
            const jobId = 1234;
            const publishJobId = 1235;

            let jobMock;
            let userMock;

            beforeEach(() => {
                jobMock = {
                    id: jobId,
                    name: 'main',
                    pipelineId,
                    permutations: [
                        {
                            settings: {}
                        }
                    ]
                };

                userMock = {
                    username: 'foo',
                    unsealToken: sinon.stub().resolves('token')
                };

                jobMock.pipeline = sinon.stub().resolves(pipelineMock)();
                buildMock.job = sinon.stub().resolves(jobMock)();

                buildFactoryMock.create.resolves(buildMock);
                pipelineFactoryMock.get.resolves(pipelineMock);
                userFactoryMock.get.resolves(userMock);
                eventFactoryMock.scm.getCommitSha.resolves('sha');
            });

            it('allows updating to BLOCKED', () => {
                const status = 'BLOCKED';
                const options = {
                    method: 'PUT',
                    url: `/builds/${id}`,
                    credentials: {
                        username: id,
                        scope: ['temporal']
                    },
                    payload: {
                        status
                    }
                };

                return server.inject(options).then(reply => {
                    assert.equal(reply.statusCode, 200);
                    assert.calledWith(buildFactoryMock.get, id);
                    assert.calledOnce(buildMock.update);
                    assert.strictEqual(buildMock.status, status);
                    assert.match(buildMock.stats.blockedStartTime, /\d{4}-\d{2}-\d{2}T\d{2}:\d{2}:\d{2}\.\d{3}Z/);
                    assert.isUndefined(buildMock.meta);
                    assert.isUndefined(buildMock.endTime);
                });
            });

            it('skips updating BLOCKED stats if they are already set', () => {
                const status = 'BLOCKED';
                const options = {
                    method: 'PUT',
                    url: `/builds/${id}`,
                    credentials: {
                        username: id,
                        scope: ['temporal']
                    },
                    payload: {
                        status
                    }
                };

                buildMock.stats = {
                    blockedStartTime: '2017-01-06T01:49:50.384359267Z'
                };

                return server.inject(options).then(reply => {
                    assert.equal(reply.statusCode, 200);
                    assert.calledWith(buildFactoryMock.get, id);
                    assert.calledOnce(buildMock.update);
                    assert.strictEqual(buildMock.status, status);
                    assert.strictEqual(buildMock.stats.blockedStartTime, '2017-01-06T01:49:50.384359267Z');
                    assert.isUndefined(buildMock.meta);
                    assert.isUndefined(buildMock.endTime);
                });
            });

            it('allows updating to UNSTABLE', () => {
                const status = 'UNSTABLE';
                const options = {
                    method: 'PUT',
                    url: `/builds/${id}`,
                    credentials: {
                        username: id,
                        scope: ['temporal']
                    },
                    payload: {
                        status
                    }
                };

                return server.inject(options).then(reply => {
                    assert.equal(reply.statusCode, 200);
                    assert.calledWith(buildFactoryMock.get, id);
                    assert.calledOnce(buildMock.update);
                    assert.strictEqual(buildMock.status, status);
                    assert.isUndefined(buildMock.meta);
                    assert.isUndefined(buildMock.endTime);
                });
            });

            it('allows updating statusMessage', () => {
                const statusMessage = 'hello';
                const options = {
                    method: 'PUT',
                    url: `/builds/${id}`,
                    credentials: {
                        username: id,
                        scope: ['temporal']
                    },
                    payload: {
                        statusMessage
                    }
                };

                return server.inject(options).then(reply => {
                    assert.equal(reply.statusCode, 200);
                    assert.calledWith(buildFactoryMock.get, id);
                    assert.calledOnce(buildMock.update);
                    assert.strictEqual(buildMock.statusMessage, statusMessage);
                    assert.isUndefined(buildMock.meta);
                    assert.isUndefined(buildMock.endTime);
                });
            });

            it('updates stats only', () => {
                // for coverage
                buildMock.stats = {
                    queueEnterTime: '2017-01-06T01:49:50.384359267Z'
                };
                const options = {
                    method: 'PUT',
                    url: `/builds/${id}`,
                    credentials: {
                        username: id,
                        scope: ['temporal']
                    },
                    payload: {
                        stats: {
                            hostname: 'node123.mycluster.com'
                        }
                    }
                };

                return server.inject(options).then(reply => {
                    assert.calledWith(buildFactoryMock.get, id);
                    assert.calledOnce(buildMock.update);
                    assert.deepEqual(buildMock.stats, {
                        queueEnterTime: '2017-01-06T01:49:50.384359267Z',
                        hostname: 'node123.mycluster.com'
                    });
                    assert.isUndefined(buildMock.meta);
                    assert.isUndefined(buildMock.endTime);
                    assert.equal(reply.statusCode, 200);
                });
            });

            it('updates stats', () => {
                buildMock.stats = {
                    queueEnterTime: '2017-01-06T01:49:50.384359267Z'
                };
                const statusMessage = 'hello';
                const options = {
                    method: 'PUT',
                    url: `/builds/${id}`,
                    credentials: {
                        username: id,
                        scope: ['temporal']
                    },
                    payload: {
                        statusMessage,
                        stats: {
                            hostname: 'node123.mycluster.com'
                        }
                    }
                };

                return server.inject(options).then(reply => {
                    assert.calledWith(buildFactoryMock.get, id);
                    assert.calledOnce(buildMock.update);
                    assert.strictEqual(buildMock.statusMessage, statusMessage);
                    assert.deepEqual(buildMock.stats, {
                        queueEnterTime: '2017-01-06T01:49:50.384359267Z',
                        hostname: 'node123.mycluster.com'
                    });
                    assert.isUndefined(buildMock.meta);
                    assert.isUndefined(buildMock.endTime);
                    assert.equal(reply.statusCode, 200);
                });
            });

            it('saves status, statusMessage, meta updates, and merge event meta', () => {
                const meta = {
                    foo: 'bar',
                    hello: 'bye'
                };
                const status = 'SUCCESS';
                const statusMessage = 'Oh the build passed';
                const options = {
                    method: 'PUT',
                    url: `/builds/${id}`,
                    credentials: {
                        username: id,
                        scope: ['build']
                    },
                    payload: {
                        meta,
                        status,
                        statusMessage,
                        stats: {
                            hostname: 'node123.mycluster.com'
                        }
                    }
                };

                eventMock.meta = {
                    foo: 'oldfoo',
                    oldmeta: 'oldmetastuff'
                };

                return server.inject(options).then(reply => {
                    assert.equal(reply.statusCode, 200);
                    assert.calledWith(buildFactoryMock.get, id);
                    assert.calledOnce(buildMock.update);
                    assert.strictEqual(buildMock.status, status);
                    assert.deepEqual(buildMock.meta, meta);
                    assert.deepEqual(buildMock.statusMessage, statusMessage);
                    assert.isDefined(buildMock.endTime);
                    assert.calledOnce(eventMock.update);
                    assert.deepEqual(eventMock.meta, {
                        foo: 'bar',
                        hello: 'bye',
                        oldmeta: 'oldmetastuff'
                    });
                    assert.deepEqual(buildMock.stats, {
                        hostname: 'node123.mycluster.com'
                    });
                });
            });

            it('defaults meta to {}', () => {
                const status = 'SUCCESS';
                const options = {
                    method: 'PUT',
                    url: `/builds/${id}`,
                    credentials: {
                        username: id,
                        scope: ['build']
                    },
                    payload: {
                        status
                    }
                };

                return server.inject(options).then(reply => {
                    assert.equal(reply.statusCode, 200);
                    assert.calledWith(buildFactoryMock.get, id);
                    assert.calledOnce(buildMock.update);
                    assert.strictEqual(buildMock.status, status);
                    assert.deepEqual(buildMock.meta, {});
                    assert.isDefined(buildMock.endTime);
                });
            });

            it('skips meta and endTime on RUNNING', () => {
                const meta = {
                    foo: 'bar'
                };
                const status = 'RUNNING';
                const options = {
                    method: 'PUT',
                    url: `/builds/${id}`,
                    credentials: {
                        username: id,
                        scope: ['build']
                    },
                    payload: {
                        meta,
                        status
                    }
                };
                const initStepName = 'sd-setup-init';
                const initStepMock = getStepMock({
                    buildId: id,
                    name: initStepName
                });

                initStepMock.update.resolves(null);
                stepFactoryMock.get
                    .withArgs({
                        buildId: id,
                        name: initStepName
                    })
                    .resolves(initStepMock);

                return server.inject(options).then(reply => {
                    assert.equal(reply.statusCode, 200);
                    assert.calledWith(buildFactoryMock.get, id);
                    assert.calledOnce(initStepMock.update);
                    assert.calledOnce(buildMock.update);
                    assert.strictEqual(buildMock.status, status);
                    assert.isUndefined(buildMock.meta);
                    assert.isDefined(buildMock.startTime);
                    assert.isUndefined(buildMock.endTime);
                });
            });

            it('sets init step meta on COLLAPSED', () => {
                const meta = {
                    foo: 'bar'
                };
                const status = 'COLLAPSED';
                const options = {
                    method: 'PUT',
                    url: `/builds/${id}`,
                    credentials: {
                        username: id,
                        scope: ['build']
                    },
                    payload: {
                        meta,
                        status
                    }
                };
                const initStepName = 'sd-setup-init';
                const initStepMock = getStepMock({
                    buildId: id,
                    name: initStepName
                });

                initStepMock.update.resolves(null);
                stepFactoryMock.get
                    .withArgs({
                        buildId: id,
                        name: initStepName
                    })
                    .resolves(initStepMock);

                return server.inject(options).then(reply => {
                    assert.equal(reply.statusCode, 200);
                    assert.calledWith(buildFactoryMock.get, id);
                    assert.calledOnce(initStepMock.update);
                    assert.calledOnce(buildMock.update);
                    assert.strictEqual(buildMock.status, status);
                });
            });

            it('sets init step meta on FROZEN', () => {
                const meta = {
                    foo: 'bar'
                };
                const status = 'FROZEN';
                const options = {
                    method: 'PUT',
                    url: `/builds/${id}`,
                    credentials: {
                        username: id,
                        scope: ['build']
                    },
                    payload: {
                        meta,
                        status
                    }
                };
                const initStepName = 'sd-setup-init';
                const initStepMock = getStepMock({
                    buildId: id,
                    name: initStepName
                });

                initStepMock.update.resolves(null);
                stepFactoryMock.get
                    .withArgs({
                        buildId: id,
                        name: initStepName
                    })
                    .resolves(initStepMock);

                return server.inject(options).then(reply => {
                    assert.equal(reply.statusCode, 200);
                    assert.calledWith(buildFactoryMock.get, id);
                    assert.calledOnce(initStepMock.update);
                    assert.calledOnce(buildMock.update);
                    assert.strictEqual(buildMock.status, status);
                });
            });

            it('does not allow updating to QUEUED', () => {
                const status = 'QUEUED';
                const options = {
                    method: 'PUT',
                    url: `/builds/${id}`,
                    credentials: {
                        username: id,
                        scope: ['build']
                    },
                    payload: {
                        status
                    }
                };

                return server.inject(options).then(reply => {
                    assert.equal(reply.statusCode, 400);
                    assert.calledWith(buildFactoryMock.get, id);
                    assert.notCalled(buildMock.update);
                });
            });

            it('does not allow updating other builds', () => {
                const status = 'SUCCESS';
                const options = {
                    method: 'PUT',
                    url: `/builds/${id}`,
                    credentials: {
                        username: `${id}a`,
                        scope: ['build']
                    },
                    payload: {
                        status
                    }
                };

                return server.inject(options).then(reply => {
                    assert.equal(reply.statusCode, 403);
                    assert.notCalled(buildFactoryMock.get);
                    assert.notCalled(buildMock.update);
                });
            });

            it('update status for non-UNSTABLE builds', () => {
                testBuild.status = 'BLOCKED';
                testBuild.statusMessage = 'blocked';
                buildMock = getBuildMock(testBuild);
                jobMock.pipeline = sinon.stub().resolves(pipelineMock)();
                buildMock.job = sinon.stub().resolves(jobMock)();
                buildMock.settings = {
                    email: 'foo@bar.com'
                };
                buildFactoryMock.get.resolves(buildMock);
                buildMock.update.resolves(buildMock);

                const status = 'RUNNING';
                const options = {
                    method: 'PUT',
                    url: `/builds/${id}`,
                    credentials: {
                        username: id,
                        scope: ['build']
                    },
                    payload: {
                        status
                    }
                };
                const initStepName = 'sd-setup-init';
                const initStepMock = getStepMock({
                    buildId: id,
                    name: initStepName
                });

                stepFactoryMock.get
                    .withArgs({
                        buildId: id,
                        name: initStepName
                    })
                    .resolves(null);

                return server.inject(options).then(reply => {
                    assert.equal(reply.statusCode, 200);
                    assert.strictEqual(buildMock.status, 'RUNNING');
                    assert.isNull(buildMock.statusMessage);
                    assert.notCalled(buildFactoryMock.create);
                    assert.notCalled(initStepMock.update);
                });
            });

            it('does not allow updating from UNSTABLE to SUCCESS and do not trigger', () => {
                testBuild.status = 'UNSTABLE';
                testBuild.statusMessage = 'hello';
                buildMock = getBuildMock(testBuild);
                jobMock.pipeline = sinon.stub().resolves(pipelineMock)();
                buildMock.job = sinon.stub().resolves(jobMock)();
                buildMock.settings = {
                    email: 'foo@bar.com'
                };
                buildFactoryMock.get.resolves(buildMock);
                buildMock.update.resolves(buildMock);

                const status = 'SUCCESS';
                const options = {
                    method: 'PUT',
                    url: `/builds/${id}`,
                    credentials: {
                        username: id,
                        scope: ['build']
                    },
                    payload: {
                        status
                    }
                };

                return server.inject(options).then(reply => {
                    assert.equal(reply.statusCode, 200);
                    assert.strictEqual(buildMock.status, 'UNSTABLE');
                    assert.strictEqual(buildMock.statusMessage, 'hello');
                    assert.notCalled(buildFactoryMock.create);
                });
            });

            describe('workflow', () => {
                const publishJobMock = {
                    id: publishJobId,
                    pipelineId,
                    state: 'ENABLED'
                };
                const src = `~sd@${pipelineId}:main`;

                beforeEach(() => {
                    eventMock.workflowGraph = {
                        nodes: [{ name: 'main' }, { name: 'publish' }],
                        edges: [{ src: 'main', dest: 'publish' }]
                    };
                    buildMock.eventId = 'bbf22a3808c19dc50777258a253805b14fb3ad8b';
                });

                it('skip external OR if exernalJoin flag is on', () => {
                    const newServer = new hapi.Server();

                    newServer.app = {
                        buildFactory: buildFactoryMock,
                        stepFactory: stepFactoryMock,
                        pipelineFactory: pipelineFactoryMock,
                        jobFactory: jobFactoryMock,
                        userFactory: userFactoryMock,
                        eventFactory: eventFactoryMock,
                        triggerFactory: triggerFactoryMock
                    };
                    newServer.connection({
                        port: 12345,
                        host: 'localhost'
                    });
                    newServer.auth.scheme('custom', () => ({
                        authenticate: (request, reply) =>
                            reply.continue({
                                credentials: {
                                    scope: ['user']
                                }
                            })
                    }));
                    newServer.auth.strategy('token', 'custom');
                    newServer.auth.strategy('session', 'custom');
                    newServer.event('build_status');

                    return newServer
                        .register({
                            register: plugin,
                            options: {
                                ecosystem: {
                                    store: logBaseUrl
                                },
                                authConfig: {
                                    jwtPrivateKey: 'boo'
                                },
                                externalJoin: true
                            }
                        })
                        .then(() => {
                            const username = id;
                            const status = 'SUCCESS';
                            const options = {
                                method: 'PUT',
                                url: `/builds/${id}`,
                                credentials: {
                                    username,
                                    scmContext,
                                    scope: ['build']
                                },
                                payload: {
                                    status
                                }
                            };

                            jobFactoryMock.get.withArgs({ pipelineId, name: 'publish' }).resolves(publishJobMock);

                            return newServer.inject(options).then(reply => {
                                assert.equal(reply.statusCode, 200);
                                assert.isTrue(buildMock.update.calledBefore(buildFactoryMock.create));
                                assert.calledWith(buildFactoryMock.create, {
                                    jobId: publishJobId,
                                    sha: testBuild.sha,
                                    parentBuildId: id,
                                    username,
                                    scmContext,
                                    eventId: 'bbf22a3808c19dc50777258a253805b14fb3ad8b',
                                    configPipelineSha,
                                    prRef: '',
                                    start: true,
                                    baseBranch: null,
                                    parentBuilds: {
                                        123: {
                                            eventId: 'bbf22a3808c19dc50777258a253805b14fb3ad8b',
                                            jobs: { main: 12345 }
                                        }
                                    }
                                });
                                assert.notCalled(triggerFactoryMock.list);
                            });
                        });
                });

                it('triggers next job in the pipeline workflow and external pipelines', () => {
                    const meta = {
                        darren: 'thebest'
                    };
                    const username = id;
                    const status = 'SUCCESS';
                    const options = {
                        method: 'PUT',
                        url: `/builds/${id}`,
                        credentials: {
                            username,
                            scmContext,
                            scope: ['build']
                        },
                        payload: {
                            meta,
                            status
                        }
                    };

                    jobFactoryMock.get.withArgs({ pipelineId, name: 'publish' }).resolves(publishJobMock);

                    return server.inject(options).then(reply => {
                        assert.equal(reply.statusCode, 200);
                        assert.deepEqual(buildMock.meta, meta);
                        assert.isTrue(buildMock.update.calledBefore(buildFactoryMock.create));
                        assert.calledWith(buildFactoryMock.create, {
                            jobId: publishJobId,
                            sha: testBuild.sha,
                            parentBuildId: id,
                            username,
                            scmContext,
                            eventId: 'bbf22a3808c19dc50777258a253805b14fb3ad8b',
                            configPipelineSha,
                            prSource: '',
                            prInfo: '',
                            prRef: '',
                            start: true,
                            baseBranch: null
                        });
                        assert.calledWith(triggerFactoryMock.list, {
                            params: { src }
                        });
                        // Make sure it only creates two events
                        // The first event should group 456:main and 456:second
                        assert.calledTwice(eventFactoryMock.create);
                        assert.calledWith(eventFactoryMock.create.firstCall, {
                            parentBuildId: 12345,
                            causeMessage: 'Triggered by build 12345',
                            pipelineId: 456,
                            startFrom: src,
                            type: 'pipeline',
                            username: 'foo',
                            scmContext,
                            sha: 'sha'
                        });
                        assert.calledWith(eventFactoryMock.create.secondCall, {
                            parentBuildId: 12345,
                            causeMessage: 'Triggered by build 12345',
                            pipelineId: 789,
                            startFrom: src,
                            type: 'pipeline',
                            username: 'foo',
                            scmContext,
                            sha: 'sha'
                        });
                    });
                });

                it('triggers next job in the chainPR workflow', () => {
                    const username = id;
                    const status = 'SUCCESS';
                    const options = {
                        method: 'PUT',
                        url: `/builds/${id}`,
                        credentials: {
                            username,
                            scmContext,
                            scope: ['build']
                        },
                        payload: {
                            status
                        }
                    };

                    eventMock.pr = {
                        ref: 'pull/15/merge',
                        prSource: 'branch',
                        prInfo: { prBranchName: 'prBranchName' }
                    };

                    jobMock.name = 'PR-15:main';
                    jobFactoryMock.get.withArgs({ pipelineId, name: 'PR-15:publish' }).resolves(publishJobMock);

                    // flag should be true in chainPR events
                    pipelineMock.chainPR = true;

                    // Set no external pipeline
                    triggerMocks = [];
                    triggerFactoryMock.list.resolves(triggerMocks);

                    return server.inject(options).then(reply => {
                        assert.equal(reply.statusCode, 200);
                        assert.isTrue(buildMock.update.calledBefore(buildFactoryMock.create));
                        assert.calledWith(buildFactoryMock.create, {
                            jobId: publishJobId,
                            sha: testBuild.sha,
                            parentBuildId: id,
                            username,
                            scmContext,
                            eventId: 'bbf22a3808c19dc50777258a253805b14fb3ad8b',
                            configPipelineSha,
                            prSource: eventMock.pr.prSource,
                            prInfo: eventMock.pr.prInfo,
                            prRef: eventMock.pr.ref,
                            start: true,
                            baseBranch: null
                        });
                        // Events should not be created if there is no external pipeline
                        assert.notCalled(eventFactoryMock.create);
                    });
                });

                it('skips triggering if there is no nextJobs ', () => {
                    const status = 'SUCCESS';
                    const options = {
                        method: 'PUT',
                        url: `/builds/${id}`,
                        credentials: {
                            username: id,
                            scope: ['build']
                        },
                        payload: {
                            status
                        }
                    };

                    eventMock.workflowGraph = {
                        nodes: [{ name: '~commit' }, { name: 'main' }],
                        edges: [{ src: '~commit', dest: 'main' }]
                    };

                    return server.inject(options).then(reply => {
                        assert.equal(reply.statusCode, 200);
                        assert.notCalled(buildFactoryMock.create);
                    });
                });

                it('skips triggering if the job is a PR and chainPR is false', () => {
                    const status = 'SUCCESS';
                    const options = {
                        method: 'PUT',
                        url: `/builds/${id}`,
                        credentials: {
                            username: id,
                            scope: ['build']
                        },
                        payload: {
                            status
                        }
                    };

                    jobMock.name = 'PR-15:main';
                    jobFactoryMock.get.withArgs({ pipelineId, name: 'PR-15:publish' }).resolves(publishJobMock);

                    // flag should be false in not-chainPR events
                    pipelineMock.chainPR = false;

                    return server.inject(options).then(reply => {
                        assert.equal(reply.statusCode, 200);
                        assert.notCalled(buildFactoryMock.create);
                    });
                });

                it('skips triggering if next job is disabled', () => {
                    const meta = {
                        darren: 'thebest'
                    };
                    const username = id;
                    const status = 'SUCCESS';
                    const options = {
                        method: 'PUT',
                        url: `/builds/${id}`,
                        credentials: {
                            username,
                            scope: ['build']
                        },
                        payload: {
                            meta,
                            status
                        }
                    };

                    publishJobMock.state = 'DISABLED';

                    jobFactoryMock.get.withArgs({ pipelineId, name: 'publish' }).resolves(publishJobMock);

                    return server.inject(options).then(reply => {
                        assert.equal(reply.statusCode, 200);
                        assert.notCalled(buildFactoryMock.create);
                    });
                });
            });

            describe('join', () => {
                const options = {
                    method: 'PUT',
                    url: `/builds/${id}`,
                    credentials: {
                        username: id,
                        scmContext,
                        scope: ['build']
                    },
                    payload: {
                        status: 'SUCCESS'
                    }
                };
                const jobB = {
                    id: 2,
                    pipelineId,
                    state: 'ENABLED'
                };
                const jobC = { ...jobB, id: 3 };
                let jobBconfig;
                let jobCconfig;
                let parentEventMock;

                beforeEach(() => {
                    parentEventMock = {
                        id: 456,
                        pipelineId,
                        workflowGraph: {
                            nodes: [
                                { name: '~pr' },
                                { name: '~commit' },
                                { name: 'a', id: 1 },
                                { name: 'b', id: 2 },
                                { name: 'c', id: 3 },
                                { name: 'd', id: 4 }
                            ],
                            edges: [
                                { src: '~pr', dest: 'main' },
                                { src: '~commit', dest: 'main' }
                            ]
                        },
                        getBuilds: sinon.stub()
                    };
                    eventMock.workflowGraph = {
                        nodes: [
                            { name: '~pr' },
                            { name: '~commit' },
                            { name: 'a', id: 1 },
                            { name: 'b', id: 2 },
                            { name: 'c', id: 3 },
                            { name: 'd', id: 4 }
                        ]
                    };
                    eventMock.baseBranch = 'master';
                    eventFactoryMock.get.withArgs({ id: 456 }).resolves(parentEventMock);
                    jobFactoryMock.get.withArgs({ pipelineId, name: 'b' }).resolves(jobB);
                    jobFactoryMock.get.withArgs({ pipelineId, name: 'c' }).resolves(jobC);
                    jobMock.name = 'a';
                    buildMock.eventId = '8888';
                    buildMock.start = sinon.stub().resolves(buildMock);

                    jobBconfig = {
                        jobId: 2,
                        sha: '58393af682d61de87789fb4961645c42180cec5a',
                        parentBuildId: 12345,
                        start: true,
                        eventId: '8888',
                        username: 12345,
                        scmContext: 'github:github.com',
                        configPipelineSha: 'abc123',
                        prSource: '',
                        prInfo: '',
                        prRef: '',
                        baseBranch: 'master'
                    };
                    jobCconfig = { ...jobBconfig, jobId: 3 };
                });

                it('triggers if not a join', () => {
                    eventMock.workflowGraph = {
                        nodes: [
                            { name: '~pr' },
                            { name: '~commit' },
                            { name: 'a', id: 1 },
                            { name: 'b', id: 2 },
                            { name: 'c', id: 3 }
                        ],
                        edges: [
                            { src: '~pr', dest: 'a' },
                            { src: '~commit', dest: 'a' },
                            { src: 'a', dest: 'b' },
                            { src: 'a', dest: 'c' }
                        ]
                    };

                    return server.inject(options).then(() => {
                        assert.calledWith(buildFactoryMock.create.firstCall, jobBconfig);
                        assert.calledWith(buildFactoryMock.create.secondCall, jobCconfig);
                    });
                });

                it('triggers if current job is not in the join list', () => {
                    eventMock.workflowGraph.edges = [
                        { src: '~pr', dest: 'a' },
                        { src: '~commit', dest: 'a' },
                        { src: 'a', dest: 'b' },
                        { src: 'c', dest: 'b', join: true },
                        { src: 'd', dest: 'b', join: true }
                    ];

                    return server.inject(options).then(() => {
                        assert.calledWith(buildFactoryMock.create, jobBconfig);
                    });
                });

                it('triggers if all jobs in join are done', () => {
                    eventMock.workflowGraph.edges = [
                        { src: '~pr', dest: 'a' },
                        { src: '~commit', dest: 'a' },
                        { src: 'a', dest: 'b' },
                        { src: 'a', dest: 'c', join: true },
                        { src: 'd', dest: 'c', join: true }
                    ];

                    eventMock.getBuilds.resolves([
                        {
                            jobId: 1,
                            status: 'SUCCESS'
                        },
                        {
                            jobId: 4,
                            status: 'SUCCESS'
                        },
                        {
                            jobId: 5,
                            status: 'SUCCESS'
                        },
                        {
                            jobId: 6,
                            status: 'ABORTED'
                        }
                    ]);

                    return server.inject(options).then(() => {
                        // create the builds
                        assert.calledTwice(buildFactoryMock.create);

                        // jobB is created because there is no join
                        assert.calledWith(buildFactoryMock.create.firstCall, jobBconfig);

                        // there is a finished join, jobC is created without starting, then start separately
                        // (same action but different flow in the code)
                        jobCconfig.start = false;
                        assert.calledWith(buildFactoryMock.create.secondCall, jobCconfig);
                        assert.calledOnce(buildMock.start);
                        buildMock.update = sinon.stub().resolves(buildMock);
                    });
                });

                it('triggers if all PR jobs in join are done', () => {
                    eventMock.workflowGraph.edges = [
                        { src: '~pr', dest: 'a' },
                        { src: '~commit', dest: 'a' },
                        { src: 'a', dest: 'b' },
                        { src: 'a', dest: 'c', join: true },
                        { src: 'd', dest: 'c', join: true }
                    ];

                    eventMock.getBuilds.resolves([
                        {
                            jobId: 1,
                            status: 'SUCCESS'
                        },
                        {
                            jobId: 4,
                            status: 'SUCCESS'
                        },
                        {
                            jobId: 5,
                            status: 'SUCCESS'
                        },
                        {
                            jobId: 6,
                            status: 'ABORTED'
                        }
                    ]);

                    // for chainPR settings
                    pipelineMock.chainPR = true;
                    eventMock.pr = {
                        ref: 'pull/15/merge',
                        prSource: 'branch',
                        prInfo: {
                            prBranchName: 'prBranchName'
                        }
                    };
                    jobFactoryMock.get.withArgs({ pipelineId, name: 'PR-15:b' }).resolves(jobB);
                    jobFactoryMock.get.withArgs({ pipelineId, name: 'PR-15:c' }).resolves(jobC);
                    jobMock.name = 'PR-15:a';
                    jobBconfig.prRef = 'pull/15/merge';
                    jobBconfig.prSource = 'branch';
                    jobBconfig.prInfo = { prBranchName: 'prBranchName' };
                    jobCconfig.prRef = 'pull/15/merge';
                    jobCconfig.prSource = 'branch';
                    jobCconfig.prInfo = { prBranchName: 'prBranchName' };

                    return server.inject(options).then(() => {
                        // create the builds
                        assert.calledTwice(buildFactoryMock.create);

                        // jobB is created because there is no join
                        assert.calledWith(buildFactoryMock.create.firstCall, jobBconfig);

                        // there is a finished join, jobC is created without starting, then start separately
                        // (same action but different flow in the code)
                        jobCconfig.start = false;
                        assert.calledWith(buildFactoryMock.create.secondCall, jobCconfig);
                        assert.calledOnce(buildMock.start);
                        buildMock.update = sinon.stub().resolves(buildMock);
                    });
                });

                it('delete build if it was created before, and join has some failures', () => {
                    eventMock.workflowGraph.edges = [
                        { src: '~pr', dest: 'a' },
                        { src: '~commit', dest: 'a' },
                        { src: 'a', dest: 'c', join: true },
                        { src: 'd', dest: 'c', join: true }
                    ];

                    const buildC = {
                        jobId: 3, // job c was previously created
                        remove: sinon.stub().resolves(null)
                    };

                    eventMock.getBuilds.resolves([
                        {
                            jobId: 1,
                            status: 'FAILURE'
                        },
                        {
                            jobId: 4,
                            status: 'SUCCESS'
                        },
                        buildC
                    ]);

                    return server.inject(options).then(() => {
                        assert.notCalled(buildFactoryMock.create);
                        assert.calledOnce(buildC.remove);
                    });
                });

                it('triggers if all jobs in join are done with all parent event', () => {
                    // For a pipeline like this:
                    //   -> b
                    // a
                    //   ->
                    //      c
                    // d ->
                    // If user restarts `a`, it should get `d`'s all parent event status and trigger `c`
                    eventMock.parentEventId = 456;
                    eventMock.startFrom = 'a';
                    eventMock.workflowGraph.edges = [
                        { src: '~pr', dest: 'a' },
                        { src: '~commit', dest: 'a' },
                        { src: 'a', dest: 'b' },
                        { src: 'a', dest: 'c', join: true },
                        { src: 'd', dest: 'c', join: true }
                    ];
                    parentEventMock.workflowGraph.edges = eventMock.workflowGraph.edges;
                    parentEventMock.parentEventId = 789;
                    parentEventMock.startFrom = 'a';
                    eventMock.getBuilds.resolves([
                        {
                            id: 5,
                            jobId: 1,
                            status: 'SUCCESS'
                        }
                    ]);
                    parentEventMock.getBuilds.resolves([
                        {
                            id: 6,
                            jobId: 1,
                            status: 'FAILURE'
                        }
                    ]);
                    jobCconfig.start = false;

                    const parentEventMock2 = {
                        id: 789,
                        pipelineId,
                        workflowGraph: {
                            nodes: [
                                { name: '~pr' },
                                { name: '~commit' },
                                { name: 'a', id: 1 },
                                { name: 'b', id: 2 },
                                { name: 'c', id: 3 },
                                { name: 'd', id: 4 }
                            ],
                            edges: [
                                { src: '~pr', dest: 'a' },
                                { src: '~commit', dest: 'a' },
                                { src: 'a', dest: 'b' },
                                { src: 'a', dest: 'c', join: true },
                                { src: 'd', dest: 'c', join: true }
                            ]
                        },
                        getBuilds: sinon.stub().resolves([
                            {
                                id: 1,
                                jobId: 1,
                                status: 'FAILURE'
                            },
                            {
                                id: 4,
                                jobId: 4,
                                status: 'SUCCESS'
                            }
                        ])
                    };

                    eventFactoryMock.get.withArgs({ id: 789 }).resolves(parentEventMock2);

                    return server.inject(options).then(() => {
                        assert.calledTwice(buildFactoryMock.create);
                        assert.calledWith(buildFactoryMock.create.firstCall, jobBconfig);
                        assert.calledWith(buildFactoryMock.create.secondCall, jobCconfig);
                        assert.calledOnce(buildMock.start); // create is mocked to return buildMock
                    });
                });

                it('ignore parent event statuses if startFrom job is not on join path', () => {
                    // For a pipeline like this:
                    //     -> b
                    //  a        -> d
                    //     -> c
                    // if user restarts from job `a`, it should ignore `c`'s parent event status when `b` finishes
                    jobMock.name = 'b';
                    eventMock.parentEventId = 456;
                    eventMock.startFrom = 'a';
                    eventMock.workflowGraph.edges = [
                        { src: '~pr', dest: 'a' },
                        { src: '~commit', dest: 'a' },
                        { src: 'a', dest: 'b' },
                        { src: 'a', dest: 'c' },
                        { src: 'b', dest: 'd', join: true },
                        { src: 'c', dest: 'd', join: true }
                    ];
                    parentEventMock.workflowGraph.edges = eventMock.workflowGraph.edges;

                    eventMock.getBuilds.resolves([
                        {
                            id: 5,
                            jobId: 1,
                            status: 'SUCCESS'
                        },
                        {
                            id: 6,
                            jobId: 2,
                            status: 'SUCCESS'
                        }
                    ]);

                    parentEventMock.getBuilds.resolves([
                        {
                            id: 1,
                            jobId: 1,
                            status: 'SUCCESS'
                        },
                        {
                            id: 2,
                            jobId: 2,
                            status: 'FAILURE'
                        },
                        {
                            id: 3,
                            jobId: 3,
                            status: 'SUCCESS'
                        },
                        {
                            id: 4,
                            jobId: 4,
                            status: 'SUCCESS'
                        }
                    ]);

                    return server.inject(options).then(() => {
                        assert.notCalled(buildFactoryMock.create);
                    });
                });

                it('does not trigger if jobs in join list are not done', () => {
                    eventMock.workflowGraph.edges = [
                        { src: '~pr', dest: 'a' },
                        { src: '~commit', dest: 'a' },
                        { src: 'a', dest: 'c', join: true },
                        { src: 'b', dest: 'c', join: true }
                    ];

                    // job B is not done
                    eventMock.getBuilds.resolves([
                        {
                            jobId: 1,
                            status: 'SUCCESS'
                        }
                    ]);

                    return server.inject(options).then(() => {
                        jobCconfig.start = false;
                        assert.calledWith(buildFactoryMock.create, jobCconfig);
                    });
                });

                it('update parent build IDs', () => {
                    const updatedBuildC = { ...buildMock };

                    updatedBuildC.start = sinon.stub().resolves();
                    updatedBuildC.update = sinon.stub().resolves(updatedBuildC);

                    const buildC = {
                        id: 333,
                        jobId: 3, // build is already created
                        parentBuildId: [111],
                        update: sinon.stub().resolves(updatedBuildC)
                    };

                    eventMock.workflowGraph.edges = [
                        { src: '~pr', dest: 'a' },
                        { src: '~commit', dest: 'a' },
                        { src: 'a', dest: 'c', join: true },
                        { src: 'b', dest: 'c', join: true }
                    ];

                    eventMock.getBuilds.resolves([
                        {
                            id: 111,
                            jobId: 1,
                            status: 'SUCCESS'
                        },
                        {
                            id: 222,
                            jobId: 2,
                            status: 'SUCCESS'
                        },
                        buildC
                    ]);

                    return server.inject(options).then(() => {
                        assert.notCalled(buildFactoryMock.create);
                        assert.calledOnce(buildMock.update); // current build
                        assert.deepEqual(buildC.parentBuildId, [111, 222]);
                        assert.calledOnce(buildC.update);
                        assert.calledOnce(updatedBuildC.update);
                        assert.calledOnce(updatedBuildC.start);
                    });
                });

                it('does not trigger if jobs in join list fails', () => {
                    buildMock.remove = sinon.stub().resolves(null);
                    eventMock.workflowGraph.edges = [
                        { src: '~pr', dest: 'a' },
                        { src: '~commit', dest: 'a' },
                        { src: 'a', dest: 'c', join: true },
                        { src: 'b', dest: 'c', join: true }
                    ];

                    // job B failed
                    eventMock.getBuilds.resolves([
                        {
                            jobId: 1,
                            status: 'SUCCESS'
                        },
                        {
                            jobId: 2,
                            status: 'FAILURE'
                        }
                    ]);

                    return server.inject(options).then(() => {
                        assert.notCalled(buildFactoryMock.create);
                    });
                });
            });

            describe('join new flow', () => {
                let newServer;
                const options = {
                    method: 'PUT',
                    url: `/builds/${id}`,
                    credentials: {
                        username: id,
                        scmContext,
                        scope: ['build']
                    },
                    payload: {
                        status: 'SUCCESS'
                    }
                };
                const jobB = {
                    id: 2,
                    pipelineId,
                    state: 'ENABLED'
                };
                const jobC = { ...jobB, id: 3 };
                const jobD = {
                    id: 3,
                    getLatestBuild: sinon.stub().resolves(
                        getBuildMock({
                            id: 12345,
                            status: 'CREATED',
                            parentBuilds: {
                                2: { eventId: 2, jobs: { a: 555 } },
                                3: { eventId: 456, jobs: { a: 12345, b: 2345 } }
                            }
                        })
                    )
                };
                const externalEventBuilds = [
                    {
                        id: 555,
                        jobId: 4,
                        status: 'SUCCESS'
                    },
                    {
                        id: 777,
                        jobId: 7,
                        status: 'ABORTED'
                    },
                    {
                        id: 888,
                        jobId: 1,
                        status: 'ABORTED'
                    }
                ];
                let jobBconfig;
                let jobCconfig;
                let parentEventMock;

                beforeEach(done => {
                    parentEventMock = {
                        id: 456,
                        pipelineId,
                        workflowGraph: {
                            nodes: [
                                { name: '~pr' },
                                { name: '~commit' },
                                { name: 'a', id: 1 },
                                { name: 'b', id: 2 },
                                { name: 'c', id: 3 },
                                { name: 'd', id: 4 }
                            ],
                            edges: [
                                { src: '~pr', dest: 'main' },
                                { src: '~commit', dest: 'main' }
                            ]
                        },
                        getBuilds: sinon.stub()
                    };
                    eventMock.workflowGraph = {
                        nodes: [
                            { name: '~pr' },
                            { name: '~commit' },
                            { name: 'a', id: 1 },
                            { name: 'b', id: 2 },
                            { name: 'c', id: 3 },
                            { name: 'd', id: 4 }
                        ]
                    };
                    eventMock.baseBranch = 'master';

                    pipelineFactoryMock.get.withArgs(123).resolves(
                        Object.assign(pipelineMock, {
                            getJobs: sinon.stub().resolves([
                                {
                                    id: 3
                                }
                            ])
                        })
                    );
                    eventFactoryMock.get.withArgs({ id: 456 }).resolves(parentEventMock);
                    jobFactoryMock.get.withArgs(3).resolves(jobD);
                    jobFactoryMock.get.withArgs({ pipelineId, name: 'b' }).resolves(jobB);
                    jobFactoryMock.get.withArgs({ pipelineId, name: 'c' }).resolves(jobC);
                    jobMock.name = 'a';
                    buildMock.eventId = '8888';
                    buildMock.start = sinon.stub().resolves(buildMock);

                    jobBconfig = {
                        jobId: 2,
                        sha: '58393af682d61de87789fb4961645c42180cec5a',
                        parentBuildId: 12345,
                        start: true,
                        eventId: '8888',
                        username: 12345,
                        scmContext: 'github:github.com',
                        configPipelineSha: 'abc123',
                        prRef: '',
                        baseBranch: 'master',
                        parentBuilds: { 123: { jobs: { a: 12345 }, eventId: '8888' } }
                    };
                    jobCconfig = { ...jobBconfig, jobId: 3 };

                    newServer = new hapi.Server();

                    newServer.app = {
                        buildFactory: buildFactoryMock,
                        stepFactory: stepFactoryMock,
                        pipelineFactory: pipelineFactoryMock,
                        jobFactory: jobFactoryMock,
                        userFactory: userFactoryMock,
                        eventFactory: eventFactoryMock,
                        triggerFactory: triggerFactoryMock
                    };
                    newServer.connection({
                        port: 12345,
                        host: 'localhost'
                    });
                    newServer.auth.scheme('custom', () => ({
                        authenticate: (request, reply) =>
                            reply.continue({
                                credentials: {
                                    scope: ['user']
                                }
                            })
                    }));
                    newServer.auth.strategy('token', 'custom');
                    newServer.auth.strategy('session', 'custom');
                    newServer.event('build_status');

                    newServer.register(
                        {
                            register: plugin,
                            options: {
                                ecosystem: {
                                    store: logBaseUrl
                                },
                                authConfig: {
                                    jwtPrivateKey: 'boo'
                                },
                                externalJoin: true
                            }
                        },
                        done
                    );
                });

                afterEach(() => {
                    newServer = null;
                });

                it('triggers if not a join', () => {
                    eventMock.workflowGraph = {
                        nodes: [
                            { name: '~pr' },
                            { name: '~commit' },
                            { name: 'a', id: 1 },
                            { name: 'b', id: 2 },
                            { name: 'c', id: 3 }
                        ],
                        edges: [
                            { src: '~pr', dest: 'a' },
                            { src: '~commit', dest: 'a' },
                            { src: 'a', dest: 'b' },
                            { src: 'a', dest: 'c' }
                        ]
                    };

                    return newServer.inject(options).then(() => {
                        assert.calledWith(buildFactoryMock.create.firstCall, jobBconfig);
                        assert.calledWith(buildFactoryMock.create.secondCall, jobCconfig);
                    });
                });

                it('triggers next next job when next job is external', () => {
                    const expectedEventArgs = {
                        pipelineId: '2',
                        startFrom: '~sd@123:a',
                        type: 'pipeline',
                        causeMessage: 'Triggered by sd@123:a',
                        parentBuildId: 12345,
                        parentEventId: '8888',
                        parentBuilds: {
                            123: {
                                eventId: '8888',
                                jobs: { a: 12345 }
                            }
                        },
                        scmContext: 'github:github.com',
                        username: 'foo',
                        sha: 'sha'
                    };
                    const externalEventMock = {
                        id: 2,
                        builds: externalEventBuilds,
                        getBuilds: sinon.stub().resolves(externalEventBuilds)
                    };

                    eventFactoryMock.create.resolves(externalEventMock);
                    buildFactoryMock.get.withArgs(555).resolves({ id: 1234, status: 'SUCCESS' });
                    eventMock.workflowGraph = {
                        nodes: [
                            { name: '~pr' },
                            { name: '~commit' },
                            { name: 'a', id: 1 },
                            { name: 'b', id: 2 },
                            { name: 'c', id: 3 },
                            { name: 'sd@2:a', id: 4 }
                        ],
                        edges: [
                            { src: '~pr', dest: 'a' },
                            { src: '~commit', dest: 'a' },
                            { src: 'a', dest: 'b' },
                            { src: 'b', dest: 'c', join: true },
                            { src: 'a', dest: 'sd@2:a' },
                            { src: 'sd@2:a', dest: 'c', join: true }
                        ]
                    };

                    return newServer.inject(options).then(() => {
                        assert.calledWith(buildFactoryMock.create.firstCall, jobBconfig);
                        assert.calledOnce(buildFactoryMock.create);
                        assert.calledWith(eventFactoryMock.create.firstCall, expectedEventArgs);
                    });
                });

                it('triggers if current job is not in the join list', () => {
                    eventMock.workflowGraph.edges = [
                        { src: '~pr', dest: 'a' },
                        { src: '~commit', dest: 'a' },
                        { src: 'a', dest: 'b' },
                        { src: 'c', dest: 'b', join: true },
                        { src: 'd', dest: 'b', join: true }
                    ];

                    return newServer.inject(options).then(() => {
                        jobBconfig.parentBuilds = {
                            123: {
                                jobs: { a: 12345, c: null, d: null },
                                eventId: '8888'
                            }
                        };
                        assert.calledWith(buildFactoryMock.create, jobBconfig);
                    });
                });

                it('triggers if all jobs in join are done', () => {
                    eventMock.workflowGraph.edges = [
                        { src: '~pr', dest: 'a' },
                        { src: '~commit', dest: 'a' },
                        { src: 'a', dest: 'b' },
                        { src: 'a', dest: 'c', join: true },
                        { src: 'd', dest: 'c', join: true }
                    ];

                    const buildC = {
                        jobId: 3,
                        status: 'CREATED',
                        parentBuilds: {
                            123: {
                                eventId: '8888',
                                jobs: { a: null, d: 5555 }
                            }
                        }
                    };
                    const updatedBuildC = Object.assign(buildC, {
                        parentBuilds: {
                            123: { eventId: '8888', jobs: { a: 12345, d: 5555 } }
                        },
                        start: sinon.stub().resolves()
                    });

                    buildC.update = sinon.stub().resolves(updatedBuildC);
                    eventMock.getBuilds.resolves([
                        {
                            jobId: 1,
                            status: 'SUCCESS'
                        },
                        {
                            jobId: 4,
                            status: 'SUCCESS'
                        },
                        {
                            jobId: 5,
                            status: 'SUCCESS'
                        },
                        {
                            jobId: 6,
                            status: 'ABORTED'
                        },
                        buildC
                    ]);
                    jobBconfig.parentBuilds = {
                        123: {
                            eventId: '8888',
                            jobs: { a: 12345 }
                        }
                    };
                    jobCconfig.parentBuilds = {
                        123: {
                            eventId: '8888',
                            jobs: { a: 12345, d: null }
                        }
                    };

                    buildFactoryMock.get.withArgs(5555).resolves({ status: 'SUCCESS' }); // d is done

                    return newServer.inject(options).then(() => {
                        assert.calledWith(buildFactoryMock.create, jobBconfig);
                        assert.notCalled(eventFactoryMock.create);
                        assert.calledTwice(buildC.update);
                        assert.calledOnce(updatedBuildC.start);
                    });
                });

                it('triggers if all jobs in external join are done and updates join job', () => {
                    eventMock.workflowGraph = {
                        nodes: [
                            { name: '~pr' },
                            { name: '~commit' },
                            { name: 'a', id: 4 },
                            { name: '~sd@2:a', id: 1 },
                            { name: '~sd@2:c', id: 3 }
                        ],
                        edges: [
                            { src: '~pr', dest: 'a' },
                            { src: '~commit', dest: 'a' },
                            { src: 'a', dest: '~sd@2:c' },
                            { src: '~sd@2:a', dest: 'a' }
                        ]
                    };
                    buildMock.parentBuilds = {
                        2: { eventId: '8887', jobs: { a: 12345 } }
                    };
                    const buildC = {
                        jobId: 3,
                        status: 'CREATED',
                        parentBuilds: {
                            2: {
                                eventId: '8887',
                                jobs: { a: 888 }
                            },
                            123: {
                                eventId: null,
                                jobs: { a: null }
                            }
                        }
                    };
                    const updatedBuildC = Object.assign(buildC, {
                        parentBuilds: {
                            2: {
                                eventId: '8887',
                                jobs: { a: 888 }
                            },
                            123: {
                                eventId: '8888',
                                jobs: { a: 12345 }
                            }
                        },
                        start: sinon.stub().resolves()
                    });

                    buildC.update = sinon.stub().resolves(updatedBuildC);
                    const externalEventMock = {
                        id: 2,
                        pipelineId: 123,
                        builds: [
                            {
                                id: 888,
                                jobId: 1,
                                status: 'SUCCESS'
                            },
                            buildC
                        ],
                        getBuilds: sinon.stub().resolves([
                            {
                                id: 888,
                                jobId: 1,
                                status: 'SUCCESS'
                            },
                            buildC
                        ]),
                        workflowGraph: {
                            nodes: [
                                { name: '~pr' },
                                { name: '~commit' },
                                { name: 'a', id: 1 },
                                { name: 'b', id: 2 },
                                { name: 'c', id: 3 },
                                { name: 'sd@123:a', id: 4 }
                            ],
                            edges: [
                                { src: '~pr', dest: 'a' },
                                { src: '~commit', dest: 'a' },
                                { src: 'a', dest: 'sd@123:a' },
                                { src: 'a', dest: 'c', join: true },
                                { src: 'sd@123:a', dest: 'c', join: true }
                            ]
                        }
                    };

                    externalEventMock.getBuilds.resolves([
                        {
                            jobId: 1,
                            status: 'SUCCESS'
                        },
                        {
                            jobId: 5,
                            status: 'SUCCESS'
                        },
                        {
                            jobId: 6,
                            status: 'ABORTED'
                        },
                        buildC
                    ]);
                    jobBconfig.parentBuilds = {
                        123: {
                            eventId: '8888',
                            jobs: { a: 12345 }
                        }
                    };
                    jobCconfig.parentBuilds = {
                        123: {
                            eventId: '8888',
                            jobs: { a: 12345, d: null }
                        }
                    };

                    eventFactoryMock.get.withArgs('8887').resolves(externalEventMock);
                    eventFactoryMock.list.resolves([Object.assign(externalEventMock, { id: '8889' })]);
                    buildFactoryMock.get.withArgs(5555).resolves({ status: 'SUCCESS' }); // d is done

                    return newServer.inject(options).then(() => {
                        assert.notCalled(eventFactoryMock.create);
                        assert.calledTwice(externalEventMock.getBuilds);
                        assert.calledTwice(buildC.update);
                        assert.calledOnce(updatedBuildC.start);
                    });
                });

                it('starts single external job when it circles back to original pipeline', () => {
                    // For a pipeline like this:
                    //  ~sd@2:a -> a -> sd@2:c
                    // If user is at `a`, it should trigger `sd@2:c`
                    eventMock.workflowGraph = {
                        nodes: [
                            { name: '~pr' },
                            { name: '~commit' },
                            { name: 'a', id: 1 },
                            { name: '~sd@2:a', id: 4 },
                            { name: 'sd@2:c', id: 6 }
                        ],
                        edges: [
                            { src: '~pr', dest: 'a' },
                            { src: '~commit', dest: 'a' },
                            { src: '~sd@2:a', dest: 'a' },
                            { src: 'a', dest: 'sd@2:c' }
                        ]
                    };
                    buildMock.parentBuilds = {
                        2: { eventId: '8887', jobs: { a: 12345 } }
                    };
                    const parentBuilds = {
                        123: { eventId: '8888', jobs: { a: 12345 } },
                        2: { eventId: '8888', jobs: { a: 12345 } }
                    };
                    const buildC = {
                        jobId: 3,
                        status: 'CREATED',
                        parentBuilds,
                        start: sinon.stub().resolves()
                    };
                    const updatedBuildC = Object.assign(buildC, {
                        parentBuilds,
                        start: sinon.stub().resolves()
                    });
                    const jobCConfig = {
                        baseBranch: 'master',
                        configPipelineSha: 'abc123',
                        eventId: '8887',
                        jobId: 3,
                        parentBuildId: 12345,
                        parentBuilds: {
                            123: { eventId: '8888', jobs: { a: 12345 } },
                            2: { eventId: '8888', jobs: { a: 12345 } }
                        },
                        prRef: '',
                        scmContext: 'github:github.com',
                        sha: '58393af682d61de87789fb4961645c42180cec5a',
                        start: false,
                        username: 12345
                    };

                    buildC.update = sinon.stub().resolves(updatedBuildC);
                    const externalEventMock = {
                        id: 2,
                        pipelineId: 123,
                        builds: [
                            {
                                id: 888,
                                jobId: 4,
                                status: 'SUCCESS'
                            }
                        ],
                        getBuilds: sinon.stub().resolves([
                            {
                                id: 888,
                                jobId: 4,
                                status: 'SUCCESS'
                            }
                        ]),
                        workflowGraph: {
                            nodes: [
                                { name: '~pr' },
                                { name: '~commit' },
                                { name: 'a', id: 4 },
                                { name: 'c', id: 6 },
                                { name: '~sd@123:c', id: 3 }
                            ],
                            edges: [
                                { src: '~pr', dest: 'a' },
                                { src: '~commit', dest: 'a' },
                                { src: 'a', dest: '~sd@123:c' },
                                { src: '~sd@123:c', dest: 'c' }
                            ]
                        }
                    };

                    eventMock.getBuilds.resolves([
                        {
                            jobId: 3,
                            status: 'SUCCESS'
                        }
                    ]);
                    eventFactoryMock.get.withArgs('8887').resolves(externalEventMock);
                    eventFactoryMock.list.resolves([Object.assign(externalEventMock, { id: '8889' })]);
                    buildFactoryMock.create.onCall(0).resolves(buildC);
                    buildFactoryMock.get.withArgs(5555).resolves({ status: 'SUCCESS' }); // d is done

                    return newServer.inject(options).then(() => {
                        assert.notCalled(eventFactoryMock.create);
                        assert.calledTwice(externalEventMock.getBuilds);
                        assert.calledOnce(buildFactoryMock.create);
                        assert.calledWith(buildFactoryMock.create, jobCConfig);
                        assert.calledOnce(buildC.update);
                        assert.calledOnce(updatedBuildC.start);
                    });
                });

                it('creates a single event for downstream triggers in the same pipeline', () => {
                    // For a pipeline like this:
                    //      -> b
                    //    a
                    //      -> sd@2:b, sd@2:a
                    // If user is at `a`, it should trigger both `sd@2:a` and `sd@2:b` in one event
                    eventMock.workflowGraph = {
                        nodes: [
                            { name: '~pr' },
                            { name: '~commit' },
                            { name: 'a', id: 1 },
                            { name: 'b', id: 2 },
                            { name: 'sd@2:a', id: 4 },
                            { name: 'sd@2:c', id: 6 }
                        ],
                        edges: [
                            { src: '~pr', dest: 'a' },
                            { src: '~commit', dest: 'a' },
                            { src: 'a', dest: 'sd@2:a' },
                            { src: 'a', dest: 'sd@2:c' },
                            { src: 'a', dest: 'b' }
                        ]
                    };
                    const parentBuilds = {
                        123: { eventId: '8888', jobs: { a: 12345 } }
                    };
                    const buildC = {
                        jobId: 3,
                        status: 'CREATED',
                        parentBuilds,
                        start: sinon.stub().resolves()
                    };
                    const updatedBuildC = Object.assign(buildC, {
                        parentBuilds,
                        start: sinon.stub().resolves()
                    });

                    buildC.update = sinon.stub().resolves(updatedBuildC);
                    const externalEventMock = {
                        id: 2,
                        pipelineId: 123,
                        builds: [],
                        getBuilds: sinon.stub().resolves([]),
                        workflowGraph: {
                            nodes: [
                                { name: '~pr' },
                                { name: '~commit' },
                                { name: 'a', id: 4 },
                                { name: 'c', id: 6 },
                                { name: '~sd@123:a', id: 1 }
                            ],
                            edges: [
                                { src: '~pr', dest: 'a' },
                                { src: '~commit', dest: 'a' },
                                { src: '~sd@123:a', dest: 'a' },
                                { src: '~sd@123:a', dest: 'c' }
                            ]
                        }
                    };
                    const eventConfig = {
                        causeMessage: 'Triggered by sd@123:a',
                        parentBuildId: 12345,
                        parentBuilds: { 123: { eventId: '8888', jobs: { a: 12345 } } },
                        parentEventId: '8888',
                        pipelineId: '2',
                        scmContext: 'github:github.com',
                        sha: 'sha',
                        startFrom: '~sd@123:a',
                        type: 'pipeline',
                        username: 'foo'
                    };

                    eventFactoryMock.get.withArgs('8887').resolves(externalEventMock);
                    eventFactoryMock.list.resolves([Object.assign(externalEventMock, { id: '8889' })]);
                    buildFactoryMock.get.withArgs(5555).resolves({ status: 'SUCCESS' }); // d is done

                    return newServer.inject(options).then(() => {
                        assert.calledOnce(eventFactoryMock.create);
                        assert.calledWith(eventFactoryMock.create, eventConfig);
                        assert.notCalled(externalEventMock.getBuilds);
                        assert.calledOnce(buildFactoryMock.create);
                        assert.calledWith(buildFactoryMock.create, jobBconfig);
                        assert.notCalled(buildC.update);
                        assert.notCalled(updatedBuildC.start);
                    });
                });

                it('creates without starting join job in external join when fork not done', () => {
                    eventMock.workflowGraph = {
                        nodes: [
                            { name: '~pr' },
                            { name: '~commit' },
                            { name: 'a', id: 4 },
                            { name: '~sd@2:a', id: 1 },
                            { name: '~sd@2:c', id: 3 }
                        ],
                        edges: [
                            { src: '~pr', dest: 'a' },
                            { src: '~commit', dest: 'a' },
                            { src: 'a', dest: '~sd@2:c' },
                            { src: '~sd@2:a', dest: 'a' }
                        ]
                    };
                    buildMock.parentBuilds = {
                        2: { eventId: '8887', jobs: { a: 12345 } }
                    };
                    const buildC = {
                        jobId: 3,
                        status: 'CREATED',
                        parentBuilds: {
                            123: {
                                eventId: '8888',
                                jobs: { a: 12345 }
                            }
                        },
                        start: sinon.stub().resolves()
                    };
                    const updatedBuildC = Object.assign(buildC, {
                        parentBuilds: {
                            123: {
                                eventId: '8888',
                                jobs: { a: 12345 }
                            }
                        },
                        start: sinon.stub().resolves()
                    });

                    buildC.update = sinon.stub().resolves(updatedBuildC);
                    const externalEventMock = {
                        id: 2,
                        pipelineId: 123,
                        builds: [
                            {
                                id: 888,
                                jobId: 1,
                                status: 'SUCCESS'
                            }
                        ],
                        getBuilds: sinon.stub().resolves([
                            {
                                id: 888,
                                jobId: 1,
                                status: 'SUCCESS'
                            }
                        ]),
                        workflowGraph: {
                            nodes: [
                                { name: '~pr' },
                                { name: '~commit' },
                                { name: 'a', id: 1 },
                                { name: 'b', id: 2 },
                                { name: 'c', id: 3 },
                                { name: 'sd@123:a', id: 4 }
                            ],
                            edges: [
                                { src: '~pr', dest: 'a' },
                                { src: '~commit', dest: 'a' },
                                { src: 'a', dest: 'sd@123:a' },
                                { src: 'a', dest: 'c', join: true },
                                { src: 'sd@123:a', dest: 'c', join: true }
                            ]
                        }
                    };

                    eventMock.getBuilds.resolves([
                        {
                            jobId: 1,
                            status: 'SUCCESS'
                        },
                        {
                            jobId: 4,
                            status: 'SUCCESS'
                        },
                        {
                            jobId: 5,
                            status: 'SUCCESS'
                        },
                        {
                            jobId: 6,
                            status: 'ABORTED'
                        },
                        buildC
                    ]);
                    jobBconfig.parentBuilds = {
                        123: {
                            eventId: '8888',
                            jobs: { a: 12345 }
                        }
                    };
                    jobCconfig.parentBuilds = {
                        123: {
                            eventId: '8888',
                            jobs: { a: 12345, d: null }
                        }
                    };

                    eventFactoryMock.get.withArgs('8887').resolves(externalEventMock);
                    eventFactoryMock.list.resolves([Object.assign(externalEventMock, { id: '8889' })]);
                    buildFactoryMock.create.onCall(0).resolves(buildC);
                    buildFactoryMock.get.withArgs(5555).resolves({ status: 'SUCCESS' }); // d is done

                    return newServer.inject(options).then(() => {
                        assert.notCalled(eventFactoryMock.create);
                        assert.calledTwice(externalEventMock.getBuilds);
                        assert.calledOnce(buildFactoryMock.create);
                        assert.notCalled(buildC.update);
                        assert.notCalled(updatedBuildC.start);
                    });
                });

                it('triggers if all PR jobs in join are done', () => {
                    eventMock.workflowGraph.edges = [
                        { src: '~pr', dest: 'a' },
                        { src: '~commit', dest: 'a' },
                        { src: 'a', dest: 'b' },
                        { src: 'a', dest: 'c', join: true },
                        { src: 'd', dest: 'c', join: true }
                    ];

                    const buildC = {
                        jobId: 3,
                        status: 'CREATED',
                        parentBuilds: {
                            123: {
                                eventId: '8888',
                                jobs: { 'PR-15:a': null, 'PR-15:d': 5555 }
                            }
                        }
                    };

                    const updatedBuildC = Object.assign(buildC, {
                        parentBuilds: {
                            123: { eventId: '8888', jobs: { 'PR-15:a': 12345, 'PR-15:d': 5555 } }
                        },
                        start: sinon.stub().resolves()
                    });

                    buildC.update = sinon.stub().resolves(updatedBuildC);

                    eventMock.getBuilds.resolves([
                        {
                            jobId: 1,
                            status: 'SUCCESS'
                        },
                        {
                            jobId: 4,
                            status: 'SUCCESS'
                        },
                        {
                            jobId: 5,
                            status: 'SUCCESS'
                        },
                        {
                            jobId: 6,
                            status: 'ABORTED'
                        },
                        buildC
                    ]);

                    // for chainPR settings
                    pipelineMock.chainPR = true;
                    eventMock.pr = { ref: 'pull/15/merge' };
                    jobFactoryMock.get.withArgs({ pipelineId, name: 'PR-15:b' }).resolves(jobB);
                    jobFactoryMock.get.withArgs({ pipelineId, name: 'PR-15:c' }).resolves(jobC);
                    jobMock.name = 'PR-15:a';
                    jobBconfig.prRef = 'pull/15/merge';
                    jobCconfig.prRef = 'pull/15/merge';
                    jobBconfig.parentBuilds = {
                        123: {
                            eventId: '8888',
                            jobs: { 'PR-15:a': 12345 }
                        }
                    };
                    jobCconfig.parentBuilds = {
                        123: {
                            eventId: '8888',
                            jobs: { 'PR-15:a': 12345, 'PR-15:d': null }
                        }
                    };

                    buildFactoryMock.get.withArgs(5555).resolves({ status: 'SUCCESS' }); // d is done

                    return newServer.inject(options).then(() => {
                        assert.calledWith(buildFactoryMock.create, jobBconfig);
                        assert.calledOnce(updatedBuildC.start);
                    });
                });

                it('delete build if it was created before, and join has some failures', () => {
                    eventMock.workflowGraph.edges = [
                        { src: '~pr', dest: 'a' },
                        { src: '~commit', dest: 'a' },
                        { src: 'a', dest: 'c', join: true },
                        { src: 'd', dest: 'c', join: true }
                    ];

                    const buildC = {
                        jobId: 3, // job c was previously created
                        remove: sinon.stub().resolves(null)
                    };

                    const updatedBuildC = Object.assign(buildC, {
                        parentBuilds: { 123: { eventId: '8888', jobs: { d: 5555, a: 12345 } } }
                    });

                    buildC.update = sinon.stub().resolves(updatedBuildC);

                    eventMock.getBuilds.resolves([
                        {
                            jobId: 1,
                            status: 'FAILURE'
                        },
                        {
                            jobId: 4,
                            status: 'SUCCESS'
                        },
                        buildC
                    ]);

                    buildFactoryMock.get.withArgs(5555).resolves({ status: 'FAILURE' });

                    return newServer.inject(options).then(() => {
                        assert.notCalled(buildFactoryMock.create);
                        assert.calledOnce(buildC.remove);
                    });
                });

                it('triggers if all jobs in internal join are done with parent event', () => {
                    // For a pipeline like this:
                    //   -> b
                    // a
                    //   ->
                    //      c
                    // d ->
                    // If user restarts `a`, it should get `d`'s parent event status and trigger `c`
                    const parentBuilds = {
                        123: {
                            eventId: '8888',
                            jobs: { a: 12345, d: 4 }
                        }
                    };
                    const buildC = {
                        jobId: 3,
                        status: 'CREATED',
                        parentBuilds: {
                            123: {
                                eventId: '8888',
                                jobs: { a: 12345 }
                            }
                        },
                        start: sinon.stub().resolves()
                    };
                    const updatedBuildC = Object.assign(buildC, {
                        parentBuilds,
                        start: sinon.stub().resolves()
                    });
                    const externalEventMock = {
                        id: 2,
                        pipelineId: 123,
                        builds: [
                            {
                                id: 888,
                                jobId: 1,
                                status: 'SUCCESS'
                            }
                        ],
                        getBuilds: sinon.stub().resolves([
                            {
                                id: 888,
                                jobId: 1,
                                status: 'SUCCESS'
                            }
                        ]),
                        workflowGraph: {
                            nodes: [
                                { name: '~pr' },
                                { name: '~commit' },
                                { name: 'a', id: 1 },
                                { name: 'b', id: 2 },
                                { name: 'c', id: 3 },
                                { name: 'sd@123:a', id: 4 }
                            ],
                            edges: [
                                { src: '~pr', dest: 'a' },
                                { src: '~commit', dest: 'a' },
                                { src: 'a', dest: 'sd@123:a' },
                                { src: 'a', dest: 'c', join: true },
                                { src: 'sd@123:a', dest: 'c', join: true }
                            ]
                        }
                    };

                    eventMock.getBuilds.resolves([
                        {
                            jobId: 1,
                            status: 'SUCCESS'
                        },
                        {
                            jobId: 4,
                            status: 'SUCCESS'
                        },
                        {
                            jobId: 5,
                            status: 'SUCCESS'
                        },
                        {
                            jobId: 6,
                            status: 'ABORTED'
                        },
                        buildC
                    ]);
                    jobBconfig.parentBuilds = {
                        123: {
                            eventId: '8888',
                            jobs: { a: 12345 }
                        }
                    };
                    jobCconfig.parentBuilds = {
                        123: {
                            eventId: '8888',
                            jobs: { a: 12345, d: null }
                        }
                    };

                    eventFactoryMock.get.withArgs('456').resolves(externalEventMock);
                    eventFactoryMock.list.resolves([Object.assign(externalEventMock, { id: '455' })]);

                    eventMock.parentEventId = 456;
                    eventMock.startFrom = 'a';
                    eventMock.workflowGraph.edges = [
                        { src: '~pr', dest: 'a' },
                        { src: '~commit', dest: 'a' },
                        { src: 'a', dest: 'b' },
                        { src: 'a', dest: 'c', join: true },
                        { src: 'd', dest: 'c', join: true }
                    ];
                    parentEventMock.workflowGraph.edges = eventMock.workflowGraph.edges;
                    eventMock.getBuilds.resolves([
                        {
                            id: 5,
                            jobId: 1,
                            status: 'SUCCESS'
                        }
                    ]);
                    parentEventMock.getBuilds.resolves([
                        {
                            id: 1,
                            jobId: 1,
                            status: 'FAILURE'
                        },
                        {
                            id: 4,
                            jobId: 4,
                            status: 'SUCCESS'
                        }
                    ]);
                    jobCconfig.start = false;
                    jobCconfig.parentBuilds = parentBuilds;
                    buildC.update = sinon.stub().resolves(updatedBuildC);
                    buildFactoryMock.create.onCall(1).resolves(buildC);
                    buildFactoryMock.get.withArgs(4).resolves({ status: 'SUCCESS' });

                    return newServer.inject(options).then(() => {
                        assert.calledTwice(buildFactoryMock.create);
                        assert.calledWith(buildFactoryMock.create.firstCall, jobBconfig);
                        assert.calledWith(buildFactoryMock.create.secondCall, jobCconfig);
                        assert.calledOnce(buildC.start);
                    });
                });

                it('triggers if all jobs in internal join are done with parent event', () => {
                    // (Internal join restart case)
                    // For a pipeline like this:
                    //   -> b
                    // a
                    //   ->
                    //      c
                    // d ->
                    // If user restarts `a`, it should get `d`'s parent event status and trigger `c`
                    const buildD = {
                        jobId: 4,
                        status: 'SUCCESS',
                        parentBuilds: {
                            123: {
                                eventId: '8888',
                                jobs: { a: 12345 }
                            }
                        },
                        start: sinon.stub().resolves()
                    };
                    const buildC = {
                        jobId: 4,
                        status: 'SUCCESS',
                        parentBuilds: {
                            123: {
                                eventId: '8888',
                                jobs: { a: 12345 }
                            }
                        },
                        start: sinon.stub().resolves()
                    };
                    const parentBuilds = {
                        123: {
                            eventId: '8888',
                            jobs: { a: 12345, d: 4 }
                        }
                    };
                    const updatedBuildC = Object.assign(buildC, {
                        parentBuilds,
                        start: sinon.stub().resolves()
                    });
                    const externalEventMock = {
                        id: 2,
                        pipelineId: 123,
                        builds: [
                            {
                                id: 888,
                                jobId: 1,
                                status: 'SUCCESS'
                            }
                        ],
                        getBuilds: sinon.stub().resolves([
                            {
                                id: 888,
                                jobId: 1,
                                status: 'SUCCESS'
                            },
                            {
                                id: 889,
                                jobId: 4,
                                status: 'SUCCESS'
                            }
                        ]),
                        workflowGraph: {
                            nodes: [
                                { name: '~pr' },
                                { name: '~commit' },
                                { name: 'a', id: 1 },
                                { name: 'b', id: 2 },
                                { name: 'c', id: 3 },
                                { name: 'sd@123:a', id: 4 }
                            ],
                            edges: [
                                { src: '~pr', dest: 'a' },
                                { src: '~commit', dest: 'a' },
                                { src: 'a', dest: 'sd@123:a' },
                                { src: 'a', dest: 'c', join: true },
                                { src: 'sd@123:a', dest: 'c', join: true }
                            ]
                        }
                    };

                    eventMock.getBuilds.resolves([
                        {
                            jobId: 1,
                            status: 'SUCCESS'
                        },
                        {
                            jobId: 4,
                            status: 'SUCCESS'
                        },
                        {
                            jobId: 5,
                            status: 'SUCCESS'
                        },
                        {
                            jobId: 6,
                            status: 'ABORTED'
                        },
                        buildD
                    ]);
                    jobBconfig.parentBuilds = {
                        123: {
                            eventId: '8888',
                            jobs: { a: 12345 }
                        }
                    };
                    jobCconfig.parentBuilds = {
                        123: {
                            eventId: '8888',
                            jobs: { a: 12345, d: 4 }
                        }
                    };
                    buildC.update = sinon.stub().resolves(updatedBuildC);
                    eventFactoryMock.get.withArgs('456').resolves(externalEventMock);
                    eventFactoryMock.list.resolves([Object.assign(externalEventMock, { id: '455' })]);
                    eventMock.parentEventId = 456;
                    eventMock.startFrom = 'a';
                    eventMock.workflowGraph.edges = [
                        { src: '~pr', dest: 'a' },
                        { src: '~commit', dest: 'a' },
                        { src: 'a', dest: 'b' },
                        { src: 'a', dest: 'c', join: true },
                        { src: 'd', dest: 'c', join: true }
                    ];
                    parentEventMock.workflowGraph.edges = eventMock.workflowGraph.edges;
                    eventMock.getBuilds.resolves([
                        {
                            id: 5,
                            jobId: 1,
                            status: 'SUCCESS'
                        }
                    ]);
                    parentEventMock.getBuilds.resolves([
                        {
                            id: 1,
                            jobId: 1,
                            status: 'FAILURE'
                        },
                        {
                            id: 4,
                            jobId: 4,
                            status: 'SUCCESS'
                        }
                    ]);
                    jobCconfig.start = false;
                    buildFactoryMock.create.onCall(1).resolves(buildC);
                    buildFactoryMock.get.withArgs(5555).resolves({ status: 'SUCCESS' });

                    return newServer.inject(options).then(() => {
                        assert.calledTwice(buildFactoryMock.create);
                        assert.calledWith(buildFactoryMock.create.firstCall, jobBconfig);
                        assert.calledWith(buildFactoryMock.create.secondCall, jobCconfig);
                        assert.calledOnce(buildC.start);
                    });
                });

                it('triggers if all jobs in external join are done with parent event', () => {
                    // (External join restart case)
                    // For pipelines like this:
                    // 1. pipeline 123
                    // ~sd@2:a -> a -> ~sd@2:c
                    //
                    // 2. pipeline 2
                    //   ->    b     ->
                    // a                c
                    //   -> sd@123:a ->
                    //
                    // If user restarts `a`, it should get `d`'s parent event status and trigger `c`
                    eventMock.workflowGraph = {
                        nodes: [
                            { name: '~pr' },
                            { name: '~commit' },
                            { name: 'a', id: 4 },
                            { name: '~sd@2:a', id: 1 },
                            { name: '~sd@2:c', id: 3 }
                        ],
                        edges: [
                            { src: '~pr', dest: 'a' },
                            { src: '~commit', dest: 'a' },
                            { src: 'a', dest: '~sd@2:c' },
                            { src: '~sd@2:a', dest: 'a' }
                        ]
                    };
                    buildMock.parentBuilds = {
                        2: { eventId: '8887', jobs: { a: 12345 } }
                    };
                    const buildC = {
                        jobId: 3,
                        status: 'CREATED',
                        parentBuilds: {
                            123: {
                                eventId: '8888',
                                jobs: { a: 12345 }
                            },
                            2: {
                                eventId: '8889',
                                jobs: { a: 12345 }
                            }
                        },
                        start: sinon.stub().resolves()
                    };
                    const updatedBuildC = Object.assign(buildC, {
                        parentBuilds: {
                            123: {
                                eventId: '8888',
                                jobs: { a: 12345 }
                            },
                            2: {
                                eventId: '8889',
                                jobs: { a: 12345 }
                            }
                        },
                        start: sinon.stub().resolves()
                    });
                    const createEventConfig = {
                        causeMessage: 'Triggered by sd@123:a',
                        parentBuildId: 12345,
                        parentBuilds: {
                            123: { eventId: '8888', jobs: { a: 12345, c: 45678 } },
                            2: { eventId: '8888', jobs: { a: 12345 } }
                        },
                        parentEventId: '8888',
                        pipelineId: 123,
                        scmContext: 'github:github.com',
                        sha: 'sha',
                        startFrom: '~sd@123:a',
                        type: 'pipeline',
                        username: 'foo'
                    };

                    buildC.update = sinon.stub().resolves(updatedBuildC);
                    const externalEventMock = {
                        id: 2,
                        pipelineId: 123,
                        builds: [
                            {
                                id: 888,
                                jobId: 1,
                                status: 'SUCCESS'
                            }
                        ],
                        getBuilds: sinon.stub().resolves([
                            {
                                id: 888,
                                jobId: 1,
                                status: 'SUCCESS'
                            },
                            {
                                id: 999,
                                parentBuilds: {
                                    123: {
                                        eventId: '8888',
                                        jobs: { a: 12345, c: 45678 }
                                    }
                                },
                                jobId: 3,
                                status: 'FAILED'
                            }
                        ]),
                        workflowGraph: {
                            nodes: [
                                { name: '~pr' },
                                { name: '~commit' },
                                { name: 'a', id: 1 },
                                { name: 'b', id: 2 },
                                { name: 'c', id: 3 },
                                { name: 'sd@123:a', id: 4 }
                            ],
                            edges: [
                                { src: '~pr', dest: 'a' },
                                { src: '~commit', dest: 'a' },
                                { src: 'a', dest: 'sd@123:a' },
                                { src: 'a', dest: 'c', join: true },
                                { src: 'sd@123:a', dest: 'c', join: true }
                            ]
                        }
                    };

                    eventMock.getBuilds.resolves([
                        {
                            jobId: 1,
                            status: 'SUCCESS'
                        },
                        {
                            jobId: 4,
                            status: 'SUCCESS'
                        },
                        {
                            jobId: 5,
                            status: 'SUCCESS'
                        },
                        {
                            jobId: 6,
                            status: 'ABORTED'
                        },
                        buildC
                    ]);
                    eventMock.builds = [
                        {
                            jobId: 1,
                            status: 'SUCCESS'
<<<<<<< HEAD
                        }, {
                            id: 999,
                            parentBuilds: {
                                123: {
                                    eventId: '8888', jobs: { a: 12345, c: 45678 }
                                }
                            },
                            jobId: 3,
                            status: 'FAILED'
                        }]),
                        workflowGraph: { nodes: [
                            { name: '~pr' },
                            { name: '~commit' },
                            { name: 'a', id: 1 },
                            { name: 'b', id: 2 },
                            { name: 'c', id: 3 },
                            { name: 'sd@123:a', id: 4 }
                        ],
                        edges: [
                            { src: '~pr', dest: 'a' },
                            { src: '~commit', dest: 'a' },
                            { src: 'a', dest: 'sd@123:a' },
                            { src: 'a', dest: 'c', join: true },
                            { src: 'sd@123:a', dest: 'c', join: true }
                        ] } };
                    const eventConfig = {
                        causeMessage: 'Triggered by sd@123:a',
                        groupEventId: '8888',
                        parentBuildId: 12345,
                        parentBuilds: {
                            123: { eventId: '8888', jobs: { a: 12345, c: 45678 } },
                            2: { eventId: '8888', jobs: { a: 12345 } }
                        },
                        parentEventId: '8888',
                        pipelineId: 123,
                        scmContext: 'github:github.com',
                        sha: 'sha',
                        startFrom: '~sd@123:a',
                        type: 'pipeline',
                        username: 'foo'
                    };

                    eventMock.getBuilds.resolves([{
                        jobId: 1,
                        status: 'SUCCESS'
                    }, {
                        jobId: 4,
                        status: 'SUCCESS'
                    }, {
                        jobId: 5,
                        status: 'SUCCESS'
                    }, {
                        jobId: 6,
                        status: 'ABORTED'
                    }, buildC]);
                    eventMock.builds = [{
                        jobId: 1,
                        status: 'SUCCESS'
                    }, {
                        jobId: 4,
                        status: 'SUCCESS'
                    }, {
                        jobId: 5,
                        status: 'SUCCESS'
                    }, {
                        jobId: 6,
                        status: 'ABORTED'
                    }, buildC];
=======
                        },
                        {
                            jobId: 4,
                            status: 'SUCCESS'
                        },
                        {
                            jobId: 5,
                            status: 'SUCCESS'
                        },
                        {
                            jobId: 6,
                            status: 'ABORTED'
                        },
                        buildC
                    ];
>>>>>>> c033862b
                    jobBconfig.parentBuilds = {
                        123: {
                            eventId: '8888',
                            jobs: { a: 12345 }
                        }
                    };
                    jobCconfig.parentBuilds = {
                        123: {
                            eventId: '8888',
                            jobs: { a: 12345, d: null }
                        }
                    };

                    eventFactoryMock.create.resolves(eventMock);
                    eventFactoryMock.get.withArgs('8887').resolves(externalEventMock);
                    eventFactoryMock.list.resolves([Object.assign(externalEventMock, { id: '8889' })]);
                    buildFactoryMock.create.onCall(0).resolves(buildC);
                    buildFactoryMock.get.withArgs(5555).resolves({ status: 'SUCCESS' }); // d is done

                    return newServer.inject(options).then(() => {
                        assert.calledOnce(eventFactoryMock.create);
<<<<<<< HEAD
                        assert.calledWith(eventFactoryMock.create, eventConfig);
=======
                        assert.calledWith(eventFactoryMock.create, createEventConfig);
>>>>>>> c033862b
                        assert.calledTwice(externalEventMock.getBuilds);
                        assert.notCalled(buildFactoryMock.create);
                        assert.calledOnce(buildC.update);
                        assert.calledOnce(updatedBuildC.start);
                    });
                });

                it('ignore parent event statuses if startFrom job is not on join path', () => {
                    // For a pipeline like this:
                    //     -> b
                    //  a        -> d
                    //     -> c
                    // if user restarts from job `a`, it should ignore `c`'s parent event status when `b` finishes
                    jobMock.name = 'b';
                    eventMock.parentEventId = 456;
                    eventMock.startFrom = 'a';
                    eventMock.workflowGraph.edges = [
                        { src: '~pr', dest: 'a' },
                        { src: '~commit', dest: 'a' },
                        { src: 'a', dest: 'b' },
                        { src: 'a', dest: 'c' },
                        { src: 'b', dest: 'd', join: true },
                        { src: 'c', dest: 'd', join: true }
                    ];
                    parentEventMock.workflowGraph.edges = eventMock.workflowGraph.edges;

                    eventMock.getBuilds.resolves([
                        {
                            id: 5,
                            jobId: 1,
                            status: 'SUCCESS'
                        },
                        {
                            id: 6,
                            jobId: 2,
                            status: 'SUCCESS'
                        }
                    ]);

                    parentEventMock.getBuilds.resolves([
                        {
                            id: 1,
                            jobId: 1,
                            status: 'SUCCESS'
                        },
                        {
                            id: 2,
                            jobId: 2,
                            status: 'FAILURE'
                        },
                        {
                            id: 3,
                            jobId: 3,
                            status: 'SUCCESS'
                        },
                        {
                            id: 4,
                            jobId: 4,
                            status: 'SUCCESS'
                        }
                    ]);

                    return newServer.inject(options).then(() => {
                        assert.notCalled(buildFactoryMock.create);
                    });
                });

                it('does not trigger if jobs in join list are not done', () => {
                    eventMock.workflowGraph.edges = [
                        { src: '~pr', dest: 'a' },
                        { src: '~commit', dest: 'a' },
                        { src: 'a', dest: 'c', join: true },
                        { src: 'b', dest: 'c', join: true }
                    ];

                    const buildC = {
                        jobId: 3,
                        status: 'CREATED',
                        parentBuilds: { 123: { jobs: { a: null, b: 5555 }, eventId: '8888' } }
                    };

                    const updatedBuildC = Object.assign(jobC, {
                        parentBuilds: { 123: { eventId: '8888', jobs: { b: 5555, a: 12345 } } },
                        remove: sinon.stub().resolves(null)
                    });

                    buildC.update = sinon.stub().resolves(updatedBuildC);

                    // job B is not done
                    eventMock.getBuilds.resolves([
                        {
                            jobId: 1,
                            status: 'SUCCESS'
                        },
                        {
                            jobId: 2,
                            status: 'RUNNING'
                        },
                        buildC
                    ]);

                    buildFactoryMock.get.withArgs(5555).resolves({ status: 'RUNNING' });

                    return newServer.inject(options).then(() => {
                        assert.notCalled(buildFactoryMock.create);
                    });
                });

                it('does not trigger if jobs in join list fails', () => {
                    buildMock.remove = sinon.stub().resolves(null);
                    eventMock.workflowGraph.edges = [
                        { src: '~pr', dest: 'a' },
                        { src: '~commit', dest: 'a' },
                        { src: 'a', dest: 'c', join: true },
                        { src: 'b', dest: 'c', join: true }
                    ];

                    const buildC = {
                        jobId: 3,
                        status: 'CREATED',
                        parentBuilds: { 123: { jobs: { a: null, b: 5555 }, eventId: '8888' } }
                    };

                    const updatedBuildC = Object.assign(jobC, {
                        parentBuilds: { 123: { eventId: '8888', jobs: { b: 5555, a: 12345 } } },
                        remove: sinon.stub().resolves(null)
                    });

                    buildC.update = sinon.stub().resolves(updatedBuildC);

                    // job B failed
                    eventMock.getBuilds.resolves([
                        {
                            jobId: 1,
                            status: 'SUCCESS'
                        },
                        {
                            jobId: 2,
                            status: 'FAILURE'
                        },
                        buildC
                    ]);

                    buildFactoryMock.get.withArgs(5555).resolves({ status: 'FAILURE' }); // d is done

                    return newServer.inject(options).then(() => {
                        assert.notCalled(buildFactoryMock.create);
                        assert.calledOnce(updatedBuildC.remove);
                    });
                });
            });
        });
    });

    describe('POST /builds', () => {
        const username = 'myself';
        const buildId = 12345;
        const jobId = 1234;
        const pipelineId = 123;
        const checkoutUrl = 'git@github.com:screwdriver-cd/data-model.git#master';
        const scmUri = 'github.com:12345:branchName';
        const scmContext = 'github:github.com';

        let options;
        let buildMock;
        let jobMock;
        let pipelineMock;
        let userMock;
        let eventMock;
        let meta;
        let params;
        let eventConfig;

        beforeEach(() => {
            meta = {
                foo: 'bar',
                one: 1
            };
            options = {
                method: 'POST',
                url: '/builds',
                payload: {
                    jobId,
                    meta
                },
                credentials: {
                    scope: ['user'],
                    username,
                    scmContext
                }
            };

            buildMock = getBuildMock({ id: buildId, other: 'dataToBeIncluded' });
            jobMock = {
                id: jobId,
                pipelineId,
                isPR: sinon.stub()
            };
            pipelineMock = {
                id: pipelineId,
                checkoutUrl,
                scmUri,
                admins: { foo: true, bar: true },
                sync: sinon.stub().resolves(),
                syncPR: sinon.stub().resolves(),
                update: sinon.stub().resolves(),
                admin: Promise.resolve({
                    username: 'foo',
                    unsealToken: sinon.stub().resolves('token')
                })
            };
            userMock = {
                username,
                getPermissions: sinon.stub(),
                unsealToken: sinon.stub()
            };
            eventMock = {
                id: 12345
            };
            params = {
                causeMessage: `Started by github:${username}`,
                jobId: 1234,
                eventId: 12345,
                apiUri: 'http://localhost:12345',
                username,
                scmContext,
                meta
            };
            eventConfig = {
                type: 'pr',
                pipelineId,
                username,
                scmContext,
                sha: testBuild.sha,
                meta,
                skipMessage: 'skip build creation'
            };

            jobMock.pipeline = sinon.stub().resolves(pipelineMock)();
            userMock.getPermissions.resolves({ push: true });
            userMock.unsealToken.resolves('iamtoken');
            buildFactoryMock.create.resolves(buildMock);
            buildFactoryMock.scm.getCommitSha.resolves(testBuild.sha);
            buildFactoryMock.scm.getPrInfo.resolves({
                sha: testBuild.sha,
                ref: 'prref'
            });
            jobFactoryMock.get.resolves(jobMock);
            userFactoryMock.get.resolves(userMock);
            eventFactoryMock.create.resolves(eventMock);
        });

        it('returns 201 for a successful create for a PR build', () => {
            let expectedLocation;

            jobMock.name = 'PR-15';
            jobMock.isPR.returns(true);
            jobMock.prNum = 15;
            params.sha = '58393af682d61de87789fb4961645c42180cec5a';
            params.prRef = 'prref';
            eventConfig.startFrom = jobMock.name;

            const scmConfig = {
                token: 'iamtoken',
                scmContext,
                scmUri,
                prNum: 15
            };

            return server.inject(options).then(reply => {
                expectedLocation = {
                    host: reply.request.headers.host,
                    port: reply.request.headers.port,
                    protocol: reply.request.server.info.protocol,
                    pathname: `${options.url}/${buildId}`
                };
                assert.equal(reply.statusCode, 201);
                assert.deepEqual(reply.result, {
                    id: buildId,
                    other: 'dataToBeIncluded'
                });
                assert.calledWith(pipelineMock.syncPR, 15);
                assert.notCalled(pipelineMock.sync);
                assert.calledWith(buildFactoryMock.scm.getCommitSha, scmConfig);
                assert.calledWith(buildFactoryMock.scm.getPrInfo, scmConfig);
                assert.strictEqual(reply.headers.location, urlLib.format(expectedLocation));
                assert.calledWith(eventFactoryMock.create, eventConfig);
                assert.calledWith(buildFactoryMock.create, params);
                assert.deepEqual(pipelineMock.admins, { foo: true, bar: true, myself: true });
            });
        });

        it('returns 201 for a successful create for a pipeline build', () => {
            let expectedLocation;

            jobMock.name = 'main';
            jobMock.isPR.returns(false);
            jobMock.prNum = null;
            eventConfig.type = 'pipeline';
            eventConfig.startFrom = jobMock.name;
            params.meta = meta;

            return server.inject(options).then(reply => {
                expectedLocation = {
                    host: reply.request.headers.host,
                    port: reply.request.headers.port,
                    protocol: reply.request.server.info.protocol,
                    pathname: `${options.url}/${buildId}`
                };
                assert.equal(reply.statusCode, 201);
                assert.deepEqual(reply.result, {
                    id: buildId,
                    other: 'dataToBeIncluded'
                });
                assert.notCalled(pipelineMock.syncPR);
                assert.calledOnce(pipelineMock.sync);
                assert.calledWith(buildFactoryMock.scm.getCommitSha, {
                    token: 'iamtoken',
                    scmUri,
                    scmContext,
                    prNum: null
                });
                assert.notCalled(buildFactoryMock.scm.getPrInfo);
                assert.strictEqual(reply.headers.location, urlLib.format(expectedLocation));
                assert.calledWith(eventFactoryMock.create, eventConfig);
                assert.calledWith(buildFactoryMock.create, params);
                assert.deepEqual(pipelineMock.admins, { foo: true, bar: true, myself: true });
            });
        });

        it('returns 201 for a successful create for a pipeline build with pipeline token', () => {
            let expectedLocation;

            options.credentials = {
                scope: ['pipeline'],
                username,
                scmContext,
                pipelineId
            };

            jobMock.name = 'main';
            jobMock.isPR.returns(false);
            jobMock.prNum = null;
            eventConfig.type = 'pipeline';
            eventConfig.startFrom = jobMock.name;

            return server.inject(options).then(reply => {
                expectedLocation = {
                    host: reply.request.headers.host,
                    port: reply.request.headers.port,
                    protocol: reply.request.server.info.protocol,
                    pathname: `${options.url}/${buildId}`
                };
                assert.equal(reply.statusCode, 201);
                assert.deepEqual(reply.result, {
                    id: buildId,
                    other: 'dataToBeIncluded'
                });
                assert.notCalled(pipelineMock.syncPR);
                assert.calledOnce(pipelineMock.sync);
                assert.calledWith(buildFactoryMock.scm.getCommitSha, {
                    token: 'iamtoken',
                    scmUri,
                    scmContext,
                    prNum: null
                });
                assert.notCalled(buildFactoryMock.scm.getPrInfo);
                assert.strictEqual(reply.headers.location, urlLib.format(expectedLocation));
                assert.calledWith(eventFactoryMock.create, eventConfig);
                assert.calledWith(buildFactoryMock.create, params);
                assert.deepEqual(pipelineMock.admins, { foo: true, bar: true, myself: true });
            });
        });

        it('returns 500 when the model encounters an error', () => {
            const testError = new Error('datastoreSaveError');

            buildFactoryMock.create.withArgs(params).rejects(testError);

            return server.inject(options).then(reply => {
                assert.equal(reply.statusCode, 500);
            });
        });

        it('returns 403 forbidden error when user does not have push permission', () => {
            userMock.getPermissions.resolves({ push: false });
            options.credentials.username = 'bar';

            return server.inject(options).then(reply => {
                assert.equal(reply.statusCode, 403);
                assert.deepEqual(pipelineMock.admins, { foo: true });
            });
        });

        it('returns 401 unauthorized error when pipeline token does not have permission', () => {
            options.credentials = {
                scope: ['pipeline'],
                username,
                scmContext,
                pipelineId: pipelineId + 1
            };

            jobMock.name = 'main';
            jobMock.isPR.returns(false);
            jobMock.prNum = null;
            eventConfig.type = 'pipeline';

            return server.inject(options).then(reply => {
                assert.equal(reply.statusCode, 401);
            });
        });
    });

    describe('GET /builds/{id}/secrets', () => {
        const id = 12345;
        let options;
        let username;

        beforeEach(() => {
            username = 'batman';
            options = {
                method: 'GET',
                url: `/builds/${id}/secrets`,
                credentials: {
                    scope: ['user'],
                    username
                }
            };
        });

        it('returns 200 with hidden secrets', () => {
            const buildMock = getBuildMock(testBuild);

            buildFactoryMock.get.withArgs(id).resolves(buildMock);

            return server.inject(options).then(reply => {
                assert.equal(reply.statusCode, 200);
                assert.isArray(reply.result);
                assert.equal(reply.result.length, 2);
                assert.equal(reply.result[0].name, 'NPM_TOKEN');
                assert.notDeepProperty(reply.result[0], 'value');
            });
        });

        it('returns 200 with shown secrets', () => {
            const buildMock = getBuildMock(testBuild);

            buildFactoryMock.get.withArgs(id).resolves(buildMock);
            secretAccessMock.resolves(true);

            return server.inject(options).then(reply => {
                assert.equal(reply.statusCode, 200);
                assert.isArray(reply.result);
                assert.equal(reply.result.length, 2);
                assert.equal(reply.result[0].name, 'NPM_TOKEN');
                assert.deepProperty(reply.result[0], 'value');
            });
        });

        it('returns 200 with no secrets', () => {
            const buildMock = getBuildMock(testBuild);

            buildMock.secrets = Promise.resolve([]);
            buildFactoryMock.get.withArgs(id).resolves(buildMock);

            return server.inject(options).then(reply => {
                assert.equal(reply.statusCode, 200);
                assert.isArray(reply.result);
                assert.equal(reply.result.length, 0);
            });
        });

        it('returns 404 when build does not exist', () => {
            buildFactoryMock.get.withArgs(id).resolves(null);

            return server.inject(options).then(reply => {
                assert.equal(reply.statusCode, 404);
            });
        });
    });

    describe('GET /builds/{id}/steps/{step}', () => {
        const id = 12345;
        const step = 'install';
        const options = {
            method: 'GET',
            url: `/builds/${id}/steps/${step}`,
            credentials: {
                scope: ['user'],
                username: 'batman'
            }
        };
        let testStep;

        beforeEach(() => {
            testStep = {
                name: 'install',
                code: 1,
                startTime: '2038-01-19T03:15:08.532Z',
                endTime: '2038-01-19T03:15:09.114Z'
            };
            stepFactoryMock.get.withArgs({ buildId: id, name: step }).resolves(testStep);
        });

        it('returns 200 for a step that exists', () =>
            server.inject(options).then(reply => {
                assert.equal(reply.statusCode, 200);
                assert.deepEqual(reply.result, testStep);
            }));

        it('returns 404 when step does not exist', () => {
            stepFactoryMock.get.withArgs({ buildId: id, name: step }).resolves(null);

            return server.inject(options).then(reply => {
                assert.equal(reply.statusCode, 404);
            });
        });

        it('returns 500 when datastore returns an error', () => {
            stepFactoryMock.get.withArgs({ buildId: id, name: step }).rejects(new Error('blah'));

            return server.inject(options).then(reply => {
                assert.equal(reply.statusCode, 500);
            });
        });
    });

    describe('GET /builds/{id}/steps', () => {
        const id = '12345';
        const options = {
            method: 'GET',
            url: `/builds/${id}/steps?status=active`,
            credentials: {
                scope: ['user'],
                username: '12345'
            }
        };
        const stepsMock = testBuildWithSteps.steps.map(step => getStepMock(step));

        beforeEach(() => {
            stepFactoryMock.list
                .withArgs({
                    params: { buildId: id },
                    sortBy: 'id',
                    sort: 'ascending'
                })
                .resolves(stepsMock);
        });

        it('returns 200 when there is an active step', () => {
            server.inject(options).then(reply => {
                assert.equal(reply.statusCode, 200);
                assert.deepEqual(reply.result, [testBuildWithSteps.steps[2]]);
            });
        });

        it('returns 200 with all steps when no status is present', () => {
            options.url = `/builds/${id}/steps`;

            return server.inject(options).then(reply => {
                assert.equal(reply.statusCode, 200);
                assert.deepEqual(reply.result, [].concat(testBuildWithSteps.steps));
            });
        });

        it('returns empty when there are no active steps', () => {
            options.url = `/builds/${id}/steps?status=active`;
            stepsMock[2].endTime = new Date().toISOString();

            return server.inject(options).then(reply => {
                assert.equal(reply.statusCode, 200);
                assert.deepEqual(reply.result, []);
            });
        });

        it('returns 200 and list of completed steps for status success', () => {
            options.url = `/builds/${id}/steps?status=success`;

            return server.inject(options).then(reply => {
                assert.equal(reply.statusCode, 200);
                assert.deepEqual(reply.result, [testBuildWithSteps.steps[0]]);
            });
        });

        it('returns 404 when build id does not exist', () => {
            stepFactoryMock.list
                .withArgs({
                    params: { buildId: id },
                    sortBy: 'id',
                    sort: 'ascending'
                })
                .resolves([]);

            return server.inject(options).then(reply => {
                assert.equal(reply.statusCode, 404);
            });
        });

        it('returns 500 when datastore returns an error', () => {
            stepFactoryMock.list
                .withArgs({
                    params: { buildId: id },
                    sortBy: 'id',
                    sort: 'ascending'
                })
                .rejects(new Error('blah'));

            return server.inject(options).then(reply => {
                assert.equal(reply.statusCode, 500);
            });
        });

        it('returns 200 and failed steps when status is failure', () => {
            options.url = `/builds/${id}/steps?status=failure`;

            return server.inject(options).then(reply => {
                assert.equal(reply.statusCode, 200);
                assert.deepEqual(reply.result, [testBuildWithSteps.steps[1]]);
            });
        });

        it('returns 403 when token is temporal and build id is different', () => {
            options.url = `/builds/${id}/steps?status=active`;
            options.credentials.scope = ['temporal'];
            options.credentials.username = '999';

            return server.inject(options).then(reply => {
                assert.equal(reply.statusCode, 403);
            });
        });
    });

    describe('PUT /builds/{id}/steps/{step}', () => {
        const id = 12345;
        const step = 'publish';
        let options;
        let stepMock;
        let testStep;

        beforeEach(() => {
            testStep = {
                name: 'install',
                code: 1,
                startTime: '2038-01-19T03:15:08.532Z',
                endTime: '2038-01-19T03:15:09.114Z'
            };
            stepMock = getStepMock(testStep);
            stepFactoryMock.get.withArgs({ buildId: id, name: step }).resolves(stepMock);
            stepMock.update.resolves(testStep);

            options = {
                method: 'PUT',
                url: `/builds/${id}/steps/${step}`,
                payload: {
                    code: 0,
                    startTime: '2038-01-19T03:13:08.532Z',
                    endTime: '2038-01-19T03:15:08.532Z'
                },
                credentials: {
                    scope: ['build'],
                    username: id
                }
            };
        });

        it('returns 200 when updating the code/endTime when the step model exists', () =>
            server.inject(options).then(reply => {
                assert.equal(reply.statusCode, 200);
                assert.deepProperty(reply.result, 'name', 'test');
                assert.deepProperty(reply.result, 'code', 0);
                assert.deepProperty(reply.result, 'endTime', options.payload.endTime);
            }));

        it('returns 200 when updating the code without endTime when the step model exists', () => {
            delete options.payload.startTime;
            delete options.payload.endTime;
            delete testStep.startTime;

            return server.inject(options).then(reply => {
                assert.equal(reply.statusCode, 200);
                assert.deepProperty(reply.result, 'name', 'test');
                assert.deepProperty(reply.result, 'code', 0);
                assert.match(reply.result.endTime, /\d{4}-\d{2}-\d{2}T\d{2}:\d{2}:\d{2}\.\d{3}Z/);
                assert.notDeepProperty(reply.result, 'startTime');
            });
        });

        it('returns 200 when updating the startTime when the step model exists', () => {
            delete options.payload.code;
            delete testStep.code;
            delete testStep.endTime;

            return server.inject(options).then(reply => {
                assert.equal(reply.statusCode, 200);
                assert.deepProperty(reply.result, 'name', 'test');
                assert.notDeepProperty(reply.result, 'code');
                assert.deepProperty(reply.result, 'startTime', options.payload.startTime);
                assert.notDeepProperty(reply.result, 'endTime');
            });
        });

        it('returns 200 when updating without any fields when the step model exists', () => {
            delete options.payload.startTime;
            delete options.payload.endTime;
            delete options.payload.code;
            delete testStep.code;
            delete testStep.endTime;

            return server.inject(options).then(reply => {
                assert.equal(reply.statusCode, 200);
                assert.deepProperty(reply.result, 'name', 'test');
                assert.notDeepProperty(reply.result, 'code');
                assert.match(reply.result.startTime, /\d{4}-\d{2}-\d{2}T\d{2}:\d{2}:\d{2}\.\d{3}Z/);
                assert.notDeepProperty(reply.result, 'endTime');
            });
        });

        it('returns 200 when updating the lines when the step model exists', () => {
            delete options.payload.startTime;
            delete options.payload.endTime;
            delete options.payload.code;
            options.payload.lines = 100;
            testStep.lines = 100;

            return server.inject(options).then(reply => {
                assert.equal(reply.statusCode, 200);
                assert.deepProperty(reply.result, 'lines', options.payload.lines);
            });
        });

        it('returns 403 for a the wrong build permission', () => {
            options.credentials.username = 'b7c747ead67d34bb465c0225a2d78ff99f0457fd';

            return server.inject(options).then(reply => {
                assert.equal(reply.statusCode, 403);
            });
        });

        it('returns 200 when updating with temporal token of same build', () => {
            options.credentials.scope = ['temporal'];

            return server.inject(options).then(reply => {
                assert.equal(reply.statusCode, 200);
                assert.deepProperty(reply.result, 'name', 'test');
                assert.deepProperty(reply.result, 'code', 0);
                assert.deepProperty(reply.result, 'endTime', options.payload.endTime);
            });
        });

        it('returns 403 when updating with temporal token with wrong build permission', () => {
            options.credentials.scope = ['temporal'];
            options.credentials.username = 'b7c747ead67d34bb465c0225a2d78ff99f0457fd';

            return server.inject(options).then(reply => {
                assert.equal(reply.statusCode, 403);
            });
        });

        it('returns 404 when step does not exist', () => {
            options.url = `/builds/${id}/steps/fail`;
            stepFactoryMock.get.withArgs({ buildId: id, name: 'fail' }).resolves(null);

            return server.inject(options).then(reply => {
                assert.equal(reply.statusCode, 404);
            });
        });

        it('returns 500 when build update returns an error', () => {
            stepMock.update.rejects(new Error('blah'));

            return server.inject(options).then(reply => {
                assert.equal(reply.statusCode, 500);
            });
        });
    });

    describe('GET /builds/{id}/steps/{step}/logs', () => {
        const id = 12345;
        const step = 'install';
        const logs = [
            {
                m: 'Building stuff',
                n: 0,
                t: 1472236246000
            },
            {
                m: 'Still building...',
                n: 1,
                t: 1472236247000
            },
            {
                m: 'Done Building stuff',
                n: 2,
                t: 1472236248000
            }
        ];
        let stepMock;
        let testStep;

        beforeEach(() => {
            testStep = {
                name: 'install',
                code: 1,
                startTime: '2038-01-19T03:15:08.532Z',
                endTime: '2038-01-19T03:15:09.114Z'
            };
            stepMock = getStepMock(testStep);
            stepFactoryMock.get.withArgs({ buildId: id, name: step }).resolves(stepMock);
            nock.disableNetConnect();
        });

        afterEach(() => {
            nock.cleanAll();
            nock.enableNetConnect();
        });

        it('returns 200 for a step that exists', () => {
            nock('https://store.screwdriver.cd')
                .get(`/v1/builds/${id}/${step}/log.0`)
                .twice()
                .replyWithFile(200, `${__dirname}/data/step.log.ndjson`);

            return server
                .inject({
                    url: `/builds/${id}/steps/${step}/logs`,
                    credentials: {
                        scope: ['user']
                    }
                })
                .then(reply => {
                    assert.equal(reply.statusCode, 200);
                    assert.deepEqual(reply.result, logs);
                    assert.propertyVal(reply.headers, 'x-more-data', 'false');
                });
        });

        it('returns logs for a step that is split across pages', () => {
            nock('https://store.screwdriver.cd')
                .get(`/v1/builds/${id}/${step}/log.0`)
                .twice()
                .replyWithFile(200, `${__dirname}/data/step.long.log.ndjson`);
            nock('https://store.screwdriver.cd')
                .get(`/v1/builds/${id}/${step}/log.1`)
                .replyWithFile(200, `${__dirname}/data/step.long2.log.ndjson`);

            return server
                .inject({
                    url: `/builds/${id}/steps/${step}/logs`,
                    credentials: {
                        scope: ['user']
                    }
                })
                .then(reply => {
                    assert.equal(reply.statusCode, 200);
                    assert.equal(reply.result.length, 102);
                    assert.propertyVal(reply.headers, 'x-more-data', 'false');
                });
        });

        it('returns logs for a step that is split across pages in descending order', () => {
            nock('https://store.screwdriver.cd')
                .get(`/v1/builds/${id}/${step}/log.0`)
                .twice()
                .replyWithFile(200, `${__dirname}/data/step.1000.lines.log.ndjson`);
            nock('https://store.screwdriver.cd')
                .get(`/v1/builds/${id}/${step}/log.1`)
                .replyWithFile(200, `${__dirname}/data/step.1000.lines2.log.ndjson`);

            return server
                .inject({
                    url: `/builds/${id}/steps/${step}/logs?sort=descending&from=1001`,
                    credentials: {
                        scope: ['user']
                    }
                })
                .then(reply => {
                    assert.equal(reply.statusCode, 200);
                    assert.equal(reply.result.length, 1002);
                    assert.propertyVal(reply.headers, 'x-more-data', 'false');
                });
        });

        it('returns logs for a step that is split across pages with 1000 lines per file', () => {
            nock('https://store.screwdriver.cd')
                .get(`/v1/builds/${id}/${step}/log.0`)
                .twice()
                .replyWithFile(200, `${__dirname}/data/step.1000.lines.log.ndjson`);
            nock('https://store.screwdriver.cd')
                .get(`/v1/builds/${id}/${step}/log.1`)
                .replyWithFile(200, `${__dirname}/data/step.1000.lines2.log.ndjson`);

            return server
                .inject({
                    url: `/builds/${id}/steps/${step}/logs`,
                    credentials: {
                        scope: ['user']
                    }
                })
                .then(reply => {
                    assert.equal(reply.statusCode, 200);
                    assert.equal(reply.result.length, 1002);
                    assert.propertyVal(reply.headers, 'x-more-data', 'false');
                });
        });

        it('returns logs for a step that is split across max pages', () => {
            for (let i = 0; i < 15; i += 1) {
                const lines = [];

                for (let j = 0; j < 100; j += 1) {
                    lines.push(
                        JSON.stringify({
                            t: Date.now(),
                            m: 'Random message here',
                            n: 100 * i + j
                        })
                    );
                }

                if (i === 0) {
                    nock('https://store.screwdriver.cd')
                        .get(`/v1/builds/${id}/${step}/log.${i}`)
                        .twice()
                        .reply(200, lines.join('\n'));
                } else {
                    nock('https://store.screwdriver.cd')
                        .get(`/v1/builds/${id}/${step}/log.${i}`)
                        .reply(200, lines.join('\n'));
                }
            }

            return server
                .inject({
                    url: `/builds/${id}/steps/${step}/logs`,
                    credentials: {
                        scope: ['user']
                    }
                })
                .then(reply => {
                    assert.equal(reply.statusCode, 200);
                    assert.equal(reply.result.length, 1000);
                    assert.propertyVal(reply.headers, 'x-more-data', 'true');
                });
        });

        it('returns logs for a step that is split across extended max pages', () => {
            const maxPages = 100;

            for (let i = 0; i < 115; i += 1) {
                const lines = [];

                for (let j = 0; j < 100; j += 1) {
                    lines.push(
                        JSON.stringify({
                            t: Date.now(),
                            m: 'Random message here',
                            n: 100 * i + j
                        })
                    );
                }

                if (i === 0) {
                    nock('https://store.screwdriver.cd')
                        .get(`/v1/builds/${id}/${step}/log.${i}`)
                        .twice()
                        .reply(200, lines.join('\n'));
                } else {
                    nock('https://store.screwdriver.cd')
                        .get(`/v1/builds/${id}/${step}/log.${i}`)
                        .reply(200, lines.join('\n'));
                }
            }

            return server
                .inject({
                    url: `/builds/${id}/steps/${step}/logs?pages=${maxPages}`,
                    credentials: {
                        scope: ['user']
                    }
                })
                .then(reply => {
                    assert.equal(reply.statusCode, 200);
                    assert.equal(reply.result.length, 10000);
                    assert.propertyVal(reply.headers, 'x-more-data', 'true');
                });
        });

        it('returns logs for a step that is split across max pages with 1000 maxLines', () => {
            const maxPages = 20;

            for (let i = 0; i < 25; i += 1) {
                const lines = [];

                for (let j = 0; j < 1000; j += 1) {
                    lines.push(
                        JSON.stringify({
                            t: Date.now(),
                            m: 'Random message here',
                            n: 1000 * i + j
                        })
                    );
                }

                if (i === 0) {
                    nock('https://store.screwdriver.cd')
                        .get(`/v1/builds/${id}/${step}/log.${i}`)
                        .twice()
                        .reply(200, lines.join('\n'));
                } else {
                    nock('https://store.screwdriver.cd')
                        .get(`/v1/builds/${id}/${step}/log.${i}`)
                        .reply(200, lines.join('\n'));
                }
            }

            return server
                .inject({
                    url: `/builds/${id}/steps/${step}/logs?pages=${maxPages}`,
                    credentials: {
                        scope: ['user']
                    }
                })
                .then(reply => {
                    assert.equal(reply.statusCode, 200);
                    assert.equal(reply.result.length, 20000);
                    assert.propertyVal(reply.headers, 'x-more-data', 'true');
                });
        });

        it('returns logs for a step that ends at max pages', () => {
            for (let i = 0; i < 10; i += 1) {
                const lines = [];
                const maxLines = i === 9 ? 50 : 100;

                for (let j = 0; j < maxLines; j += 1) {
                    lines.push(
                        JSON.stringify({
                            t: Date.now(),
                            m: 'Random message here',
                            n: 100 * i + j
                        })
                    );
                }

                if (i === 0) {
                    nock('https://store.screwdriver.cd')
                        .get(`/v1/builds/${id}/${step}/log.${i}`)
                        .twice()
                        .reply(200, lines.join('\n'));
                } else {
                    nock('https://store.screwdriver.cd')
                        .get(`/v1/builds/${id}/${step}/log.${i}`)
                        .reply(200, lines.join('\n'));
                }
            }

            return server
                .inject({
                    url: `/builds/${id}/steps/${step}/logs`,
                    credentials: {
                        scope: ['user']
                    }
                })
                .then(reply => {
                    assert.equal(reply.statusCode, 200);
                    assert.equal(reply.result.length, 950);
                    assert.propertyVal(reply.headers, 'x-more-data', 'false');
                });
        });

        it('returns logs for a step that ends at extended max pages', () => {
            const maxPages = 100;

            for (let i = 0; i < maxPages; i += 1) {
                const lines = [];
                const maxLines = i === maxPages - 1 ? 50 : 100;

                for (let j = 0; j < maxLines; j += 1) {
                    lines.push(
                        JSON.stringify({
                            t: Date.now(),
                            m: 'Random message here',
                            n: 100 * i + j
                        })
                    );
                }

                if (i === 0) {
                    nock('https://store.screwdriver.cd')
                        .get(`/v1/builds/${id}/${step}/log.${i}`)
                        .twice()
                        .reply(200, lines.join('\n'));
                } else {
                    nock('https://store.screwdriver.cd')
                        .get(`/v1/builds/${id}/${step}/log.${i}`)
                        .reply(200, lines.join('\n'));
                }
            }

            return server
                .inject({
                    url: `/builds/${id}/steps/${step}/logs?pages=${maxPages}`,
                    credentials: {
                        scope: ['user']
                    }
                })
                .then(reply => {
                    assert.equal(reply.statusCode, 200);
                    assert.equal(reply.result.length, 100 * maxPages - 50);
                    assert.propertyVal(reply.headers, 'x-more-data', 'false');
                });
        });

        it('returns from second page', () => {
            nock('https://store.screwdriver.cd')
                .get(`/v1/builds/${id}/${step}/log.0`)
                .replyWithFile(200, `${__dirname}/data/step.long.log.ndjson`);
            nock('https://store.screwdriver.cd')
                .get(`/v1/builds/${id}/${step}/log.1`)
                .replyWithFile(200, `${__dirname}/data/step.long2.log.ndjson`);

            return server
                .inject({
                    url: `/builds/${id}/steps/${step}/logs?from=100`,
                    credentials: {
                        scope: ['user']
                    }
                })
                .then(reply => {
                    assert.equal(reply.statusCode, 200);
                    assert.equal(reply.result.length, 2);
                    assert.propertyVal(reply.headers, 'x-more-data', 'false');
                });
        });

        it('returns from second empty page', () => {
            nock('https://store.screwdriver.cd')
                .get(`/v1/builds/${id}/${step}/log.0`)
                .replyWithFile(200, `${__dirname}/data/step.long.log.ndjson`);
            nock('https://store.screwdriver.cd')
                .get(`/v1/builds/${id}/${step}/log.1`)
                .reply(200, '');

            return server
                .inject({
                    url: `/builds/${id}/steps/${step}/logs?from=100`,
                    credentials: {
                        scope: ['user']
                    }
                })
                .then(reply => {
                    assert.equal(reply.statusCode, 200);
                    assert.equal(reply.result.length, 0);
                    assert.propertyVal(reply.headers, 'x-more-data', 'false');
                });
        });

        it('returns correct lines after a given line', () => {
            nock('https://store.screwdriver.cd')
                .get(`/v1/builds/${id}/${step}/log.0`)
                .replyWithFile(200, `${__dirname}/data/step.long.log.ndjson`);
            nock('https://store.screwdriver.cd')
                .get(`/v1/builds/${id}/${step}/log.0`)
                .twice()
                .replyWithFile(200, `${__dirname}/data/step.log.ndjson`);

            return server
                .inject({
                    url: `/builds/${id}/steps/${step}/logs?from=2`,
                    credentials: {
                        scope: ['user']
                    }
                })
                .then(reply => {
                    assert.equal(reply.statusCode, 200);
                    assert.deepEqual(reply.result, logs.slice(2));
                    assert.propertyVal(reply.headers, 'x-more-data', 'false');
                });
        });

        it('returns false more-data for a step that is not started', () => {
            stepMock = getStepMock({
                name: 'publish'
            });
            stepFactoryMock.get.withArgs({ buildId: id, name: 'publish' }).resolves(stepMock);
            nock('https://store.screwdriver.cd')
                .get(`/v1/builds/${id}/${step}/log.0`)
                .twice()
                .replyWithFile(200, `${__dirname}/data/step.log.ndjson`);

            return server
                .inject({
                    url: `/builds/${id}/steps/publish/logs`,
                    credentials: {
                        scope: ['user']
                    }
                })
                .then(reply => {
                    assert.equal(reply.statusCode, 200);
                    assert.deepEqual(reply.result, []);
                    assert.propertyVal(reply.headers, 'x-more-data', 'false');
                });
        });

        it('returns empty array on invalid data', () => {
            stepMock = getStepMock({
                name: 'test',
                startTime: '2038-01-19T03:15:09.114Z'
            });
            stepFactoryMock.get.withArgs({ buildId: id, name: 'test' }).resolves(stepMock);
            nock('https://store.screwdriver.cd')
                .get(`/v1/builds/${id}/test/log.0`)
                .twice()
                .reply(200, '<invalid JSON>\n<more bad JSON>');

            return server
                .inject({
                    url: `/builds/${id}/steps/test/logs`,
                    credentials: {
                        scope: ['user']
                    }
                })
                .then(reply => {
                    assert.equal(reply.statusCode, 200);
                    assert.deepEqual(reply.result, []);
                    assert.propertyVal(reply.headers, 'x-more-data', 'true');
                });
        });

        it('returns 404 when step does not exist', () => {
            stepFactoryMock.get.withArgs({ buildId: id, name: step }).resolves(null);

            return server
                .inject({
                    url: `/builds/${id}/steps/${step}/logs`,
                    credentials: {
                        scope: ['user']
                    }
                })
                .then(reply => {
                    assert.equal(reply.statusCode, 404);
                });
        });

        it('returns 500 when datastore returns an error', () => {
            stepFactoryMock.get.withArgs({ buildId: id, name: step }).rejects(new Error('blah'));

            return server
                .inject({
                    url: `/builds/${id}/steps/${step}/logs`,
                    credentials: {
                        scope: ['user']
                    }
                })
                .then(reply => {
                    assert.equal(reply.statusCode, 500);
                });
        });

        it('returns 500 when build logs returns an error for page 0', () => {
            nock('https://store.screwdriver.cd')
                .get(`/v1/builds/${id}/${step}/log.0`)
                .replyWithError({ message: 'something awful happened', code: 404 });

            return server
                .inject({
                    url: `/builds/${id}/steps/${step}/logs`,
                    credentials: {
                        scope: ['user']
                    }
                })
                .then(reply => {
                    assert.equal(reply.statusCode, 500);
                });
        });

        it('returns 500 when build logs returns an error for page 1', () => {
            nock('https://store.screwdriver.cd')
                .get(`/v1/builds/${id}/${step}/log.0`)
                .twice()
                .replyWithFile(200, `${__dirname}/data/step.long.log.ndjson`);
            nock('https://store.screwdriver.cd')
                .get(`/v1/builds/${id}/${step}/log.1`)
                .replyWithError({ message: 'something awful happened', code: 404 });

            return server
                .inject({
                    url: `/builds/${id}/steps/${step}/logs`,
                    credentials: {
                        scope: ['user']
                    }
                })
                .then(reply => {
                    assert.equal(reply.statusCode, 500);
                });
        });
    });

    describe('GET /builds/{id}/artifacts/{artifact}', () => {
        const id = 12345;
        const artifact = 'manifest';
        const multiByteArtifact = 'まにふぇmanife漢字';

        it('redirects to store for an artifact request', () => {
            const url = `${logBaseUrl}/v1/builds/12345/ARTIFACTS/manifest?token=sign`;

            return server
                .inject({
                    url: `/builds/${id}/artifacts/${artifact}`,
                    credentials: {
                        scope: ['user']
                    }
                })
                .then(reply => {
                    assert.equal(reply.statusCode, 302);
                    assert.deepEqual(reply.headers.location, url);
                });
        });

        it('redirects to store for an multi-byte artifact request', () => {
            const encodedArtifact = '%E3%81%BE%E3%81%AB%E3%81%B5%E3%81%87manife%E6%BC%A2%E5%AD%97';
            const url = `${logBaseUrl}/v1/builds/12345/ARTIFACTS/${encodedArtifact}?token=sign`;

            return server
                .inject({
                    url: `/builds/${id}/artifacts/${multiByteArtifact}`,
                    credentials: {
                        scope: ['user']
                    }
                })
                .then(reply => {
                    assert.equal(reply.statusCode, 302);
                    assert.deepEqual(reply.headers.location, url);
                });
        });

        it('redirects to store for an artifact download request', () => {
            const url = `${logBaseUrl}/v1/builds/12345/ARTIFACTS/manifest?token=sign&type=download`;

            return server
                .inject({
                    url: `/builds/${id}/artifacts/${artifact}?type=download`,
                    credentials: {
                        scope: ['user']
                    }
                })
                .then(reply => {
                    assert.equal(reply.statusCode, 302);
                    assert.deepEqual(reply.headers.location, url);
                });
        });

        it('redirects to store for an artifact preview request', () => {
            const url = `${logBaseUrl}/v1/builds/12345/ARTIFACTS/manifest?token=sign&type=preview`;

            return server
                .inject({
                    url: `/builds/${id}/artifacts/${artifact}?type=preview`,
                    credentials: {
                        scope: ['user']
                    }
                })
                .then(reply => {
                    assert.equal(reply.statusCode, 302);
                    assert.deepEqual(reply.headers.location, url);
                });
        });
    });

    describe('POST /builds/{id}/token', () => {
        const id = 12345;
        const scope = ['temporal'];
        const buildTimeout = 50;
        let options;
        let profile;

        beforeEach(() => {
            testBuild.status = 'QUEUED';
            profile = {
                username: `${id}`,
                scmContext: 'github:github.com',
                scope: ['build'],
                isPR: false,
                jobId: 1234,
                pipelineId: 1,
                eventId: 777,
                configPipelineId: 123
            };

            const buildMock = getBuildMock(testBuild);

            buildFactoryMock.get.withArgs(id).resolves(buildMock);
            generateProfileMock.returns(profile);
            generateTokenMock.withArgs(generateProfileMock(), buildTimeout).returns('sometoken');

            options = {
                method: 'POST',
                url: `/builds/${id}/token`,
                payload: {
                    buildTimeout: `${buildTimeout}`
                },
                credentials: {
                    scope: `${scope}`,
                    username: `${id}`,
                    scmContext: 'github:github.com',
                    isPR: false,
                    jobId: 1234,
                    pipelineId: 1,
                    eventId: 777,
                    configPipelineId: 123
                }
            };
        });

        it('returns 200 for a build that exists and can get token', () =>
            server.inject(options).then(reply => {
                assert.equal(reply.statusCode, 200);
                assert.calledWith(generateProfileMock, '12345', 'github:github.com', ['build'], {
                    isPR: false,
                    jobId: 1234,
                    pipelineId: 1,
                    eventId: 777,
                    configPipelineId: 123
                });
                assert.calledWith(
                    generateTokenMock,
                    {
                        username: '12345',
                        scmContext: 'github:github.com',
                        scope: ['build'],
                        isPR: false,
                        jobId: 1234,
                        pipelineId: 1,
                        eventId: 777,
                        configPipelineId: 123
                    },
                    50
                );
                assert.equal(reply.result.token, 'sometoken');
            }));

        it('includes prParentJobId', () => {
            profile.prParentJobId = 1000;
            options.credentials.prParentJobId = 1000;

            return server.inject(options).then(reply => {
                assert.equal(reply.statusCode, 200);
                assert.calledWith(generateProfileMock, '12345', 'github:github.com', ['build'], {
                    isPR: false,
                    jobId: 1234,
                    pipelineId: 1,
                    eventId: 777,
                    configPipelineId: 123,
                    prParentJobId: 1000
                });
                assert.calledWith(
                    generateTokenMock,
                    {
                        username: '12345',
                        scmContext: 'github:github.com',
                        scope: ['build'],
                        isPR: false,
                        jobId: 1234,
                        pipelineId: 1,
                        eventId: 777,
                        configPipelineId: 123,
                        prParentJobId: 1000
                    },
                    50
                );
            });
        });

        it('returns 404 if a parameter of buildId does not exist', () => {
            buildFactoryMock.get.withArgs(id).resolves(false);

            return server.inject(options).then(reply => {
                assert.equal(reply.statusCode, 404);
                assert.equal(reply.result.message, 'Build does not exist');
            });
        });

        it('returns 404 if buildId between parameter and token is different', () => {
            options.credentials.username = 9999;

            return server.inject(options).then(reply => {
                assert.equal(reply.statusCode, 404);
                assert.equal(reply.result.message, 'Build Id parameter and token does not match');
            });
        });

        it('returns 400 if invalid payloads', () => {
            options.payload = 'aaa';

            return server.inject(options).then(reply => {
                assert.equal(reply.statusCode, 400);
                assert.equal(reply.result.message, 'Invalid request payload JSON format');
            });
        });

        it('returns 400 if invalid buildTimeout', () => {
            options.payload.buildTimeout = 'notnumber';

            return server.inject(options).then(reply => {
                assert.equal(reply.statusCode, 400);
                assert.equal(reply.result.message, `Invalid buildTimeout value: ${options.payload.buildTimeout}`);
            });
        });

        it('returns 403 if scope of token is insufficient', () => {
            options.credentials.scope = ['build'];

            return server.inject(options).then(reply => {
                assert.equal(reply.statusCode, 403);
                assert.equal(reply.result.message, 'Insufficient scope');
            });
        });

        it('returns 403 if build is already running or finished. (Not QUEUED)', () => {
            testBuild.status = 'RUNNING';
            const buildMock = getBuildMock(testBuild);

            buildFactoryMock.get.withArgs(id).resolves(buildMock);

            return server.inject(options).then(reply => {
                assert.equal(reply.statusCode, 403);
                assert.equal(reply.result.message, 'Build is already running or finished.');
            });
        });

        it('returns 200 for BLOCKED build', () => {
            testBuild.status = 'BLOCKED';
            const buildMock = getBuildMock(testBuild);

            buildFactoryMock.get.withArgs(id).resolves(buildMock);

            return server.inject(options).then(reply => {
                assert.equal(reply.statusCode, 200);
            });
        });
    });

    describe('GET /builds/{id}/metrics', () => {
        const id = 123;
        const username = 'myself';
        let options;
        let buildMock;
        let startTime = '2019-01-29T01:47:27.863Z';
        let endTime = '2019-01-30T01:47:27.863Z';
        const dateNow = 1552597858211;
        const nowTime = new Date(dateNow).toISOString();
        let sandbox;

        beforeEach(() => {
            sandbox = sinon.createSandbox({
                useFakeTimers: false
            });
            sandbox.useFakeTimers(dateNow);
            options = {
                method: 'GET',
                url: `/builds/${id}/metrics?startTime=${startTime}&endTime=${endTime}`,
                credentials: {
                    username,
                    scope: ['user']
                }
            };
            buildMock = getBuildMock(testBuild);
            buildMock.getMetrics = sinon.stub().resolves([]);
            buildFactoryMock.get.resolves(buildMock);
        });

        afterEach(() => {
            sandbox.restore();
        });

        it('returns 200 and metrics for build', () =>
            server.inject(options).then(reply => {
                assert.equal(reply.statusCode, 200);
                assert.calledWith(buildMock.getMetrics, {
                    startTime,
                    endTime
                });
            }));

        it('returns 400 if time range is too big', () => {
            startTime = '2018-01-29T01:47:27.863Z';
            endTime = '2019-01-29T01:47:27.863Z';
            options.url = `/builds/${id}/metrics?startTime=${startTime}&endTime=${endTime}`;

            return server.inject(options).then(reply => {
                assert.notCalled(buildMock.getMetrics);
                assert.equal(reply.statusCode, 400);
            });
        });

        it('defaults time range if missing', () => {
            options.url = `/builds/${id}/metrics`;

            return server.inject(options).then(reply => {
                assert.calledWith(buildMock.getMetrics, {
                    endTime: nowTime,
                    startTime: '2018-09-15T21:10:58.211Z' // 6 months
                });
                assert.equal(reply.statusCode, 200);
            });
        });

        it('returns 404 when build does not exist', () => {
            const error = {
                statusCode: 404,
                error: 'Not Found',
                message: 'Build does not exist'
            };

            buildFactoryMock.get.resolves(null);

            return server.inject(options).then(reply => {
                assert.equal(reply.statusCode, 404);
                assert.deepEqual(reply.result, error);
            });
        });

        it('returns 500 when datastore fails', () => {
            buildFactoryMock.get.rejects(new Error('Failed'));

            return server.inject(options).then(reply => {
                assert.equal(reply.statusCode, 500);
            });
        });
    });
});

describe('isPR', () => {
    const isPR = rewireBuildsIndex.__get__('isPR');

    it('sholud return true if job name has PR prefix', () => {
        assert.isTrue(isPR('PR-1:testJobName'));
    });

    it('sholud return false if job name does not have PR prefix', () => {
        assert.isFalse(isPR('testJobName'));
    });
});

describe('trimJobName', () => {
    const trimJobName = rewireBuildsIndex.__get__('trimJobName');

    it('sholud return jobName as it is (not trimmed)', () => {
        assert.equal(trimJobName('testJobName'), 'testJobName');
    });

    it('sholud return trimmed jobName', () => {
        assert.equal(trimJobName('PR-179:testJobName'), 'testJobName');
    });
});<|MERGE_RESOLUTION|>--- conflicted
+++ resolved
@@ -3185,8 +3185,9 @@
                         },
                         start: sinon.stub().resolves()
                     });
-                    const createEventConfig = {
+                    const eventConfig = {
                         causeMessage: 'Triggered by sd@123:a',
+                        groupEventId: '8888',
                         parentBuildId: 12345,
                         parentBuilds: {
                             123: { eventId: '8888', jobs: { a: 12345, c: 45678 } },
@@ -3272,76 +3273,6 @@
                         {
                             jobId: 1,
                             status: 'SUCCESS'
-<<<<<<< HEAD
-                        }, {
-                            id: 999,
-                            parentBuilds: {
-                                123: {
-                                    eventId: '8888', jobs: { a: 12345, c: 45678 }
-                                }
-                            },
-                            jobId: 3,
-                            status: 'FAILED'
-                        }]),
-                        workflowGraph: { nodes: [
-                            { name: '~pr' },
-                            { name: '~commit' },
-                            { name: 'a', id: 1 },
-                            { name: 'b', id: 2 },
-                            { name: 'c', id: 3 },
-                            { name: 'sd@123:a', id: 4 }
-                        ],
-                        edges: [
-                            { src: '~pr', dest: 'a' },
-                            { src: '~commit', dest: 'a' },
-                            { src: 'a', dest: 'sd@123:a' },
-                            { src: 'a', dest: 'c', join: true },
-                            { src: 'sd@123:a', dest: 'c', join: true }
-                        ] } };
-                    const eventConfig = {
-                        causeMessage: 'Triggered by sd@123:a',
-                        groupEventId: '8888',
-                        parentBuildId: 12345,
-                        parentBuilds: {
-                            123: { eventId: '8888', jobs: { a: 12345, c: 45678 } },
-                            2: { eventId: '8888', jobs: { a: 12345 } }
-                        },
-                        parentEventId: '8888',
-                        pipelineId: 123,
-                        scmContext: 'github:github.com',
-                        sha: 'sha',
-                        startFrom: '~sd@123:a',
-                        type: 'pipeline',
-                        username: 'foo'
-                    };
-
-                    eventMock.getBuilds.resolves([{
-                        jobId: 1,
-                        status: 'SUCCESS'
-                    }, {
-                        jobId: 4,
-                        status: 'SUCCESS'
-                    }, {
-                        jobId: 5,
-                        status: 'SUCCESS'
-                    }, {
-                        jobId: 6,
-                        status: 'ABORTED'
-                    }, buildC]);
-                    eventMock.builds = [{
-                        jobId: 1,
-                        status: 'SUCCESS'
-                    }, {
-                        jobId: 4,
-                        status: 'SUCCESS'
-                    }, {
-                        jobId: 5,
-                        status: 'SUCCESS'
-                    }, {
-                        jobId: 6,
-                        status: 'ABORTED'
-                    }, buildC];
-=======
                         },
                         {
                             jobId: 4,
@@ -3357,7 +3288,6 @@
                         },
                         buildC
                     ];
->>>>>>> c033862b
                     jobBconfig.parentBuilds = {
                         123: {
                             eventId: '8888',
@@ -3379,11 +3309,7 @@
 
                     return newServer.inject(options).then(() => {
                         assert.calledOnce(eventFactoryMock.create);
-<<<<<<< HEAD
                         assert.calledWith(eventFactoryMock.create, eventConfig);
-=======
-                        assert.calledWith(eventFactoryMock.create, createEventConfig);
->>>>>>> c033862b
                         assert.calledTwice(externalEventMock.getBuilds);
                         assert.notCalled(buildFactoryMock.create);
                         assert.calledOnce(buildC.update);
