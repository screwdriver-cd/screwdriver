'use strict';

const { assert } = require('chai');
const sinon = require('sinon');
const hapi = require('@hapi/hapi');
const mockery = require('mockery');
const urlLib = require('url');
const hoek = require('@hapi/hoek');
const nock = require('nock');
const rewire = require('rewire');
const testBuild = require('./data/build.json');
const testBuildWithSteps = require('./data/buildWithSteps.json');
const testBuildsStatuses = require('./data/buildsStatuses.json');
const testSecrets = require('./data/secrets.json');
const rewireBuildsIndex = rewire('../../plugins/builds/index.js');

/* eslint-disable no-underscore-dangle */

sinon.assert.expose(assert, { prefix: '' });

const decorateSecretObject = secret => {
    const decorated = hoek.clone(secret);

    decorated.toJson = sinon.stub().returns(hoek.clone(secret));

    return decorated;
};

const decorateBuildObject = build => {
    const decorated = hoek.clone(build);
    const noStepBuild = { ...build };
    const updatedBuild = {
        toJson: sinon.stub().returns(build),
        toJsonWithSteps: sinon.stub().resolves(build),
        update: sinon.stub().returns({
            id: 12345,
            parentBuilds: {
                2: { eventId: 2, jobs: { a: 555 } },
                3: { eventId: 456, jobs: { a: 12345, b: 2345 } }
            },
            start: sinon.stub().resolves({})
        })
    };

    decorated.update = sinon.stub().resolves(updatedBuild);
    decorated.start = sinon.stub().resolves({});
    decorated.stop = sinon.stub();
    decorated.stopFrozen = sinon.stub();
    delete noStepBuild.steps;
    decorated.toJson = sinon.stub().returns(noStepBuild);
    decorated.toJsonWithSteps = sinon.stub().resolves(build);
    decorated.secrets = Promise.resolve(testSecrets.map(decorateSecretObject));

    return decorated;
};

const getBuildMock = buildsWithSteps => {
    if (Array.isArray(buildsWithSteps)) {
        return buildsWithSteps.map(decorateBuildObject);
    }

    return decorateBuildObject(buildsWithSteps);
};

const getStepMock = step => {
    const mock = hoek.clone(step);
    const updatedStep = {
        toJson: sinon.stub().returns(step),
        toJsonWithSteps: sinon.stub().resolves(step),
        update: sinon.stub().returns({
            id: 12345,
            parentBuilds: {
                2: { eventId: 2, jobs: { a: 555 } },
                3: { eventId: 456, jobs: { a: 12345, b: 2345 } }
            },
            start: sinon.stub().resolves({}),
            update: sinon.stub().resolves({})
        })
    };

    mock.update = sinon.stub().resolves(updatedStep);
    mock.get = sinon.stub();
    mock.toJson = sinon.stub().returns(step);

    return mock;
};

const jwtMock = {
    sign: () => 'sign'
};

const badgeMock = {
    makeBadge: () => 'badge'
};

<<<<<<< HEAD
=======
const responseMock = {
    headers: {
        'content-type': 'application/octet-stream',
        'content-disposition': 'attachment; filename="manifest.txt"',
        'content-length': '1077'
    }
};

>>>>>>> 4d3dfcce
/**
 * mock Lockobj class
 */
class LockMockObj {
    constructor() {
        this.lock = sinon.stub();
        this.unlock = sinon.stub();
    }
}

const lockMock = new LockMockObj();

describe('build plugin test', () => {
    let buildFactoryMock;
    let stepFactoryMock;
    let userFactoryMock;
    let jobFactoryMock;
    let pipelineFactoryMock;
    let eventFactoryMock;
    let bannerMock;
    let screwdriverAdminDetailsMock;
    let secretMock;
    let secretAccessMock;
    let authMock;
    let generateTokenMock;
    let generateProfileMock;
    let bannerFactoryMock;
    let plugin;
    let server;
    let streamMock;
    let gotMock;
    const logBaseUrl = 'https://store.screwdriver.cd';

    before(() => {
        mockery.enable({
            useCleanCache: true,
            warnOnUnregistered: false
        });
    });

    beforeEach(async () => {
        streamMock = {
            on: sinon.stub()
        };

        streamMock.on.withArgs('response').yields(responseMock);

        gotMock = {
            stream: sinon.stub().returns(streamMock)
        };

        buildFactoryMock = {
            get: sinon.stub(),
            create: sinon.stub(),
            list: sinon.stub(),
            scm: {
                getCommitSha: sinon.stub(),
                getPrInfo: sinon.stub()
            },
            getLatestBuilds: sinon.stub(),
            getBuildStatuses: sinon.stub()
        };
        stepFactoryMock = {
            get: sinon.stub(),
            list: sinon.stub(),
            create: sinon.stub()
        };
        jobFactoryMock = {
            get: sinon.stub(),
            create: sinon.stub(),
            list: sinon.stub(),
            getLatestBuild: sinon.stub()
        };
        userFactoryMock = {
            get: sinon.stub(),
            create: sinon.stub(),
            list: sinon.stub()
        };
        pipelineFactoryMock = {
            get: sinon.stub(),
            create: sinon.stub(),
            list: sinon.stub(),
            scm: {
                getReadOnlyInfo: sinon.stub().returns({ readOnlyEnabled: false }),
                getDisplayName: sinon.stub().resolves('name')
            }
        };
        eventFactoryMock = {
            get: sinon.stub(),
            create: sinon.stub(),
            list: sinon.stub(),
            scm: {
                getCommitSha: sinon.stub()
            }
        };
        bannerFactoryMock = {
            scm: {
                getDisplayName: sinon.stub()
            }
        };

        secretAccessMock = sinon.stub().resolves(false);
        screwdriverAdminDetailsMock = sinon.stub().returns({ isAdmin: true });

        generateProfileMock = sinon.stub();
        generateTokenMock = sinon.stub();

        mockery.registerMock('jsonwebtoken', jwtMock);
        mockery.registerMock('badge-maker', badgeMock);
        mockery.registerMock('../lock', lockMock);
        /* eslint-disable global-require */
        plugin = require('../../plugins/builds');
        /* eslint-enable global-require */
        server = new hapi.Server({
            port: 12345,
            host: 'localhost'
        });
        server.app = {
            buildFactory: buildFactoryMock,
            stepFactory: stepFactoryMock,
            pipelineFactory: pipelineFactoryMock,
            jobFactory: jobFactoryMock,
            userFactory: userFactoryMock,
            eventFactory: eventFactoryMock,
            bannerFactory: bannerFactoryMock
        };
        server.auth.scheme('custom', () => ({
            authenticate: (request, h) =>
                h.authenticated({
                    credentials: {
                        scope: ['user']
                    }
                })
        }));
        server.auth.strategy('token', 'custom');
        server.auth.strategy('session', 'custom');
        server.event('build_status');

        secretMock = {
            name: 'secrets',
            register: s => {
                s.expose('canAccess', secretAccessMock);
            }
        };

        bannerMock = {
            name: 'banners',
            register: s => {
                s.expose('screwdriverAdminDetails', screwdriverAdminDetailsMock);
            }
        };

        authMock = {
            name: 'auth',
            register: s => {
                s.expose('generateToken', generateTokenMock);
                s.expose('generateProfile', generateProfileMock);
            }
        };

        await server.register([
            { plugin: secretMock },
            { plugin: bannerMock },
            { plugin: authMock },
            {
                plugin,
                options: {
                    ecosystem: {
                        store: logBaseUrl
                    },
                    authConfig: {
                        jwtPrivateKey: 'boo'
                    },
                    externalJoin: false
                }
            },
            {
                // eslint-disable-next-line global-require
                plugin: require('../../plugins/pipelines')
            }
        ]);
    });

    afterEach(() => {
        server = null;
        mockery.deregisterAll();
        mockery.resetCache();
    });

    after(() => {
        mockery.disable();
    });

    it('registers the plugin', () => {
        assert.isOk(server.registrations.builds);
    });

    describe('GET /builds/{id}', () => {
        const id = 12345;

        it('returns 200 for a build that exists', () => {
            const buildMock = getBuildMock(testBuild);

            buildFactoryMock.get.withArgs(id).resolves(buildMock);

            return server.inject(`/builds/${id}`).then(reply => {
                assert.equal(reply.statusCode, 200);
                assert.calledOnce(buildMock.update);
                assert.deepEqual(reply.result, testBuild);
            });
        });

        it('returns 200 for a build that exists - env is an array', () => {
            const buildMock = getBuildMock(testBuild);

            buildMock.environment = [];
            buildFactoryMock.get.withArgs(id).resolves(buildMock);

            return server.inject(`/builds/${id}`).then(reply => {
                assert.equal(reply.statusCode, 200);
                assert.notCalled(buildMock.update);
                assert.deepEqual(reply.result, testBuild);
            });
        });

        it('returns 404 when build does not exist', () => {
            buildFactoryMock.get.withArgs(id).resolves(null);

            return server.inject(`/builds/${id}`).then(reply => {
                assert.equal(reply.statusCode, 404);
            });
        });

        it('returns 500 when datastore returns an error', () => {
            buildFactoryMock.get.withArgs(id).rejects(new Error('blah'));

            return server.inject(`/builds/${id}`).then(reply => {
                assert.equal(reply.statusCode, 500);
            });
        });
    });

    describe('GET /builds/statuses?jobIds=&jobIds=&numBuilds=&offset=', () => {
        it('returns 200 when build statuses exist', () => {
            buildFactoryMock.getBuildStatuses.resolves(testBuildsStatuses);

            return server.inject('/builds/statuses?jobIds=1&jobIds=2&numBuilds=3&offset=0').then(reply => {
                assert.calledWith(buildFactoryMock.getBuildStatuses, { jobIds: [1, 2], numBuilds: 3, offset: 0 });
                assert.equal(reply.statusCode, 200);
                assert.deepEqual(reply.result, testBuildsStatuses);
            });
        });

        it('returns 200 when build statuses exist and given single jobId', () => {
            buildFactoryMock.getBuildStatuses.resolves(testBuildsStatuses);

            return server.inject('/builds/statuses?jobIds=1&numBuilds=3&offset=0').then(reply => {
                assert.calledWith(buildFactoryMock.getBuildStatuses, { jobIds: [1], numBuilds: 3, offset: 0 });
                assert.equal(reply.statusCode, 200);
                assert.deepEqual(reply.result, testBuildsStatuses);
            });
        });

        it('returns 404 when no build statuses exist', () => {
            buildFactoryMock.getBuildStatuses.resolves([]);

            return server.inject('/builds/statuses?jobIds=1&jobIds=2&numBuilds=3&offset=0').then(reply => {
                assert.calledWith(buildFactoryMock.getBuildStatuses, { jobIds: [1, 2], numBuilds: 3, offset: 0 });
                assert.equal(reply.statusCode, 404);
            });
        });

        it('returns 500 when datastore returns an error', () => {
            buildFactoryMock.getBuildStatuses.rejects(new Error('blah'));

            return server.inject('/builds/statuses?jobIds=1&jobIds=2&numBuilds=3&offset=0').then(reply => {
                assert.calledWith(buildFactoryMock.getBuildStatuses, { jobIds: [1, 2], numBuilds: 3, offset: 0 });
                assert.equal(reply.statusCode, 500);
            });
        });
    });

    describe('PUT /builds/{id}', () => {
        const id = 12345;
        const pipelineId = 123;
        const scmUri = 'github.com:12345:branchName';
        const scmContext = 'github:github.com';
        const scmDisplayName = 'github';
        const scmRepo = {
            branch: 'master',
            name: 'screwdriver-cd/screwdriver',
            url: 'https://github.com/screwdriver-cd/screwdriver/tree/branchName'
        };
        const configPipelineSha = 'abc123';
        const initStepName = 'sd-setup-init';
        let buildMock;
        let jobMock;
        let pipelineMock;
        let eventMock;
        let stepMock;

        beforeEach(() => {
            testBuild.status = 'QUEUED';
            delete testBuild.meta;
            delete testBuild.endTime;
            delete testBuild.startTime;

            buildMock = getBuildMock(testBuild);
            buildMock.update.resolves(buildMock);
            buildFactoryMock.get.resolves(buildMock);
            stepMock = getBuildMock({
                buildId: id,
                name: initStepName
            });
            stepMock.update.resolves(stepMock);
            stepFactoryMock.get.resolves(stepMock);
            pipelineMock = {
                id: pipelineId,
                scmContext,
                scmUri,
                scmRepo,
                admins: { foo: true },
                sync: sinon.stub().resolves(),
                syncPR: sinon.stub().resolves(),
                update: sinon.stub().resolves(),
                admin: Promise.resolve({
                    username: 'foo',
                    unsealToken: sinon.stub().resolves('token')
                }),
                toJson: sinon.stub().returns({ id: pipelineId })
            };
            pipelineFactoryMock.get.resolves(pipelineMock);
            jobMock = {
                id: 1234,
                name: 'main',
                pipelineId,
                permutations: [
                    {
                        settings: {
                            email: 'foo@bar.com'
                        }
                    }
                ],
                pipeline: sinon.stub().resolves(pipelineMock)(),
                getLatestBuild: sinon.stub().resolves(buildMock)
            };
            eventMock = {
                id: '8888',
                pipelineId,
                configPipelineSha,
                workflowGraph: {
                    nodes: [{ name: '~pr' }, { name: '~commit' }, { name: 'main' }],
                    edges: [
                        { src: '~pr', dest: 'main' },
                        { src: '~commit', dest: 'main' }
                    ]
                },
                pr: {},
                getBuilds: sinon.stub(),
                update: sinon.stub(),
                toJson: sinon.stub().returns({ id: 123 })
            };
            eventFactoryMock.get.resolves(eventMock);
            eventMock.update.resolves(eventMock);
            jobFactoryMock.get.resolves(jobMock);
            bannerFactoryMock.scm.getDisplayName.withArgs({ scmContext }).returns(scmDisplayName);
        });

        it('emits event build_status', () => {
            const userMock = {
                username: id,
                getPermissions: sinon.stub().resolves({ push: true })
            };
            const options = {
                method: 'PUT',
                url: `/builds/${id}`,
                payload: {
                    status: 'ABORTED'
                },
                auth: {
                    credentials: {
                        scope: ['user']
                    },
                    strategy: ['token']
                }
            };

            buildMock.job = sinon.stub().resolves(jobMock)();
            buildMock.settings = {
                email: 'foo@bar.com'
            };
            buildFactoryMock.get.resolves(buildMock);
            buildFactoryMock.uiUri = 'http://foo.bar';
            userFactoryMock.get.resolves(userMock);

            server.events = {
                emit: sinon.stub().resolves(null)
            };

            return server.inject(options).then(reply => {
                assert.calledWith(server.events.emit, 'build_status', {
                    build: buildMock.toJson(),
                    buildLink: 'http://foo.bar/pipelines/123/builds/12345',
                    jobName: 'main',
                    event: { id: 123 },
                    pipeline: { id: 123 },
                    settings: {
                        email: 'foo@bar.com'
                    },
                    status: 'ABORTED',
                    isFixed: false
                });
                assert.equal(reply.statusCode, 200);
            });
        });

        it('emits fixed build_status', () => {
            const userMock = {
                username: id,
                getPermissions: sinon.stub().resolves({ push: true })
            };
            const options = {
                method: 'PUT',
                url: `/builds/${id}`,
                payload: {
                    status: 'SUCCESS'
                },
                auth: {
                    credentials: {
                        username: id,
                        scmContext,
                        scope: ['build']
                    },
                    strategy: ['token']
                }
            };

            const successBuild = getBuildMock({
                id: 12345,
                status: 'SUCCESS'
            });
            const failureBuild = getBuildMock({
                id: 12346,
                status: 'FAILURE'
            });

            const fixedJobMock = {
                id: 2929,
                name: 'main',
                pipelineId,
                permutations: [
                    {
                        settings: {
                            email: 'foo@bar.com'
                        }
                    }
                ],
                pipeline: sinon.stub().resolves(pipelineMock)(),
                getLatestBuild: sinon.stub()
            };

            fixedJobMock.getLatestBuild.withArgs({ status: 'FAILURE' }).resolves(failureBuild);
            fixedJobMock.getLatestBuild.withArgs({ status: 'SUCCESS' }).resolves(successBuild);

            buildMock.job = sinon.stub().resolves(fixedJobMock)();
            buildMock.settings = {
                email: 'foo@bar.com'
            };

            jobFactoryMock.get.resolves(fixedJobMock);

            buildFactoryMock.get.resolves(buildMock);
            buildFactoryMock.uiUri = 'http://foo.bar';
            userFactoryMock.get.resolves(userMock);

            server.events = {
                emit: sinon.stub().resolves(null)
            };

            return server.inject(options).then(reply => {
                assert.calledWith(server.events.emit, 'build_status', {
                    build: buildMock.toJson(),
                    buildLink: 'http://foo.bar/pipelines/123/builds/12345',
                    jobName: 'main',
                    event: { id: 123 },
                    pipeline: { id: 123 },
                    settings: {
                        email: 'foo@bar.com'
                    },
                    status: 'SUCCESS',
                    isFixed: true
                });
                assert.equal(reply.statusCode, 200);
            });
        });

        it('does not emit build_status when status is not passed', () => {
            const userMock = {
                username: id,
                getPermissions: sinon.stub().resolves({ push: true })
            };
            const options = {
                method: 'PUT',
                url: `/builds/${id}`,
                payload: {
                    statusMessage: 'Only set statusMessage.'
                },
                auth: {
                    credentials: {
                        username: id,
                        scmContext,
                        scope: ['build']
                    },
                    strategy: ['token']
                }
            };

            buildMock.job = sinon.stub().resolves(jobMock)();
            buildMock.settings = {
                email: 'foo@bar.com'
            };
            buildFactoryMock.get.resolves(buildMock);
            buildFactoryMock.uiUri = 'http://foo.bar';
            userFactoryMock.get.resolves(userMock);

            server.events = {
                emit: sinon.stub().resolves(null)
            };

            return server.inject(options).then(reply => {
                assert.notCalled(server.events.emit);
                assert.equal(reply.statusCode, 200);
            });
        });

        it('returns 404 for updating a build that does not exist', () => {
            const options = {
                method: 'PUT',
                url: `/builds/${id}`,
                payload: {
                    status: 'SUCCESS'
                },
                auth: {
                    credentials: {
                        scope: ['user']
                    },
                    strategy: ['token']
                }
            };

            buildFactoryMock.get.resolves(null);

            return server.inject(options).then(reply => {
                assert.equal(reply.statusCode, 404);
            });
        });

        it('returns 500 when the datastore returns an error', () => {
            const options = {
                method: 'PUT',
                url: `/builds/${id}`,
                payload: {
                    status: 'SUCCESS'
                },
                auth: {
                    credentials: {
                        scope: ['user']
                    },
                    strategy: ['token']
                }
            };

            buildFactoryMock.get.rejects(new Error('error'));

            return server.inject(options).then(reply => {
                assert.equal(reply.statusCode, 500);
            });
        });

        describe('user token', () => {
            it('returns 200 for updating a build that exists', () => {
                const userMock = {
                    username: id,
                    getPermissions: sinon.stub().resolves({ push: true })
                };
                const expected = hoek.applyToDefaults(testBuildWithSteps, { status: 'ABORTED' });
                const options = {
                    method: 'PUT',
                    url: `/builds/${id}`,
                    payload: {
                        status: 'ABORTED'
                    },
                    auth: {
                        credentials: {
                            scope: ['user'],
                            username: 'test-user'
                        },
                        strategy: ['token']
                    }
                };

                buildMock.job = sinon.stub().resolves(jobMock)();
                buildFactoryMock.get.resolves(buildMock);
                buildMock.toJson.returns(testBuild);
                buildMock.toJsonWithSteps.resolves(expected);
                userFactoryMock.get.resolves(userMock);

                return server.inject(options).then(reply => {
                    assert.deepEqual(reply.result, expected);
                    assert.calledWith(buildFactoryMock.get, id);
                    assert.equal(buildMock.statusMessage, 'Aborted by test-user');
                    assert.equal(reply.statusCode, 200);
                });
            });

            it('does not update completed builds', () => {
                buildMock.status = 'SUCCESS';
                const options = {
                    method: 'PUT',
                    url: `/builds/${id}`,
                    payload: {
                        status: 'ABORTED'
                    },
                    auth: {
                        credentials: {
                            scope: ['user']
                        },
                        strategy: ['token']
                    }
                };

                return server.inject(options).then(reply => {
                    assert.equal(reply.statusCode, 403);
                    assert.calledWith(buildFactoryMock.get, id);
                });
            });

            it('does not allow users other than abort', () => {
                const options = {
                    method: 'PUT',
                    url: `/builds/${id}`,
                    payload: {
                        status: 'SUCCESS'
                    },
                    auth: {
                        credentials: {
                            scope: ['user']
                        },
                        strategy: ['token']
                    }
                };

                return server.inject(options).then(reply => {
                    assert.equal(reply.statusCode, 400);
                    assert.calledWith(buildFactoryMock.get, id);
                });
            });

            it('allow admin users to update build status to failure', () => {
                const userMock = {
                    username: id,
                    getPermissions: sinon.stub().resolves({ push: true })
                };
                const expected = hoek.applyToDefaults(testBuildWithSteps, { status: 'FAILURE' });
                const options = {
                    method: 'PUT',
                    url: `/builds/${id}`,
                    payload: {
                        status: 'FAILURE',
                        statusMessage: 'some failure message'
                    },
                    auth: {
                        credentials: {
                            scope: ['user'],
                            username: 'foo'
                        },
                        strategy: ['token']
                    }
                };

                buildMock.job = sinon.stub().resolves(jobMock)();
                buildFactoryMock.get.resolves(buildMock);
                buildMock.toJsonWithSteps.resolves(expected);
                buildMock.toJson.returns(testBuild);
                userFactoryMock.get.resolves(userMock);

                return server.inject(options).then(reply => {
                    assert.deepEqual(reply.result, expected);
                    assert.calledWith(buildFactoryMock.get, id);
                    assert.equal(buildMock.statusMessage, 'some failure message');
                    assert.equal(reply.statusCode, 200);
                });
            });

            it('does not allow admin users other than abort and failure', () => {
                const options = {
                    method: 'PUT',
                    url: `/builds/${id}`,
                    payload: {
                        status: 'BLOCKED'
                    },
                    auth: {
                        credentials: {
                            scope: ['user'],
                            username: 'foo'
                        },
                        strategy: ['token']
                    }
                };

                return server.inject(options).then(reply => {
                    assert.equal(reply.statusCode, 400);
                    assert.calledWith(buildFactoryMock.get, id);
                });
            });
        });

        describe('build token', () => {
            const jobId = 1234;
            const publishJobId = 1235;

            let userMock;

            beforeEach(() => {
                jobMock = {
                    id: jobId,
                    name: 'main',
                    pipelineId,
                    permutations: [
                        {
                            settings: {}
                        }
                    ],
                    pipeline: sinon.stub().resolves(pipelineMock)()
                };
                userMock = {
                    username: 'foo',
                    unsealToken: sinon.stub().resolves('token')
                };
                buildMock.job = sinon.stub().resolves(jobMock)();
                buildFactoryMock.create.resolves(buildMock);
                pipelineFactoryMock.get.resolves(pipelineMock);
                userFactoryMock.get.resolves(userMock);
                eventFactoryMock.scm.getCommitSha.resolves('sha');
            });

            it('allows updating to BLOCKED', () => {
                const status = 'BLOCKED';
                const options = {
                    method: 'PUT',
                    url: `/builds/${id}`,
                    auth: {
                        credentials: {
                            username: id,
                            scope: ['temporal']
                        },
                        strategy: ['token']
                    },
                    payload: {
                        status
                    }
                };

                return server.inject(options).then(reply => {
                    assert.equal(reply.statusCode, 200);
                    assert.calledWith(buildFactoryMock.get, id);
                    assert.calledOnce(buildMock.update);
                    assert.strictEqual(buildMock.status, status);
                    assert.match(buildMock.stats.blockedStartTime, /\d{4}-\d{2}-\d{2}T\d{2}:\d{2}:\d{2}\.\d{3}Z/);
                    assert.isUndefined(buildMock.meta);
                    assert.isUndefined(buildMock.endTime);
                });
            });

            it('skips updating BLOCKED stats if they are already set', () => {
                const status = 'BLOCKED';
                const options = {
                    method: 'PUT',
                    url: `/builds/${id}`,
                    auth: {
                        credentials: {
                            username: id,
                            scope: ['temporal']
                        },
                        strategy: ['token']
                    },
                    payload: {
                        status
                    }
                };

                buildMock.stats = {
                    blockedStartTime: '2017-01-06T01:49:50.384359267Z'
                };

                return server.inject(options).then(reply => {
                    assert.equal(reply.statusCode, 200);
                    assert.calledWith(buildFactoryMock.get, id);
                    assert.calledOnce(buildMock.update);
                    assert.strictEqual(buildMock.status, status);
                    assert.strictEqual(buildMock.stats.blockedStartTime, '2017-01-06T01:49:50.384359267Z');
                    assert.isUndefined(buildMock.meta);
                    assert.isUndefined(buildMock.endTime);
                });
            });

            it('allows updating to UNSTABLE', () => {
                const status = 'UNSTABLE';
                const options = {
                    method: 'PUT',
                    url: `/builds/${id}`,
                    auth: {
                        credentials: {
                            username: id,
                            scope: ['temporal']
                        },
                        strategy: ['token']
                    },
                    payload: {
                        status
                    }
                };

                return server.inject(options).then(reply => {
                    assert.equal(reply.statusCode, 200);
                    assert.calledWith(buildFactoryMock.get, id);
                    assert.calledOnce(buildMock.update);
                    assert.strictEqual(buildMock.status, status);
                    assert.isUndefined(buildMock.meta);
                    assert.isUndefined(buildMock.endTime);
                });
            });

            it('allows updating statusMessage', () => {
                const statusMessage = 'hello';
                const options = {
                    method: 'PUT',
                    url: `/builds/${id}`,
                    auth: {
                        credentials: {
                            username: id,
                            scope: ['temporal']
                        },
                        strategy: ['token']
                    },
                    payload: {
                        statusMessage
                    }
                };

                return server.inject(options).then(reply => {
                    assert.equal(reply.statusCode, 200);
                    assert.calledWith(buildFactoryMock.get, id);
                    assert.calledOnce(buildMock.update);
                    assert.strictEqual(buildMock.statusMessage, statusMessage);
                    assert.isUndefined(buildMock.meta);
                    assert.isUndefined(buildMock.endTime);
                });
            });

            it('allows to update when statusMessage is undefined', () => {
                const expected = hoek.applyToDefaults(testBuildWithSteps, { status: 'FAILURE' });
                const options = {
                    method: 'PUT',
                    url: `/builds/${id}`,
                    payload: {
                        status: 'FAILURE'
                    },
                    auth: {
                        credentials: {
                            username: id,
                            scope: ['temporal']
                        },
                        strategy: ['token']
                    }
                };

                buildMock.job = sinon.stub().resolves(jobMock)();
                buildFactoryMock.get.resolves(buildMock);
                buildMock.toJsonWithSteps.resolves(expected);
                buildMock.toJson.returns(testBuild);

                return server.inject(options).then(reply => {
                    assert.deepEqual(reply.result, expected);
                    assert.calledWith(buildFactoryMock.get, id);
                    assert.equal(buildMock.statusMessage, undefined);
                    assert.equal(reply.statusCode, 200);
                });
            });

            it('updates stats only', () => {
                // for coverage
                buildMock.stats = {
                    queueEnterTime: '2017-01-06T01:49:50.384359267Z'
                };
                const options = {
                    method: 'PUT',
                    url: `/builds/${id}`,
                    auth: {
                        credentials: {
                            username: id,
                            scope: ['temporal']
                        },
                        strategy: ['token']
                    },
                    payload: {
                        stats: {
                            hostname: 'node123.mycluster.com'
                        }
                    }
                };

                return server.inject(options).then(reply => {
                    assert.calledWith(buildFactoryMock.get, id);
                    assert.calledOnce(buildMock.update);
                    assert.deepEqual(buildMock.stats, {
                        queueEnterTime: '2017-01-06T01:49:50.384359267Z',
                        hostname: 'node123.mycluster.com'
                    });
                    assert.isUndefined(buildMock.meta);
                    assert.isUndefined(buildMock.endTime);
                    assert.equal(reply.statusCode, 200);
                });
            });

            it('updates stats', () => {
                buildMock.stats = {
                    queueEnterTime: '2017-01-06T01:49:50.384359267Z'
                };
                const statusMessage = 'hello';
                const options = {
                    method: 'PUT',
                    url: `/builds/${id}`,
                    auth: {
                        credentials: {
                            username: id,
                            scope: ['temporal']
                        },
                        strategy: ['token']
                    },
                    payload: {
                        statusMessage,
                        stats: {
                            hostname: 'node123.mycluster.com'
                        }
                    }
                };

                return server.inject(options).then(reply => {
                    assert.calledWith(buildFactoryMock.get, id);
                    assert.calledOnce(buildMock.update);
                    assert.strictEqual(buildMock.statusMessage, statusMessage);
                    assert.deepEqual(buildMock.stats, {
                        queueEnterTime: '2017-01-06T01:49:50.384359267Z',
                        hostname: 'node123.mycluster.com'
                    });
                    assert.isUndefined(buildMock.meta);
                    assert.isUndefined(buildMock.endTime);
                    assert.equal(reply.statusCode, 200);
                });
            });

            it('saves status, statusMessage, meta updates, and merge event meta', () => {
                const meta = {
                    foo: 'bar',
                    hello: 'bye'
                };
                const status = 'SUCCESS';
                const statusMessage = 'Oh the build passed';
                const options = {
                    method: 'PUT',
                    url: `/builds/${id}`,
                    auth: {
                        credentials: {
                            username: id,
                            scope: ['build']
                        },
                        strategy: ['token']
                    },
                    payload: {
                        meta,
                        status,
                        statusMessage,
                        stats: {
                            hostname: 'node123.mycluster.com'
                        }
                    }
                };

                eventMock.meta = {
                    foo: 'oldfoo',
                    oldmeta: 'oldmetastuff'
                };

                return server.inject(options).then(reply => {
                    assert.equal(reply.statusCode, 200);
                    assert.calledWith(buildFactoryMock.get, id);
                    assert.calledOnce(buildMock.update);
                    assert.strictEqual(buildMock.status, status);
                    assert.deepEqual(buildMock.meta, meta);
                    assert.deepEqual(buildMock.statusMessage, statusMessage);
                    assert.isDefined(buildMock.endTime);
                    assert.calledOnce(eventMock.update);
                    assert.deepEqual(eventMock.meta, {
                        foo: 'bar',
                        hello: 'bye',
                        oldmeta: 'oldmetastuff'
                    });
                    assert.deepEqual(buildMock.stats, {
                        hostname: 'node123.mycluster.com'
                    });
                });
            });

            it('defaults meta to {}', () => {
                const status = 'SUCCESS';
                const options = {
                    method: 'PUT',
                    url: `/builds/${id}`,
                    auth: {
                        credentials: {
                            username: id,
                            scope: ['build']
                        },
                        strategy: ['token']
                    },
                    payload: {
                        status
                    }
                };

                return server.inject(options).then(reply => {
                    assert.equal(reply.statusCode, 200);
                    assert.calledWith(buildFactoryMock.get, id);
                    assert.calledOnce(buildMock.update);
                    assert.strictEqual(buildMock.status, status);
                    assert.deepEqual(buildMock.meta, {});
                    assert.isDefined(buildMock.endTime);
                });
            });

            it('skips meta and endTime on RUNNING', () => {
                const meta = {
                    foo: 'bar'
                };
                const status = 'RUNNING';
                const options = {
                    method: 'PUT',
                    url: `/builds/${id}`,
                    auth: {
                        credentials: {
                            username: id,
                            scope: ['build']
                        },
                        strategy: ['token']
                    },
                    payload: {
                        meta,
                        status
                    }
                };

                return server.inject(options).then(reply => {
                    assert.equal(reply.statusCode, 200);
                    assert.calledWith(buildFactoryMock.get, id);
                    assert.calledOnce(stepMock.update);
                    assert.calledOnce(buildMock.update);
                    assert.strictEqual(buildMock.status, status);
                    assert.isUndefined(buildMock.meta);
                    assert.isDefined(buildMock.startTime);
                    assert.isUndefined(buildMock.endTime);
                });
            });

            it('sets init step meta on COLLAPSED', () => {
                const meta = {
                    foo: 'bar'
                };
                const status = 'COLLAPSED';
                const options = {
                    method: 'PUT',
                    url: `/builds/${id}`,
                    auth: {
                        credentials: {
                            username: id,
                            scope: ['build']
                        },
                        strategy: ['token']
                    },
                    payload: {
                        meta,
                        status
                    }
                };

                return server.inject(options).then(reply => {
                    assert.equal(reply.statusCode, 200);
                    assert.calledWith(buildFactoryMock.get, id);
                    assert.calledOnce(stepMock.update);
                    assert.calledOnce(buildMock.update);
                    assert.strictEqual(buildMock.status, status);
                });
            });

            it('sets init step meta on FROZEN', () => {
                const meta = {
                    foo: 'bar'
                };
                const status = 'FROZEN';
                const options = {
                    method: 'PUT',
                    url: `/builds/${id}`,
                    auth: {
                        credentials: {
                            username: id,
                            scope: ['build']
                        },
                        strategy: ['token']
                    },
                    payload: {
                        meta,
                        status
                    }
                };

                return server.inject(options).then(reply => {
                    assert.equal(reply.statusCode, 200);
                    assert.calledWith(buildFactoryMock.get, id);
                    assert.calledOnce(stepMock.update);
                    assert.calledOnce(buildMock.update);
                    assert.strictEqual(buildMock.status, status);
                });
            });

            it('updates FROZEN build to ABORTED', () => {
                const status = 'ABORTED';
                const options = {
                    method: 'PUT',
                    url: `/builds/${id}`,
                    auth: {
                        credentials: {
                            username: id,
                            scope: ['build']
                        },
                        strategy: ['token']
                    },
                    payload: {
                        status
                    }
                };

                buildMock.status = 'FROZEN';
                buildFactoryMock.get.withArgs(id).resolves(buildMock);

                return server.inject(options).then(reply => {
                    assert.equal(reply.statusCode, 200);
                    assert.calledWith(buildFactoryMock.get, id);
                    assert.notCalled(stepMock.update);
                    assert.calledOnce(buildMock.update);
                    assert.calledOnce(buildMock.stopFrozen);
                    assert.strictEqual(buildMock.status, status);
                });
            });

            it('sets build message correctly for abort frozen builds', () => {
                const status = 'ABORTED';
                const options = {
                    method: 'PUT',
                    url: `/builds/${id}`,
                    auth: {
                        credentials: {
                            username: id,
                            scope: ['build']
                        },
                        strategy: ['token']
                    },
                    payload: {
                        status
                    }
                };

                buildMock.status = 'FROZEN';
                buildFactoryMock.get.withArgs(id).resolves(buildMock);

                return server.inject(options).then(reply => {
                    assert.equal(reply.statusCode, 200);
                    assert.calledWith(buildFactoryMock.get, id);
                    assert.calledOnce(buildMock.update);
                    assert.calledOnce(buildMock.stopFrozen);
                    assert.strictEqual(buildMock.status, status);
                    assert.strictEqual(buildMock.statusMessage, `Frozen build aborted by ${id}`);
                });
            });

            it('does not call stopFrozen for builds with status not FROZEN', () => {
                const status = 'RUNNING';
                const options = {
                    method: 'PUT',
                    url: `/builds/${id}`,
                    auth: {
                        credentials: {
                            username: id,
                            scope: ['build']
                        },
                        strategy: ['token']
                    },
                    payload: {
                        status
                    }
                };

                buildMock.status = 'QUEUED';
                buildFactoryMock.get.withArgs(id).resolves(buildMock);

                return server.inject(options).then(reply => {
                    assert.equal(reply.statusCode, 200);
                    assert.calledWith(buildFactoryMock.get, id);
                    assert.calledOnce(buildMock.update);
                    assert.notCalled(buildMock.stopFrozen);
                    assert.strictEqual(buildMock.status, status);
                });
            });

            it('does not allow updating to QUEUED', () => {
                const status = 'QUEUED';
                const options = {
                    method: 'PUT',
                    url: `/builds/${id}`,
                    auth: {
                        credentials: {
                            username: id,
                            scope: ['build']
                        },
                        strategy: ['token']
                    },
                    payload: {
                        status
                    }
                };

                buildMock.status = 'RUNNING';

                return server.inject(options).then(reply => {
                    assert.equal(reply.statusCode, 400);
                    assert.calledWith(buildFactoryMock.get, id);
                    assert.notCalled(buildMock.update);
                });
            });

            it('does not allow updating other builds', () => {
                const status = 'SUCCESS';
                const options = {
                    method: 'PUT',
                    url: `/builds/${id}`,
                    auth: {
                        credentials: {
                            username: `${id}a`,
                            scope: ['build']
                        },
                        strategy: ['token']
                    },
                    payload: {
                        status
                    }
                };

                return server.inject(options).then(reply => {
                    assert.equal(reply.statusCode, 403);
                    assert.notCalled(buildFactoryMock.get);
                    assert.notCalled(buildMock.update);
                });
            });

            it('update status for non-UNSTABLE builds', () => {
                testBuild.status = 'BLOCKED';
                testBuild.statusMessage = 'blocked';
                buildMock = getBuildMock(testBuild);
                buildMock.job = sinon.stub().resolves(jobMock)();
                buildMock.settings = {
                    email: 'foo@bar.com'
                };
                buildFactoryMock.get.resolves(buildMock);
                buildMock.update.resolves(buildMock);

                const status = 'RUNNING';
                const options = {
                    method: 'PUT',
                    url: `/builds/${id}`,
                    auth: {
                        credentials: {
                            username: id,
                            scope: ['build']
                        },
                        strategy: ['token']
                    },
                    payload: {
                        status
                    }
                };

                stepFactoryMock.get
                    .withArgs({
                        buildId: id,
                        name: initStepName
                    })
                    .resolves(null);

                return server.inject(options).then(reply => {
                    assert.equal(reply.statusCode, 200);
                    assert.strictEqual(buildMock.status, 'RUNNING');
                    assert.isNull(buildMock.statusMessage);
                    assert.notCalled(buildFactoryMock.create);
                    assert.notCalled(stepMock.update);
                });
            });

            it('does not allow updating from UNSTABLE to SUCCESS and do not trigger', () => {
                testBuild.status = 'UNSTABLE';
                testBuild.statusMessage = 'hello';
                buildMock = getBuildMock(testBuild);
                buildMock.job = sinon.stub().resolves(jobMock)();
                buildMock.settings = {
                    email: 'foo@bar.com'
                };
                buildFactoryMock.get.resolves(buildMock);
                buildMock.update.resolves(buildMock);

                const status = 'SUCCESS';
                const options = {
                    method: 'PUT',
                    url: `/builds/${id}`,
                    auth: {
                        credentials: {
                            username: id,
                            scope: ['build']
                        },
                        strategy: ['token']
                    },
                    payload: {
                        status
                    }
                };

                return server.inject(options).then(reply => {
                    assert.equal(reply.statusCode, 200);
                    assert.strictEqual(buildMock.status, 'UNSTABLE');
                    assert.strictEqual(buildMock.statusMessage, 'hello');
                    assert.notCalled(buildFactoryMock.create);
                });
            });

            describe('workflow', () => {
                const publishJobMock = {
                    id: publishJobId,
                    pipelineId,
                    state: 'ENABLED'
                };

                beforeEach(() => {
                    eventMock.workflowGraph = {
                        nodes: [{ name: 'main' }, { name: 'publish' }],
                        edges: [{ src: 'main', dest: 'publish' }]
                    };
                    buildMock.eventId = '8888';
                    eventMock.sha = testBuild.sha;
                });

                it('triggers next job in the chainPR workflow', () => {
                    const username = id;
                    const status = 'SUCCESS';
                    const options = {
                        method: 'PUT',
                        url: `/builds/${id}`,
                        auth: {
                            credentials: {
                                username,
                                scmContext,
                                scope: ['build']
                            },
                            strategy: ['token']
                        },
                        payload: {
                            status
                        }
                    };

                    eventMock.pr = {
                        ref: 'pull/15/merge',
                        prSource: 'branch',
                        prBranchName: 'prBranchName',
                        url: 'https://github.com/screwdriver-cd/ui/pull/292'
                    };

                    jobMock.name = 'PR-15:main';
                    jobFactoryMock.get.withArgs({ pipelineId, name: 'PR-15:publish' }).resolves(publishJobMock);

                    // flag should be true in chainPR events
                    pipelineMock.chainPR = true;

                    return server.inject(options).then(reply => {
                        assert.equal(reply.statusCode, 200);
                        assert.isTrue(buildMock.update.calledBefore(buildFactoryMock.create));
                        assert.calledWith(buildFactoryMock.create, {
                            jobId: publishJobId,
                            sha: testBuild.sha,
                            parentBuildId: id,
                            parentBuilds: { 123: { eventId: '8888', jobs: { 'PR-15:main': 12345 } } },
                            username,
                            scmContext,
                            eventId: eventMock.id,
                            configPipelineSha,
                            prSource: eventMock.pr.prSource,
                            prInfo: { prBranchName: eventMock.pr.prBranchName, url: eventMock.pr.url },
                            prRef: eventMock.pr.ref,
                            start: true,
                            baseBranch: null
                        });
                        // Events should not be created if there is no external pipeline
                        assert.notCalled(eventFactoryMock.create);
                    });
                });

                it('skips triggering if there is no nextJobs ', () => {
                    const status = 'SUCCESS';
                    const options = {
                        method: 'PUT',
                        url: `/builds/${id}`,
                        auth: {
                            credentials: {
                                username: id,
                                scope: ['build']
                            },
                            strategy: ['token']
                        },
                        payload: {
                            status
                        }
                    };

                    eventMock.workflowGraph = {
                        nodes: [{ name: '~commit' }, { name: 'main' }],
                        edges: [{ src: '~commit', dest: 'main' }]
                    };

                    return server.inject(options).then(reply => {
                        assert.equal(reply.statusCode, 200);
                        assert.notCalled(buildFactoryMock.create);
                    });
                });

                it('skips triggering if the job is a PR and chainPR is false', () => {
                    const status = 'SUCCESS';
                    const options = {
                        method: 'PUT',
                        url: `/builds/${id}`,
                        auth: {
                            credentials: {
                                username: id,
                                scope: ['build']
                            },
                            strategy: ['token']
                        },
                        payload: {
                            status
                        }
                    };

                    jobMock.name = 'PR-15:main';
                    jobFactoryMock.get.withArgs({ pipelineId, name: 'PR-15:publish' }).resolves(publishJobMock);

                    // flag should be false in not-chainPR events
                    pipelineMock.chainPR = false;

                    return server.inject(options).then(reply => {
                        assert.equal(reply.statusCode, 200);
                        assert.notCalled(buildFactoryMock.create);
                    });
                });

                it('skips triggering if next job is disabled', () => {
                    const meta = {
                        darren: 'thebest'
                    };
                    const username = id;
                    const status = 'SUCCESS';
                    const options = {
                        method: 'PUT',
                        url: `/builds/${id}`,
                        auth: {
                            credentials: {
                                username,
                                scope: ['build']
                            },
                            strategy: ['token']
                        },
                        payload: {
                            meta,
                            status
                        }
                    };

                    publishJobMock.state = 'DISABLED';

                    jobFactoryMock.get.withArgs({ pipelineId, name: 'publish' }).resolves(publishJobMock);

                    return server.inject(options).then(reply => {
                        assert.equal(reply.statusCode, 200);
                        assert.notCalled(buildFactoryMock.create);
                    });
                });
            });

            describe('join', () => {
                const options = {
                    method: 'PUT',
                    url: `/builds/${id}`,
                    auth: {
                        credentials: {
                            username: id,
                            scmContext,
                            scope: ['build']
                        },
                        strategy: ['token']
                    },
                    payload: {
                        status: 'SUCCESS'
                    }
                };
                const jobB = {
                    id: 2,
                    pipelineId,
                    state: 'ENABLED'
                };
                const jobC = { ...jobB, id: 3 };
                let jobBconfig;
                let jobCconfig;
                let parentEventMock;

                beforeEach(() => {
                    parentEventMock = {
                        id: 456,
                        pipelineId,
                        workflowGraph: {
                            nodes: [
                                { name: '~pr' },
                                { name: '~commit' },
                                { name: 'a', id: 1 },
                                { name: 'b', id: 2 },
                                { name: 'c', id: 3 },
                                { name: 'd', id: 4 }
                            ],
                            edges: [
                                { src: '~pr', dest: 'main' },
                                { src: '~commit', dest: 'main' }
                            ]
                        },
                        getBuilds: sinon.stub()
                    };
                    eventMock.workflowGraph = {
                        nodes: [
                            { name: '~pr' },
                            { name: '~commit' },
                            { name: 'a', id: 1 },
                            { name: 'b', id: 2 },
                            { name: 'c', id: 3 },
                            { name: 'd', id: 4 }
                        ]
                    };
                    eventMock.baseBranch = 'master';
                    eventMock.sha = '58393af682d61de87789fb4961645c42180cec5a';
                    eventFactoryMock.get.withArgs({ id: 456 }).resolves(parentEventMock);
                    jobFactoryMock.get.withArgs({ pipelineId, name: 'b' }).resolves(jobB);
                    jobFactoryMock.get.withArgs({ pipelineId, name: 'c' }).resolves(jobC);
                    jobMock.name = 'a';
                    buildMock.eventId = '8888';
                    buildMock.start = sinon.stub().resolves(buildMock);

                    jobBconfig = {
                        jobId: 2,
                        sha: '58393af682d61de87789fb4961645c42180cec5a',
                        parentBuildId: 12345,
                        parentBuilds: { 123: { eventId: '8888', jobs: { a: 12345 } } },
                        start: true,
                        eventId: '8888',
                        username: 12345,
                        scmContext: 'github:github.com',
                        configPipelineSha: 'abc123',
                        prSource: '',
                        prInfo: '',
                        prRef: '',
                        baseBranch: 'master'
                    };
                    jobCconfig = {
                        ...jobBconfig,
                        parentBuilds: { 123: { eventId: '8888', jobs: { a: 12345, d: 123456 } } },
                        jobId: 3
                    };
                });

                it('triggers if not a join', () => {
                    eventMock.workflowGraph = {
                        nodes: [
                            { name: '~pr' },
                            { name: '~commit' },
                            { name: 'a', id: 1 },
                            { name: 'b', id: 2 },
                            { name: 'c', id: 3 }
                        ],
                        edges: [
                            { src: '~pr', dest: 'a' },
                            { src: '~commit', dest: 'a' },
                            { src: 'a', dest: 'b' },
                            { src: 'a', dest: 'c' }
                        ]
                    };

                    // different workflow that what's defined in beforeEach
                    delete jobCconfig.parentBuilds['123'].jobs.d;

                    return server.inject(options).then(() => {
                        assert.calledWith(buildFactoryMock.create.firstCall, jobBconfig);
                        assert.calledWith(buildFactoryMock.create.secondCall, jobCconfig);
                    });
                });

                it('triggers if current job is not in the join list', () => {
                    eventMock.workflowGraph.edges = [
                        { src: '~pr', dest: 'a' },
                        { src: '~commit', dest: 'a' },
                        { src: 'a', dest: 'b' },
                        { src: 'c', dest: 'b', join: true },
                        { src: 'd', dest: 'b', join: true }
                    ];

                    // Add parentBuilds config for the join builds
                    jobBconfig.parentBuilds['123'].jobs.c = null;
                    jobBconfig.parentBuilds['123'].jobs.d = null;

                    return server.inject(options).then(() => {
                        assert.calledWith(buildFactoryMock.create, jobBconfig);
                    });
                });

                it('triggers if all jobs in join are done', () => {
                    eventMock.workflowGraph.edges = [
                        { src: '~pr', dest: 'a' },
                        { src: '~commit', dest: 'a' },
                        { src: 'a', dest: 'b' },
                        { src: 'a', dest: 'c', join: true },
                        { src: 'd', dest: 'c', join: true }
                    ];

                    const buildMocks = [
                        {
                            jobId: 1,
                            status: 'SUCCESS',
                            id: 12345,
                            eventId: '8888'
                        },
                        {
                            jobId: 4,
                            status: 'SUCCESS',
                            id: 123456,
                            eventId: '8888'
                        }
                    ];

                    eventMock.getBuilds.resolves(buildMocks);

                    const parentBuildsB = {
                        123: { eventId: '8888', jobs: { a: 12345 } }
                    };
                    const parentBuildsC = {
                        123: { eventId: '8888', jobs: { a: 12345, d: 123456 } }
                    };

                    buildFactoryMock.create.onCall(0).returns({ ...buildMock, parentBuilds: parentBuildsB });
                    buildFactoryMock.create.onCall(1).returns({ ...buildMock, parentBuilds: parentBuildsC });

                    return server.inject(options).then(() => {
                        // create the builds
                        assert.calledTwice(buildFactoryMock.create);
                        // jobB is created because there is no join
                        assert.calledWith(buildFactoryMock.create.firstCall, jobBconfig);

                        // there is a finished join, jobC is created without starting, then start separately
                        // (same action but different flow in the code)
                        jobCconfig.start = false;
                        assert.calledWith(buildFactoryMock.create.secondCall, jobCconfig);
                        assert.calledOnce(buildMock.start);
                        buildMock.update = sinon.stub().resolves(buildMock);
                    });
                });

                it('triggers if all PR jobs in join are done', () => {
                    eventMock.workflowGraph.edges = [
                        { src: '~pr', dest: 'a' },
                        { src: '~commit', dest: 'a' },
                        { src: 'a', dest: 'b' },
                        { src: 'a', dest: 'c', join: true },
                        { src: 'd', dest: 'c', join: true }
                    ];

                    const buildMocks = [
                        {
                            jobId: 1,
                            status: 'SUCCESS',
                            id: 12345,
                            eventId: '8888'
                        },
                        {
                            jobId: 4,
                            status: 'SUCCESS',
                            id: 123456,
                            eventId: '8888'
                        }
                    ];

                    eventMock.getBuilds.resolves(buildMocks);

                    const parentBuildsB = {
                        123: { eventId: '8888', jobs: { 'PR-15:a': 12345 } }
                    };
                    const parentBuildsC = {
                        123: { eventId: '8888', jobs: { 'PR-15:a': 12345, 'PR-15:d': 123456 } }
                    };

                    jobBconfig.parentBuilds['123'].jobs['PR-15:a'] = jobBconfig.parentBuilds['123'].jobs.a;
                    jobCconfig.parentBuilds['123'].jobs['PR-15:a'] = jobCconfig.parentBuilds['123'].jobs.a;
                    jobCconfig.parentBuilds['123'].jobs['PR-15:d'] = jobCconfig.parentBuilds['123'].jobs.d;
                    delete jobBconfig.parentBuilds['123'].jobs.a;
                    delete jobCconfig.parentBuilds['123'].jobs.a;
                    delete jobCconfig.parentBuilds['123'].jobs.d;

                    buildFactoryMock.create.onCall(0).returns({ ...buildMock, parentBuilds: parentBuildsB });
                    buildFactoryMock.create.onCall(1).returns({ ...buildMock, parentBuilds: parentBuildsC });

                    // for chainPR settings
                    pipelineMock.chainPR = true;
                    eventMock.pr = {
                        ref: 'pull/15/merge',
                        prSource: 'branch',
                        prBranchName: 'prBranchName',
                        url: 'https://github.com/screwdriver-cd/ui/pull/292'
                    };
                    jobFactoryMock.get.withArgs({ pipelineId, name: 'PR-15:b' }).resolves(jobB);
                    jobFactoryMock.get.withArgs({ pipelineId, name: 'PR-15:c' }).resolves(jobC);
                    jobMock.name = 'PR-15:a';
                    jobBconfig.prRef = 'pull/15/merge';
                    jobBconfig.prSource = 'branch';
                    jobBconfig.prInfo = {
                        prBranchName: 'prBranchName',
                        url: 'https://github.com/screwdriver-cd/ui/pull/292'
                    };
                    jobCconfig.prRef = 'pull/15/merge';
                    jobCconfig.prSource = 'branch';
                    jobCconfig.prInfo = {
                        prBranchName: 'prBranchName',
                        url: 'https://github.com/screwdriver-cd/ui/pull/292'
                    };

                    return server.inject(options).then(() => {
                        // create the builds
                        assert.calledTwice(buildFactoryMock.create);
                        // jobB is created because there is no join
                        assert.calledWith(buildFactoryMock.create.firstCall, jobBconfig);

                        // there is a finished join, jobC is created without starting, then start separately
                        // (same action but different flow in the code)
                        jobCconfig.start = false;
                        assert.calledWith(buildFactoryMock.create.secondCall, jobCconfig);
                        assert.calledOnce(buildMock.start);
                        buildMock.update = sinon.stub().resolves(buildMock);
                    });
                });

                it('delete build if it was created before, and join has some failures', () => {
                    eventMock.workflowGraph.edges = [
                        { src: '~pr', dest: 'a' },
                        { src: '~commit', dest: 'a' },
                        { src: 'a', dest: 'c', join: true },
                        { src: 'd', dest: 'c', join: true }
                    ];

                    const buildC = {
                        jobId: 3, // job c was previously created
                        remove: sinon.stub().resolves(null),
                        eventId: '8888',
                        id: 123455,
                        parentBuilds: {}
                    };

                    buildC.update = sinon.stub().resolves(buildC);

                    const buildMocks = [
                        {
                            jobId: 1,
                            status: 'SUCCESS',
                            id: 12345,
                            eventId: '8888'
                        },
                        {
                            jobId: 4,
                            status: 'FAILURE',
                            id: 123456,
                            eventId: '8888'
                        },
                        buildC
                    ];

                    eventMock.getBuilds.resolves(buildMocks);
                    buildFactoryMock.get.withArgs(123456).resolves(buildMocks[1]);
                    buildFactoryMock.get.withArgs(123455).resolves(buildC);

                    return server.inject(options).then(() => {
                        assert.notCalled(buildFactoryMock.create);
                        assert.calledOnce(buildC.remove);
                    });
                });

                it('update parent build IDs', () => {
                    const buildC = {
                        id: 333,
                        jobId: 3, // build is already created
                        parentBuildId: [222],
                        eventId: eventMock.id,
                        parentBuilds: { '123': { jobs: { b: 222 } } },
                        start: sinon.stub().resolves()
                    };

                    buildC.update = sinon.stub().resolves(buildC);
                    eventMock.workflowGraph.edges = [
                        { src: '~pr', dest: 'a' },
                        { src: '~commit', dest: 'a' },
                        { src: 'a', dest: 'c', join: true },
                        { src: 'b', dest: 'c', join: true }
                    ];

                    eventMock.getBuilds.resolves([
                        buildMock,
                        {
                            id: 222,
                            jobId: 2,
                            status: 'SUCCESS'
                        },
                        buildC
                    ]);
                    buildFactoryMock.get.withArgs(333).resolves(buildC);

                    return server.inject(options).then(() => {
                        assert.notCalled(buildFactoryMock.create);
                        assert.calledOnce(buildMock.update); // current build
                        assert.deepEqual(buildC.parentBuildId, [buildMock.id, 222]);
                        assert.calledTwice(buildC.update);
                        assert.calledOnce(buildC.start);
                    });
                });
            });

            describe('join new flow', () => {
                let newServer;
                const options = {
                    method: 'PUT',
                    url: `/builds/${id}`,
                    auth: {
                        credentials: {
                            username: id,
                            scmContext,
                            scope: ['build']
                        },
                        strategy: ['token']
                    },
                    payload: {
                        status: 'SUCCESS'
                    }
                };
                const jobB = {
                    id: 2,
                    pipelineId,
                    state: 'ENABLED'
                };
                const jobC = {
                    ...jobB,
                    id: 3,
                    getLatestBuild: sinon.stub().resolves(
                        getBuildMock({
                            id: 12345,
                            status: 'CREATED',
                            parentBuilds: {
                                2: { eventId: 2, jobs: { a: 555 } },
                                3: { eventId: 456, jobs: { a: 12345, b: 2345 } }
                            }
                        })
                    )
                };
                const externalEventBuilds = [
                    {
                        id: 555,
                        jobId: 4,
                        status: 'SUCCESS'
                    },
                    {
                        id: 777,
                        jobId: 7,
                        status: 'ABORTED'
                    },
                    {
                        id: 888,
                        jobId: 1,
                        status: 'ABORTED'
                    }
                ];
                let jobBconfig;
                let jobCconfig;
                let parentEventMock;

                beforeEach(async () => {
                    parentEventMock = {
                        id: 456,
                        pipelineId,
                        workflowGraph: {
                            nodes: [
                                { name: '~pr' },
                                { name: '~commit' },
                                { name: 'a', id: 1 },
                                { name: 'b', id: 2 },
                                { name: 'c', id: 3 },
                                { name: 'd', id: 4 }
                            ],
                            edges: [
                                { src: '~pr', dest: 'main' },
                                { src: '~commit', dest: 'main' }
                            ]
                        },
                        getBuilds: sinon.stub()
                    };
                    eventMock.workflowGraph = {
                        nodes: [
                            { name: '~pr' },
                            { name: '~commit' },
                            { name: 'a', id: 1 },
                            { name: 'b', id: 2 },
                            { name: 'c', id: 3 },
                            { name: 'd', id: 4 }
                        ]
                    };
                    eventMock.baseBranch = 'master';
                    eventMock.sha = '58393af682d61de87789fb4961645c42180cec5a';

                    pipelineFactoryMock.get.withArgs(123).resolves(
                        Object.assign(pipelineMock, {
                            getJobs: sinon.stub().resolves([
                                {
                                    id: 3
                                }
                            ]),
                            workflowGraph: {
                                nodes: [
                                    { name: '~pr' },
                                    { name: '~commit' },
                                    { name: 'a', id: 1 },
                                    { name: 'b', id: 2 },
                                    { name: 'c', id: 3 },
                                    { name: 'd', id: 4 }
                                ],
                                edges: [
                                    { src: '~pr', dest: 'main' },
                                    { src: '~commit', dest: 'main' },
                                    { src: '~sd@123:a', dest: 'a' },
                                    { src: '~sd@123:a', dest: 'c' }
                                ]
                            }
                        })
                    );
                    eventFactoryMock.get.withArgs({ id: 456 }).resolves(parentEventMock);
                    eventFactoryMock.get.withArgs(8888).resolves(parentEventMock);
                    jobFactoryMock.get.withArgs(6).resolves(jobC);
                    jobFactoryMock.get.withArgs(3).resolves(jobC);
                    jobFactoryMock.get.withArgs({ pipelineId, name: 'b' }).resolves(jobB);
                    jobFactoryMock.get.withArgs({ pipelineId, name: 'c' }).resolves(jobC);
                    jobMock.name = 'a';
                    buildMock.eventId = '8888';
                    buildMock.start = sinon.stub().resolves(buildMock);

                    jobBconfig = {
                        jobId: 2,
                        sha: '58393af682d61de87789fb4961645c42180cec5a',
                        parentBuildId: 12345,
                        start: true,
                        eventId: '8888',
                        username: 12345,
                        scmContext: 'github:github.com',
                        configPipelineSha: 'abc123',
                        prRef: '',
                        prSource: '',
                        prInfo: '',
                        baseBranch: 'master',
                        parentBuilds: { 123: { jobs: { a: 12345 }, eventId: '8888' } }
                    };
                    jobCconfig = { ...jobBconfig, jobId: 3 };

                    newServer = new hapi.Server({
                        port: 12345,
                        host: 'localhost'
                    });

                    newServer.app = {
                        buildFactory: buildFactoryMock,
                        stepFactory: stepFactoryMock,
                        pipelineFactory: pipelineFactoryMock,
                        jobFactory: jobFactoryMock,
                        userFactory: userFactoryMock,
                        eventFactory: eventFactoryMock
                    };
                    newServer.auth.scheme('custom', () => ({
                        authenticate: (request, h) =>
                            h.authenticated({
                                credentials: {
                                    scope: ['user']
                                }
                            })
                    }));
                    newServer.auth.strategy('token', 'custom');
                    newServer.auth.strategy('session', 'custom');
                    newServer.event('build_status');

                    await newServer.register({
                        plugin,
                        options: {
                            ecosystem: {
                                store: logBaseUrl
                            },
                            authConfig: {
                                jwtPrivateKey: 'boo'
                            },
                            externalJoin: true
                        }
                    });
                });

                afterEach(() => {
                    newServer = null;
                });

                it('triggers if not a join', () => {
                    eventMock.workflowGraph = {
                        nodes: [
                            { name: '~pr' },
                            { name: '~commit' },
                            { name: 'a', id: 1 },
                            { name: 'b', id: 2 },
                            { name: 'c', id: 3 }
                        ],
                        edges: [
                            { src: '~pr', dest: 'a' },
                            { src: '~commit', dest: 'a' },
                            { src: 'a', dest: 'b' },
                            { src: 'a', dest: 'c' }
                        ]
                    };

                    return newServer.inject(options).then(() => {
                        assert.calledWith(buildFactoryMock.create.firstCall, jobBconfig);
                        assert.calledWith(buildFactoryMock.create.secondCall, jobCconfig);
                    });
                });
                it('triggers next job as external when user used external syntax for same pipeline', () => {
                    const expectedEventArgs = {
                        pipelineId: '123',
                        startFrom: '~sd@123:a',
                        type: 'pipeline',
                        causeMessage: 'Triggered by sd@123:a',
                        parentBuildId: 12345,
                        parentEventId: '8888',
                        parentBuilds: {
                            123: {
                                eventId: '8888',
                                jobs: { a: 12345 }
                            }
                        },
                        scmContext: 'github:github.com',
                        username: 'foo',
                        sha: 'sha'
                    };

                    // FIXME:: workflow graph is a bit weird for same pipeline trigger
                    eventMock.workflowGraph = {
                        nodes: [
                            { name: '~pr' },
                            { name: '~commit' },
                            { name: 'a', id: 1 },
                            { name: 'b', id: 2 },
                            { name: 'sd@123:b', id: 2 },
                            { name: '~sd@123:a', id: 1 }
                        ],
                        edges: [
                            { src: '~pr', dest: 'b' },
                            { src: '~commit', dest: 'b' },
                            { src: '~sd@123:a', dest: 'b' },
                            { src: 'a', dest: 'sd@123:b' }
                        ]
                    };

                    return newServer.inject(options).then(() => {
                        assert.notCalled(buildFactoryMock.create);
                        assert.calledOnce(eventFactoryMock.create);
                        assert.calledWith(eventFactoryMock.create.firstCall, expectedEventArgs);
                    });
                });

                it('triggers next next job when next job is external', () => {
                    const expectedEventArgs = {
                        pipelineId: '2',
                        startFrom: '~sd@123:a',
                        type: 'pipeline',
                        causeMessage: 'Triggered by sd@123:a',
                        parentBuildId: 12345,
                        parentEventId: '8888',
                        parentBuilds: {
                            123: {
                                eventId: '8888',
                                jobs: { a: 12345 }
                            }
                        },
                        scmContext: 'github:github.com',
                        username: 'foo',
                        sha: 'sha'
                    };
                    const externalEventMock = {
                        id: 2,
                        builds: externalEventBuilds,
                        getBuilds: sinon.stub().resolves(externalEventBuilds)
                    };

                    eventFactoryMock.create.resolves(externalEventMock);
                    buildFactoryMock.get.withArgs(555).resolves({ id: 1234, status: 'SUCCESS' });
                    eventMock.workflowGraph = {
                        nodes: [
                            { name: '~pr' },
                            { name: '~commit' },
                            { name: 'a', id: 1 },
                            { name: 'b', id: 2 },
                            { name: 'c', id: 3 },
                            { name: 'sd@2:a', id: 4 }
                        ],
                        edges: [
                            { src: '~pr', dest: 'a' },
                            { src: '~commit', dest: 'a' },
                            { src: 'a', dest: 'b' },
                            { src: 'b', dest: 'c', join: true },
                            { src: 'a', dest: 'sd@2:a' },
                            { src: 'sd@2:a', dest: 'c', join: true }
                        ]
                    };

                    return newServer.inject(options).then(() => {
                        assert.calledWith(buildFactoryMock.create.firstCall, jobBconfig);
                        assert.calledOnce(buildFactoryMock.create);
                        assert.calledOnce(eventFactoryMock.create);
                        assert.calledWith(eventFactoryMock.create.firstCall, expectedEventArgs);
                    });
                });

                it('triggers next next job when next job is external and in child pipeline', () => {
                    const expectedEventArgs = {
                        pipelineId: '2',
                        configPipelineSha: 'sha',
                        startFrom: '~sd@123:a',
                        type: 'pipeline',
                        causeMessage: 'Triggered by sd@123:a',
                        parentBuildId: 12345,
                        parentEventId: '8888',
                        parentBuilds: {
                            123: {
                                eventId: '8888',
                                jobs: { a: 12345 }
                            }
                        },
                        scmContext: 'github:github.com',
                        username: 'foo',
                        sha: 'sha'
                    };
                    const externalEventMock = {
                        id: 2,
                        builds: externalEventBuilds,
                        getBuilds: sinon.stub().resolves(externalEventBuilds)
                    };

                    pipelineFactoryMock.get.withArgs(123).resolves(
                        Object.assign(pipelineMock, {
                            getJobs: sinon.stub().resolves([
                                {
                                    id: 3
                                }
                            ]),
                            configPipelineId: '456',
                            workflowGraph: {
                                nodes: [
                                    { name: '~pr' },
                                    { name: '~commit' },
                                    { name: 'a', id: 1 },
                                    { name: 'b', id: 2 },
                                    { name: 'c', id: 3 },
                                    { name: 'd', id: 4 }
                                ],
                                edges: [
                                    { src: '~pr', dest: 'main' },
                                    { src: '~commit', dest: 'main' },
                                    { src: '~sd@123:a', dest: 'a' },
                                    { src: '~sd@123:a', dest: 'c' }
                                ]
                            }
                        })
                    );
                    pipelineFactoryMock.get.withArgs(456).resolves(
                        Object.assign(pipelineMock, {
                            getJobs: sinon.stub().resolves([
                                {
                                    id: 3
                                }
                            ]),
                            scmUri: 'github.com:6789:branchName',
                            workflowGraph: {
                                nodes: [
                                    { name: '~pr' },
                                    { name: '~commit' },
                                    { name: 'a', id: 1 },
                                    { name: 'b', id: 2 },
                                    { name: 'c', id: 3 },
                                    { name: 'd', id: 4 }
                                ],
                                edges: [
                                    { src: '~pr', dest: 'main' },
                                    { src: '~commit', dest: 'main' },
                                    { src: '~sd@123:a', dest: 'a' },
                                    { src: '~sd@123:a', dest: 'c' }
                                ]
                            }
                        })
                    );
                    eventFactoryMock.create.resolves(externalEventMock);
                    buildFactoryMock.get.withArgs(555).resolves({ id: 1234, status: 'SUCCESS' });
                    eventMock.workflowGraph = {
                        nodes: [
                            { name: '~pr' },
                            { name: '~commit' },
                            { name: 'a', id: 1 },
                            { name: 'b', id: 2 },
                            { name: 'c', id: 3 },
                            { name: 'sd@2:a', id: 4 }
                        ],
                        edges: [
                            { src: '~pr', dest: 'a' },
                            { src: '~commit', dest: 'a' },
                            { src: 'a', dest: 'b' },
                            { src: 'b', dest: 'c', join: true },
                            { src: 'a', dest: 'sd@2:a' },
                            { src: 'sd@2:a', dest: 'c', join: true }
                        ]
                    };

                    return newServer.inject(options).then(() => {
                        assert.calledWith(buildFactoryMock.create.firstCall, jobBconfig);
                        assert.calledOnce(buildFactoryMock.create);
                        assert.calledWith(eventFactoryMock.create.firstCall, expectedEventArgs);
                    });
                });

                it('triggers if current job is not in the join list', () => {
                    eventMock.workflowGraph.edges = [
                        { src: '~pr', dest: 'a' },
                        { src: '~commit', dest: 'a' },
                        { src: 'a', dest: 'b' },
                        { src: 'c', dest: 'b', join: true },
                        { src: 'd', dest: 'b', join: true }
                    ];

                    return newServer.inject(options).then(() => {
                        jobBconfig.parentBuilds = {
                            123: {
                                jobs: { a: 12345, c: null, d: null },
                                eventId: '8888'
                            }
                        };
                        assert.calledWith(buildFactoryMock.create, jobBconfig);
                    });
                });

                it('triggers if all jobs in join are done', () => {
                    eventMock.workflowGraph.edges = [
                        { src: '~pr', dest: 'a' },
                        { src: '~commit', dest: 'a' },
                        { src: 'a', dest: 'b' },
                        { src: 'a', dest: 'c', join: true },
                        { src: 'd', dest: 'c', join: true }
                    ];

                    const buildC = {
                        jobId: 3,
                        id: 3,
                        eventId: '8888',
                        status: 'CREATED',
                        parentBuilds: {
                            123: {
                                eventId: '8888',
                                jobs: { a: null, d: 5555 }
                            }
                        }
                    };
                    const updatedBuildC = Object.assign(buildC, {
                        parentBuilds: {
                            123: { eventId: '8888', jobs: { a: 12345, d: 5555 } }
                        },
                        start: sinon.stub().resolves()
                    });

                    buildC.update = sinon.stub().resolves(updatedBuildC);
                    eventMock.getBuilds.resolves([
                        {
                            jobId: 1,
                            id: 12345,
                            eventId: '8888',
                            status: 'SUCCESS'
                        },
                        {
                            jobId: 4,
                            id: 5555,
                            eventId: '8888',
                            status: 'SUCCESS'
                        },
                        buildC
                    ]);
                    jobBconfig.parentBuilds = {
                        123: {
                            eventId: '8888',
                            jobs: { a: 12345 }
                        }
                    };
                    jobCconfig.parentBuilds = {
                        123: {
                            eventId: '8888',
                            jobs: { a: 12345, d: null }
                        }
                    };

                    buildFactoryMock.get.withArgs(5555).resolves({ status: 'SUCCESS' }); // d is done
                    buildFactoryMock.get.withArgs(3).resolves(buildC);

                    return newServer.inject(options).then(() => {
                        assert.calledWith(buildFactoryMock.create, jobBconfig);
                        assert.notCalled(eventFactoryMock.create);
                        assert.calledTwice(buildC.update);
                        assert.calledOnce(updatedBuildC.start);
                    });
                });

                it('triggers if all jobs in external join are done and updates join job', () => {
                    // re-entry case
                    // join-job exist
                    eventMock.workflowGraph = {
                        nodes: [
                            { name: '~pr' },
                            { name: '~commit' },
                            { name: 'a', id: 4 },
                            { name: '~sd@2:a', id: 1 },
                            { name: '~sd@2:c', id: 3 }
                        ],
                        edges: [
                            { src: '~pr', dest: 'a' },
                            { src: '~commit', dest: 'a' },
                            { src: 'a', dest: '~sd@2:c' },
                            { src: '~sd@2:a', dest: 'a' }
                        ]
                    };
                    buildMock.parentBuilds = {
                        2: { eventId: '8887', jobs: { a: 12345 } }
                    };
                    const buildC = {
                        jobId: 3,
                        id: 3,
                        status: 'CREATED',
                        parentBuilds: {
                            2: {
                                eventId: '8887',
                                jobs: { a: 888 }
                            },
                            123: {
                                eventId: null,
                                jobs: { a: null }
                            }
                        }
                    };
                    const updatedBuildC = Object.assign(buildC, {
                        parentBuilds: {
                            2: {
                                eventId: '8887',
                                jobs: { a: 888 }
                            },
                            123: {
                                eventId: '8888',
                                jobs: { a: 12345 }
                            }
                        },
                        start: sinon.stub().resolves()
                    });

                    buildC.update = sinon.stub().resolves(updatedBuildC);
                    const externalEventMock = {
                        id: 2,
                        pipelineId: 123,
                        builds: [
                            {
                                id: 888,
                                jobId: 1,
                                status: 'SUCCESS'
                            },
                            buildC
                        ],
                        getBuilds: sinon.stub().resolves([
                            {
                                id: 888,
                                jobId: 1,
                                status: 'SUCCESS'
                            },
                            buildC
                        ]),
                        workflowGraph: {
                            nodes: [
                                { name: '~pr' },
                                { name: '~commit' },
                                { name: 'a', id: 1 },
                                { name: 'b', id: 2 },
                                { name: 'c', id: 3 },
                                { name: 'sd@123:a', id: 4 }
                            ],
                            edges: [
                                { src: '~pr', dest: 'a' },
                                { src: '~commit', dest: 'a' },
                                { src: 'a', dest: 'sd@123:a' },
                                { src: 'a', dest: 'c', join: true },
                                { src: 'sd@123:a', dest: 'c', join: true }
                            ]
                        }
                    };

                    externalEventMock.getBuilds.resolves([
                        {
                            jobId: 1,
                            status: 'SUCCESS'
                        },
                        {
                            jobId: 5,
                            status: 'SUCCESS'
                        },
                        {
                            jobId: 6,
                            status: 'ABORTED'
                        },
                        buildC
                    ]);
                    jobBconfig.parentBuilds = {
                        123: {
                            eventId: '8888',
                            jobs: { a: 12345 }
                        }
                    };
                    jobCconfig.parentBuilds = {
                        123: {
                            eventId: '8888',
                            jobs: { a: 12345, d: null }
                        }
                    };

                    eventFactoryMock.get.withArgs('8887').resolves(externalEventMock);
                    eventFactoryMock.list.resolves([Object.assign(externalEventMock, { id: '8889' })]);
                    buildFactoryMock.get.withArgs(5555).resolves({ status: 'SUCCESS' }); // d is done
                    buildFactoryMock.get.withArgs(3).resolves(buildC); // d is done

                    return newServer.inject(options).then(() => {
                        assert.notCalled(eventFactoryMock.create);
                        assert.calledOnce(externalEventMock.getBuilds);
                        assert.calledTwice(buildC.update);
                        assert.calledOnce(updatedBuildC.start);
                    });
                });

                it('starts single external job when it circles back to original pipeline', () => {
                    // For a pipeline like this:
                    //  ~sd@2:a -> a -> sd@2:c
                    // If user is at `a`, it should trigger `sd@2:c`
                    // No join-job, so create
                    eventMock.workflowGraph = {
                        nodes: [
                            { name: '~pr' },
                            { name: '~commit' },
                            { name: 'a', id: 1 },
                            { name: '~sd@2:a', id: 4 },
                            { name: 'sd@2:c', id: 6 }
                        ],
                        edges: [
                            { src: '~pr', dest: 'a' },
                            { src: '~commit', dest: 'a' },
                            { src: '~sd@2:a', dest: 'a' },
                            { src: 'a', dest: 'sd@2:c' }
                        ]
                    };
                    buildMock.parentBuilds = {
                        2: { eventId: '8887', jobs: { a: 12345 } }
                    };
                    const parentBuilds = {
                        123: { eventId: '8888', jobs: { a: 12345 } },
                        2: { eventId: '8887', jobs: { a: 12345 } }
                    };
                    const buildC = {
                        jobId: 3,
                        status: 'CREATED',
                        parentBuilds,
                        start: sinon.stub().resolves()
                    };
                    const updatedBuildC = Object.assign(buildC, {
                        parentBuilds,
                        start: sinon.stub().resolves()
                    });
                    const jobCConfig = {
                        baseBranch: 'master',
                        configPipelineSha: 'abc123',
                        eventId: 8887,
                        jobId: 3,
                        parentBuildId: 12345,
                        parentBuilds: {
                            123: { eventId: '8888', jobs: { a: 12345 } },
                            2: { eventId: '8887', jobs: { a: 12345 } }
                        },
                        prRef: '',
                        prSource: '',
                        prInfo: '',
                        scmContext: 'github:github.com',
                        sha: '58393af682d61de87789fb4961645c42180cec5a',
                        start: false,
                        username: 12345
                    };

                    buildC.update = sinon.stub().resolves(updatedBuildC);
                    const externalEventMock = {
                        sha: '58393af682d61de87789fb4961645c42180cec5a',
                        pr: {},
                        id: 8887,
                        configPipelineSha: 'abc123',
                        pipelineId: 123,
                        baseBranch: 'master',
                        builds: [
                            {
                                id: 888,
                                jobId: 4,
                                status: 'SUCCESS'
                            }
                        ],
                        getBuilds: sinon.stub().resolves([
                            {
                                id: 888,
                                jobId: 4,
                                status: 'SUCCESS'
                            }
                        ]),
                        workflowGraph: {
                            nodes: [
                                { name: '~pr' },
                                { name: '~commit' },
                                { name: 'a', id: 4 },
                                { name: 'c', id: 6 },
                                { name: '~sd@123:c', id: 3 }
                            ],
                            edges: [
                                { src: '~pr', dest: 'a' },
                                { src: '~commit', dest: 'a' },
                                { src: 'a', dest: '~sd@123:c' },
                                { src: '~sd@123:c', dest: 'c' }
                            ]
                        }
                    };

                    eventMock.getBuilds.resolves([
                        {
                            jobId: 3,
                            status: 'SUCCESS'
                        }
                    ]);
                    eventFactoryMock.get.withArgs('8887').resolves(externalEventMock);
                    eventFactoryMock.get.withArgs(8889).resolves({ ...externalEventMock, id: '8889' });
                    eventFactoryMock.list.resolves([{ ...externalEventMock, id: '8889' }]);
                    buildFactoryMock.create.onCall(0).resolves(buildC);
                    buildFactoryMock.get.withArgs(5555).resolves({ status: 'SUCCESS' }); // d is done

                    return newServer.inject(options).then(() => {
                        assert.notCalled(eventFactoryMock.create);
                        assert.calledOnce(externalEventMock.getBuilds);
                        assert.calledOnce(buildFactoryMock.create);
                        assert.calledWith(buildFactoryMock.create, jobCConfig);
                        assert.calledOnce(buildC.update);
                        assert.calledOnce(updatedBuildC.start);
                    });
                });

                it('creates a single event for downstream triggers in the same pipeline', () => {
                    // For a pipeline like this:
                    //      -> b
                    //    a
                    //      -> sd@2:b, sd@2:a
                    // If user is at `a`, it should trigger both `sd@2:a` and `sd@2:b` in one event
                    eventMock.workflowGraph = {
                        nodes: [
                            { name: '~pr' },
                            { name: '~commit' },
                            { name: 'a', id: 1 },
                            { name: 'b', id: 2 },
                            { name: 'sd@2:a', id: 4 },
                            { name: 'sd@2:c', id: 6 }
                        ],
                        edges: [
                            { src: '~pr', dest: 'a' },
                            { src: '~commit', dest: 'a' },
                            { src: 'a', dest: 'sd@2:a' },
                            { src: 'a', dest: 'sd@2:c' },
                            { src: 'a', dest: 'b' }
                        ]
                    };
                    const parentBuilds = {
                        123: { eventId: '8888', jobs: { a: 12345 } }
                    };
                    const buildC = {
                        jobId: 3,
                        status: 'CREATED',
                        parentBuilds,
                        start: sinon.stub().resolves()
                    };
                    const updatedBuildC = Object.assign(buildC, {
                        parentBuilds,
                        start: sinon.stub().resolves()
                    });

                    buildC.update = sinon.stub().resolves(updatedBuildC);
                    const externalEventMock = {
                        id: 2,
                        pipelineId: 123,
                        builds: [],
                        getBuilds: sinon.stub().resolves([]),
                        workflowGraph: {
                            nodes: [
                                { name: '~pr' },
                                { name: '~commit' },
                                { name: 'a', id: 4 },
                                { name: 'c', id: 6 },
                                { name: '~sd@123:a', id: 1 }
                            ],
                            edges: [
                                { src: '~pr', dest: 'a' },
                                { src: '~commit', dest: 'a' },
                                { src: '~sd@123:a', dest: 'a' },
                                { src: '~sd@123:a', dest: 'c' }
                            ]
                        }
                    };
                    const eventConfig = {
                        causeMessage: 'Triggered by sd@123:a',
                        parentBuildId: 12345,
                        parentBuilds: { 123: { eventId: '8888', jobs: { a: 12345 } } },
                        parentEventId: '8888',
                        pipelineId: '2',
                        scmContext: 'github:github.com',
                        sha: 'sha',
                        startFrom: '~sd@123:a',
                        type: 'pipeline',
                        username: 'foo'
                    };

                    eventFactoryMock.get.withArgs('8887').resolves(externalEventMock);
                    eventFactoryMock.list.resolves([{ ...externalEventMock, id: '8889' }]);
                    buildFactoryMock.get.withArgs(5555).resolves({ status: 'SUCCESS' }); // d is done

                    return newServer.inject(options).then(() => {
                        assert.calledOnce(eventFactoryMock.create);
                        assert.calledWith(eventFactoryMock.create, eventConfig);
                        assert.notCalled(externalEventMock.getBuilds);
                        assert.calledOnce(buildFactoryMock.create);
                        assert.calledWith(buildFactoryMock.create, jobBconfig);
                        assert.notCalled(buildC.update);
                        assert.notCalled(updatedBuildC.start);
                    });
                });

                it('creates without starting join job in external join when fork not done', () => {
                    eventMock.workflowGraph = {
                        nodes: [
                            { name: '~pr' },
                            { name: '~commit' },
                            { name: 'a', id: 4 },
                            { name: '~sd@2:a', id: 1 },
                            { name: '~sd@2:c', id: 3 }
                        ],
                        edges: [
                            { src: '~pr', dest: 'a' },
                            { src: '~commit', dest: 'a' },
                            { src: 'a', dest: '~sd@2:c' },
                            { src: '~sd@2:a', dest: 'a' }
                        ]
                    };
                    buildMock.parentBuilds = {
                        2: { eventId: '8887', jobs: { a: 12345 } }
                    };
                    const buildC = {
                        jobId: 3,
                        status: 'CREATED',
                        parentBuilds: {
                            123: {
                                eventId: '8888',
                                jobs: { a: 12345 }
                            }
                        },
                        start: sinon.stub().resolves()
                    };
                    const updatedBuildC = Object.assign(buildC, {
                        parentBuilds: {
                            123: {
                                eventId: '8888',
                                jobs: { a: 12345 }
                            }
                        },
                        start: sinon.stub().resolves()
                    });

                    buildC.update = sinon.stub().resolves(updatedBuildC);
                    const externalEventMock = {
                        pr: {},
                        id: 2,
                        pipelineId: 2,
                        builds: [
                            {
                                id: 888,
                                jobId: 1,
                                status: 'SUCCESS'
                            }
                        ],
                        getBuilds: sinon.stub().resolves([
                            {
                                id: 888,
                                jobId: 1,
                                status: 'SUCCESS'
                            }
                        ]),
                        workflowGraph: {
                            nodes: [
                                { name: '~pr' },
                                { name: '~commit' },
                                { name: 'a', id: 1 },
                                { name: 'b', id: 2 },
                                { name: 'c', id: 3 },
                                { name: 'sd@123:a', id: 4 }
                            ],
                            edges: [
                                { src: '~pr', dest: 'a' },
                                { src: '~commit', dest: 'a' },
                                { src: 'a', dest: 'sd@123:a' },
                                { src: 'a', dest: 'c', join: true },
                                { src: 'sd@123:a', dest: 'c', join: true }
                            ]
                        }
                    };

                    eventMock.getBuilds.resolves([
                        {
                            jobId: 1,
                            status: 'SUCCESS'
                        },
                        {
                            jobId: 4,
                            status: 'SUCCESS'
                        },
                        {
                            jobId: 5,
                            status: 'SUCCESS'
                        },
                        {
                            jobId: 6,
                            status: 'ABORTED'
                        },
                        buildC
                    ]);
                    jobBconfig.parentBuilds = {
                        123: {
                            eventId: '8888',
                            jobs: { a: 12345 }
                        }
                    };
                    jobCconfig.parentBuilds = {
                        123: {
                            eventId: '8888',
                            jobs: { a: 12345, d: null }
                        }
                    };

                    eventFactoryMock.get.withArgs('8887').resolves(externalEventMock);
                    eventFactoryMock.list.resolves([Object.assign(externalEventMock, { id: '8889' })]);
                    buildFactoryMock.create.onCall(0).resolves(buildC);
                    buildFactoryMock.get.withArgs(5555).resolves({ status: 'SUCCESS' }); // d is done

                    return newServer.inject(options).then(() => {
                        assert.notCalled(eventFactoryMock.create);
                        assert.calledOnce(externalEventMock.getBuilds);
                        assert.calledOnce(buildFactoryMock.create);
                        assert.notCalled(buildC.update);
                        assert.notCalled(updatedBuildC.start);
                    });
                });

                it('triggers if all PR jobs in join are done', () => {
                    eventMock.workflowGraph.edges = [
                        { src: '~pr', dest: 'a' },
                        { src: '~commit', dest: 'a' },
                        { src: 'a', dest: 'b' },
                        { src: 'a', dest: 'c', join: true },
                        { src: 'd', dest: 'c', join: true }
                    ];

                    const buildC = {
                        jobId: 3,
                        id: 3,
                        status: 'CREATED',
                        eventId: '8888',
                        parentBuilds: {
                            123: {
                                eventId: '8888',
                                jobs: { 'PR-15:a': null, 'PR-15:d': 5555 }
                            }
                        }
                    };

                    const updatedBuildC = Object.assign(buildC, {
                        parentBuilds: {
                            123: { eventId: '8888', jobs: { 'PR-15:a': 12345, 'PR-15:d': 5555 } }
                        },
                        start: sinon.stub().resolves()
                    });

                    buildC.update = sinon.stub().resolves(updatedBuildC);

                    eventMock.getBuilds.resolves([
                        {
                            jobId: 1,
                            id: 12345,
                            eventId: '8888',
                            status: 'SUCCESS'
                        },
                        {
                            jobId: 4,
                            id: 5555,
                            eventId: '8888',
                            status: 'SUCCESS'
                        },
                        buildC
                    ]);

                    // for chainPR settings
                    pipelineMock.chainPR = true;
                    eventMock.pr = { ref: 'pull/15/merge' };
                    jobFactoryMock.get.withArgs({ pipelineId, name: 'PR-15:b' }).resolves(jobB);
                    jobFactoryMock.get.withArgs({ pipelineId, name: 'PR-15:c' }).resolves(jobC);
                    jobMock.name = 'PR-15:a';
                    jobBconfig.prRef = 'pull/15/merge';
                    jobCconfig.prRef = 'pull/15/merge';
                    jobBconfig.parentBuilds = {
                        123: {
                            eventId: '8888',
                            jobs: { 'PR-15:a': 12345 }
                        }
                    };
                    jobCconfig.parentBuilds = {
                        123: {
                            eventId: '8888',
                            jobs: { 'PR-15:a': 12345, 'PR-15:d': null }
                        }
                    };

                    buildFactoryMock.get.withArgs(5555).resolves({ status: 'SUCCESS' }); // d is done
                    buildFactoryMock.get.withArgs(3).resolves(buildC); // d is done

                    return newServer.inject(options).then(() => {
                        assert.calledWith(buildFactoryMock.create, jobBconfig);
                        assert.calledOnce(updatedBuildC.start);
                    });
                });

                it('delete build if it was created before, and join has some failures', () => {
                    eventMock.workflowGraph.edges = [
                        { src: '~pr', dest: 'a' },
                        { src: '~commit', dest: 'a' },
                        { src: 'a', dest: 'c', join: true },
                        { src: 'd', dest: 'c', join: true }
                    ];

                    const buildC = {
                        jobId: 3, // job c was previously created,
                        eventId: '8888',
                        id: 3,
                        remove: sinon.stub().resolves(null)
                    };

                    const updatedBuildC = Object.assign(buildC, {
                        parentBuilds: { 123: { eventId: '8888', jobs: { d: 5555, a: 12345 } } }
                    });

                    buildC.update = sinon.stub().resolves(updatedBuildC);

                    eventMock.getBuilds.resolves([
                        {
                            jobId: 1,
                            id: 12345,
                            eventId: '8888',
                            status: 'FAILURE'
                        },
                        {
                            jobId: 4,
                            id: 5555,
                            eventId: '8888',
                            status: 'SUCCESS'
                        },
                        buildC
                    ]);

                    buildFactoryMock.get.withArgs(5555).resolves({ status: 'FAILURE' });
                    buildFactoryMock.get.withArgs(3).resolves(buildC);

                    return newServer.inject(options).then(() => {
                        assert.notCalled(buildFactoryMock.create);
                        assert.calledOnce(buildC.remove);
                    });
                });

                it('triggers if all jobs in internal join are done with parent event', () => {
                    // For a pipeline like this:
                    //   -> b
                    // a
                    //   ->
                    //      c
                    // d ->
                    // If user restarts `a`, it should get `d`'s parent event status and trigger `c`
                    const parentBuilds = {
                        123: {
                            eventId: '8888',
                            jobs: { a: 12345, d: 4 }
                        }
                    };
                    const buildC = {
                        jobId: 3,
                        eventId: '8888',
                        status: 'CREATED',
                        parentBuilds: {
                            123: {
                                eventId: '8888',
                                jobs: { a: 12345 }
                            }
                        },
                        start: sinon.stub().resolves()
                    };
                    const updatedBuildC = Object.assign(buildC, {
                        parentBuilds,
                        start: sinon.stub().resolves()
                    });
                    const externalEventMock = {
                        id: 2,
                        pipelineId: 123,
                        parentEventId: 2,
                        builds: [
                            {
                                id: 888,
                                jobId: 1,
                                eventId: '8888',
                                status: 'SUCCESS'
                            }
                        ],
                        getBuilds: sinon.stub().resolves([
                            {
                                id: 888,
                                jobId: 1,
                                eventId: '8888',
                                status: 'SUCCESS'
                            }
                        ]),
                        workflowGraph: {
                            nodes: [
                                { name: '~pr' },
                                { name: '~commit' },
                                { name: 'a', id: 1 },
                                { name: 'b', id: 2 },
                                { name: 'c', id: 3 },
                                { name: 'sd@123:a', id: 4 }
                            ],
                            edges: [
                                { src: '~pr', dest: 'a' },
                                { src: '~commit', dest: 'a' },
                                { src: 'a', dest: 'sd@123:a' },
                                { src: 'a', dest: 'c', join: true },
                                { src: 'sd@123:a', dest: 'c', join: true }
                            ]
                        }
                    };

                    jobBconfig.parentBuilds = {
                        123: {
                            eventId: '8888',
                            jobs: { a: 12345 }
                        }
                    };
                    jobCconfig.parentBuilds = {
                        123: {
                            eventId: '8888',
                            jobs: { a: 12345, d: null }
                        }
                    };

                    eventFactoryMock.get.withArgs('456').resolves(externalEventMock);
                    eventFactoryMock.list.resolves([Object.assign(externalEventMock, { id: '455' })]);

                    eventMock.parentEventId = 456;
                    eventMock.startFrom = 'a';
                    eventMock.workflowGraph.edges = [
                        { src: '~pr', dest: 'a' },
                        { src: '~commit', dest: 'a' },
                        { src: 'a', dest: 'b' },
                        { src: 'a', dest: 'c', join: true },
                        { src: 'd', dest: 'c', join: true }
                    ];
                    parentEventMock.workflowGraph.edges = eventMock.workflowGraph.edges;

                    buildFactoryMock.getLatestBuilds.resolves([
                        {
                            id: 1,
                            jobId: 1,
                            eventId: '8888',
                            status: 'FAILURE'
                        },
                        {
                            id: 4,
                            jobId: 4,
                            eventId: '8888',
                            status: 'SUCCESS',
                            parentBuilds: JSON.stringify({})
                        }
                    ]);

                    jobCconfig.start = false;
                    jobCconfig.parentBuilds = parentBuilds;
                    buildC.update = sinon.stub().resolves(updatedBuildC);
                    buildFactoryMock.create.onCall(1).resolves(buildC);
                    buildFactoryMock.get.withArgs(4).resolves({ status: 'SUCCESS' });

                    return newServer.inject(options).then(() => {
                        assert.calledTwice(buildFactoryMock.create);
                        assert.calledWith(buildFactoryMock.create.firstCall, jobBconfig);
                        assert.calledWith(buildFactoryMock.create.secondCall, jobCconfig);
                        assert.calledOnce(buildC.start);
                    });
                });

                it('triggers if all jobs in internal join are done with parent event', () => {
                    // (Internal join restart case)
                    // For a pipeline like this:
                    //   -> b
                    // a
                    //   ->
                    //      c
                    // d ->
                    // If user restarts `a`, it should get `d`'s parent event status and trigger `c`
                    const buildC = {
                        jobId: 4,
                        status: 'SUCCESS',
                        parentBuilds: {
                            123: {
                                eventId: '8888',
                                jobs: { a: 12345 }
                            }
                        },
                        start: sinon.stub().resolves(),
                        eventId: '8888',
                        id: 889
                    };
                    const parentBuilds = {
                        123: {
                            eventId: '8888',
                            jobs: { a: 12345, d: 4 }
                        }
                    };
                    const updatedBuildC = Object.assign(buildC, {
                        parentBuilds,
                        start: sinon.stub().resolves()
                    });
                    const externalEventMock = {
                        id: 2,
                        pipelineId: 123,
                        groupEventId: 5,
                        builds: [
                            {
                                id: 888,
                                jobId: 1,
                                status: 'SUCCESS'
                            }
                        ],
                        getBuilds: sinon.stub().resolves([
                            {
                                id: 888,
                                jobId: 1,
                                status: 'SUCCESS'
                            },
                            {
                                id: 889,
                                eventId: '8888',
                                jobId: 4,
                                status: 'SUCCESS'
                            }
                        ]),
                        workflowGraph: {
                            nodes: [
                                { name: '~pr' },
                                { name: '~commit' },
                                { name: 'a', id: 1 },
                                { name: 'b', id: 2 },
                                { name: 'c', id: 3 },
                                { name: 'sd@123:a', id: 4 }
                            ],
                            edges: [
                                { src: '~pr', dest: 'a' },
                                { src: '~commit', dest: 'a' },
                                { src: 'a', dest: 'sd@123:a' },
                                { src: 'a', dest: 'c', join: true },
                                { src: 'sd@123:a', dest: 'c', join: true }
                            ]
                        }
                    };

                    buildFactoryMock.getLatestBuilds.resolves([
                        {
                            jobId: 1,
                            eventId: '8888',
                            status: 'SUCCESS'
                        },
                        {
                            jobId: 5,
                            eventId: '8888',
                            status: 'SUCCESS'
                        },
                        {
                            jobId: 6,
                            eventId: '8888',
                            status: 'ABORTED'
                        },
                        buildC
                    ]);
                    jobBconfig.parentBuilds = {
                        123: {
                            eventId: '8888',
                            jobs: { a: 12345 }
                        }
                    };
                    jobCconfig.parentBuilds = {
                        123: {
                            eventId: '8888',
                            jobs: { a: 12345, d: 889 }
                        }
                    };
                    buildC.update = sinon.stub().resolves(updatedBuildC);
                    eventFactoryMock.get.withArgs('456').resolves(externalEventMock);
                    eventFactoryMock.list.resolves([Object.assign(externalEventMock, { id: '455', pipelineId: 555 })]);
                    eventMock.groupEventId = 5;
                    eventMock.parentEventId = 456;
                    eventMock.startFrom = 'a';
                    eventMock.workflowGraph.edges = [
                        { src: '~pr', dest: 'a' },
                        { src: '~commit', dest: 'a' },
                        { src: 'a', dest: 'b' },
                        { src: 'a', dest: 'c', join: true },
                        { src: 'd', dest: 'c', join: true }
                    ];
                    parentEventMock.workflowGraph.edges = eventMock.workflowGraph.edges;
                    eventMock.getBuilds.resolves([
                        {
                            id: 5,
                            jobId: 1,
                            eventId: '8888',
                            status: 'SUCCESS'
                        }
                    ]);
                    parentEventMock.getBuilds.resolves([
                        {
                            id: 1,
                            eventId: '8888',
                            jobId: 1,
                            status: 'FAILURE'
                        },
                        {
                            id: 4,
                            eventId: '8888',
                            jobId: 4,
                            status: 'SUCCESS'
                        }
                    ]);
                    jobCconfig.start = false;
                    buildFactoryMock.create.onCall(1).resolves(buildC);
                    buildFactoryMock.get.withArgs(5555).resolves({ status: 'SUCCESS' });

                    return newServer.inject(options).then(() => {
                        assert.calledTwice(buildFactoryMock.create);
                        assert.calledWith(buildFactoryMock.create.firstCall, jobBconfig);
                        assert.calledWith(buildFactoryMock.create.secondCall, jobCconfig);
                        assert.calledOnce(buildC.start);
                    });
                });

                it('triggers if all jobs in external join are done with parent event', () => {
                    // (External join restart case)
                    // For pipelines like this:
                    // 1. pipeline 123
                    // ~sd@2:a -> a -> ~sd@2:c
                    //
                    // 2. pipeline 2
                    //   ------------->
                    // a                c
                    //   -> sd@123:a ->
                    //                  d
                    //
                    // If user restarts `123:a`, it should get `2:c`'s parent event status and trigger `c`
                    eventMock.workflowGraph = {
                        nodes: [
                            { name: '~pr' },
                            { name: '~commit' },
                            { name: 'a', id: 4 },
                            { name: '~sd@2:a', id: 1 },
                            { name: '~sd@2:c', id: 3 }
                        ],
                        edges: [
                            { src: '~pr', dest: 'a' },
                            { src: '~commit', dest: 'a' },
                            { src: 'a', dest: '~sd@2:c' },
                            { src: '~sd@2:a', dest: 'a' }
                        ]
                    };
                    buildMock.parentBuilds = {
                        2: { eventId: '8887', jobs: { a: 12345 } }
                    };
                    const buildC = {
                        jobId: 3,
                        status: 'CREATED',
                        parentBuilds: {
                            123: {
                                eventId: '8888',
                                jobs: { a: 12345 }
                            },
                            2: {
                                eventId: '8889',
                                jobs: { a: 12345 }
                            }
                        },
                        start: sinon.stub().resolves()
                    };
                    const updatedBuildC = Object.assign(buildC, {
                        parentBuilds: {
                            123: {
                                eventId: '8888',
                                jobs: { a: 12345 }
                            },
                            2: {
                                eventId: '8889',
                                jobs: { a: 12345 }
                            }
                        },
                        start: sinon.stub().resolves()
                    });
                    const eventConfig = {
                        causeMessage: 'Triggered by sd@123:a',
                        groupEventId: '8889',
                        parentBuildId: 12345,
                        parentBuilds: {
                            123: { eventId: '8888', jobs: { a: 12345, c: 45678 } }
                        },
                        parentEventId: '8888',
                        pipelineId: '2',
                        scmContext: 'github:github.com',
                        sha: 'sha',
                        startFrom: '~sd@123:a',
                        type: 'pipeline',
                        username: 'foo'
                    };

                    buildC.update = sinon.stub().resolves(updatedBuildC);
                    const externalEventMock = {
                        id: 2,
                        pipelineId: 2,
                        builds: [
                            {
                                id: 888,
                                jobId: 1,
                                status: 'SUCCESS'
                            }
                        ],
                        getBuilds: sinon.stub().resolves([
                            {
                                id: 888,
                                jobId: 1,
                                status: 'SUCCESS'
                            },
                            {
                                id: 999,
                                parentBuilds: {
                                    123: {
                                        eventId: '8888',
                                        jobs: { a: 12345, c: 45678 }
                                    }
                                },
                                jobId: 3,
                                status: 'FAILED'
                            }
                        ]),
                        workflowGraph: {
                            nodes: [
                                { name: '~pr' },
                                { name: '~commit' },
                                { name: 'a', id: 1 },
                                { name: 'b', id: 2 },
                                { name: 'c', id: 3 },
                                { name: 'sd@123:a', id: 4 }
                            ],
                            edges: [
                                { src: '~pr', dest: 'a' },
                                { src: '~commit', dest: 'a' },
                                { src: 'a', dest: 'sd@123:a' },
                                { src: 'a', dest: 'c', join: true },
                                { src: 'sd@123:a', dest: 'c', join: true }
                            ]
                        }
                    };

                    eventMock.getBuilds.resolves([
                        {
                            jobId: 4,
                            status: 'SUCCESS'
                        }
                    ]);
                    eventMock.builds = [
                        {
                            jobId: 4,
                            status: 'SUCCESS'
                        }
                    ];
                    jobBconfig.parentBuilds = {
                        123: {
                            eventId: '8888',
                            jobs: { a: 12345 }
                        }
                    };
                    jobCconfig.parentBuilds = {
                        123: {
                            eventId: '8888',
                            jobs: { a: 12345, d: null }
                        }
                    };

                    eventFactoryMock.create.resolves(eventMock);
                    eventFactoryMock.get.withArgs('8887').resolves(externalEventMock);
                    eventFactoryMock.list.resolves([Object.assign(externalEventMock, { id: '8889' })]);
                    buildFactoryMock.create.onCall(0).resolves(buildC);
                    buildFactoryMock.get.withArgs(5555).resolves({ status: 'SUCCESS' }); // d is done

                    return newServer.inject(options).then(() => {
                        assert.calledOnce(eventFactoryMock.create);
                        assert.calledWith(eventFactoryMock.create, eventConfig);
                        assert.calledOnce(externalEventMock.getBuilds);
                        assert.calledOnce(buildFactoryMock.create);
                        assert.calledOnce(buildC.update);
                        assert.calledOnce(updatedBuildC.start);
                    });
                });

                it('ignore parent event statuses if startFrom job is not on join path', () => {
                    // For a pipeline like this:
                    //     -> b
                    //  a        -> d
                    //     -> c
                    // if user restarts from job `a`, it should ignore `c`'s parent event status when `b` finishes
                    const externalEventMock = {
                        id: 2,
                        pipelineId: 123,
                        builds: [
                            {
                                id: 888,
                                jobId: 1,
                                status: 'SUCCESS'
                            }
                        ],
                        getBuilds: sinon.stub().resolves([
                            {
                                id: 888,
                                jobId: 1,
                                status: 'SUCCESS'
                            },
                            {
                                id: 999,
                                parentBuilds: {
                                    123: {
                                        eventId: '8888',
                                        jobs: { a: 12345, c: 45678 }
                                    }
                                },
                                jobId: 3,
                                status: 'FAILED'
                            }
                        ]),
                        workflowGraph: {
                            nodes: [
                                { name: '~pr' },
                                { name: '~commit' },
                                { name: 'a', id: 1 },
                                { name: 'b', id: 2 },
                                { name: 'c', id: 3 },
                                { name: 'sd@123:a', id: 4 }
                            ],
                            edges: [
                                { src: '~pr', dest: 'a' },
                                { src: '~commit', dest: 'a' },
                                { src: 'a', dest: 'sd@123:a' },
                                { src: 'a', dest: 'c', join: true },
                                { src: 'sd@123:a', dest: 'c', join: true }
                            ]
                        }
                    };

                    jobMock.name = 'b';
                    eventMock.parentEventId = 456;
                    eventMock.startFrom = 'a';
                    eventMock.workflowGraph.edges = [
                        { src: '~pr', dest: 'a' },
                        { src: '~commit', dest: 'a' },
                        { src: 'a', dest: 'b' },
                        { src: 'a', dest: 'c' },
                        { src: 'b', dest: 'd', join: true },
                        { src: 'c', dest: 'd', join: true }
                    ];
                    parentEventMock.workflowGraph.edges = eventMock.workflowGraph.edges;
                    eventMock.getBuilds.resolves([
                        {
                            id: 5,
                            jobId: 1,
                            status: 'SUCCESS'
                        },
                        {
                            id: 6,
                            jobId: 2,
                            status: 'SUCCESS'
                        }
                    ]);
                    parentEventMock.getBuilds.resolves([
                        {
                            id: 1,
                            jobId: 1,
                            status: 'SUCCESS'
                        },
                        {
                            id: 2,
                            jobId: 2,
                            status: 'FAILURE'
                        },
                        {
                            id: 3,
                            jobId: 3,
                            status: 'SUCCESS'
                        },
                        {
                            id: 4,
                            jobId: 4,
                            status: 'SUCCESS'
                        }
                    ]);
                    eventFactoryMock.get.withArgs('8887').resolves(externalEventMock);
                    eventFactoryMock.list.resolves([Object.assign(externalEventMock, { id: '8889' })]);
                    jobFactoryMock.get.resolves(jobMock);

                    return newServer.inject(options).then(() => {
                        assert.notCalled(buildFactoryMock.create);
                    });
                });

                it('does not trigger if jobs in join list are not done', () => {
                    eventMock.workflowGraph.edges = [
                        { src: '~pr', dest: 'a' },
                        { src: '~commit', dest: 'a' },
                        { src: 'a', dest: 'c', join: true },
                        { src: 'b', dest: 'c', join: true }
                    ];

                    const buildC = {
                        jobId: 3,
                        id: 3,
                        eventId: '8888',
                        status: 'CREATED',
                        parentBuilds: { 123: { jobs: { a: null, b: 5555 }, eventId: '8888' } }
                    };

                    const updatedBuildC = Object.assign(jobC, {
                        parentBuilds: { 123: { eventId: '8888', jobs: { b: 5555, a: 12345 } } },
                        remove: sinon.stub().resolves(null)
                    });

                    buildC.update = sinon.stub().resolves(updatedBuildC);

                    // job B is not done
                    eventMock.getBuilds.resolves([
                        {
                            jobId: 1,
                            eventId: '8888',
                            status: 'SUCCESS'
                        },
                        {
                            jobId: 2,
                            id: 5555,
                            eventId: '8888',
                            status: 'RUNNING'
                        },
                        buildC
                    ]);

                    buildFactoryMock.get.withArgs(5555).resolves({ status: 'RUNNING' });

                    return newServer.inject(options).then(() => {
                        assert.notCalled(buildFactoryMock.create);
                    });
                });

                it('does not trigger if jobs in join list fails', () => {
                    buildMock.remove = sinon.stub().resolves(null);
                    eventMock.workflowGraph.edges = [
                        { src: '~pr', dest: 'a' },
                        { src: '~commit', dest: 'a' },
                        { src: 'a', dest: 'c', join: true },
                        { src: 'b', dest: 'c', join: true }
                    ];

                    const buildC = {
                        jobId: 3,
                        id: 3,
                        eventId: '8888',
                        status: 'CREATED',
                        parentBuilds: { 123: { jobs: { a: null, b: 5555 }, eventId: '8888' } }
                    };

                    const updatedBuildC = Object.assign(jobC, {
                        parentBuilds: { 123: { eventId: '8888', jobs: { b: 5555, a: 12345 } } },
                        remove: sinon.stub().resolves(null)
                    });

                    buildC.update = sinon.stub().resolves(updatedBuildC);

                    // job B failed
                    eventMock.getBuilds.resolves([
                        {
                            jobId: 1,
                            eventId: '8888',
                            status: 'SUCCESS'
                        },
                        {
                            jobId: 2,
                            eventId: '8888',
                            status: 'FAILURE'
                        },
                        buildC
                    ]);

                    buildFactoryMock.get.withArgs(5555).resolves({ status: 'FAILURE' }); // d is done
                    buildFactoryMock.get.withArgs(3).resolves(buildC); // d is done

                    return newServer.inject(options).then(() => {
                        assert.notCalled(buildFactoryMock.create);
                        assert.calledOnce(updatedBuildC.remove);
                    });
                });
                it('delete join build if it was created before, and parent has some failures', () => {
                    eventMock.workflowGraph.nodes = [
                        { name: '~pr' },
                        { name: '~commit' },
                        { name: 'a', id: 1 },
                        { name: 'b', id: 2 },
                        { name: 'c', id: 3 },
                        { name: 'd', id: 4 },
                        { name: 'e', id: 5 }
                    ];
                    eventMock.workflowGraph.edges = [
                        { src: '~pr', dest: 'a' },
                        { src: '~commit', dest: 'a' },
                        { src: 'a', dest: 'c', join: true },
                        { src: 'd', dest: 'c', join: true },
                        { src: 'a', dest: 'e', join: true },
                        { src: 'd', dest: 'e', join: true }
                    ];

                    options.payload.status = 'FAILURE';

                    const buildC = {
                        jobId: 3,
                        eventId: '8888',
                        id: 3,
                        status: 'CREATED',
                        remove: sinon.stub().resolves(null)
                    };

                    const buildE = {
                        jobId: 4,
                        eventId: '8888',
                        id: 4,
                        status: 'CREATED',
                        remove: sinon.stub().resolves(null)
                    };

                    const updatedBuildC = Object.assign(buildC, {
                        parentBuilds: { 123: { eventId: '8888', jobs: { d: 5555, a: 12345 } } }
                    });

                    const updatedBuildE = Object.assign(buildE, {
                        parentBuilds: { 123: { eventId: '8888', jobs: { d: 5555, a: 12345 } } }
                    });

                    buildC.update = sinon.stub().resolves(updatedBuildC);
                    buildE.update = sinon.stub().resolves(updatedBuildE);

                    eventMock.getBuilds.resolves([
                        {
                            jobId: 1,
                            id: 12345,
                            eventId: '8888',
                            status: 'SUCCESS'
                        },
                        {
                            jobId: 4,
                            id: 5555,
                            eventId: '8888',
                            status: 'FAILURE'
                        },
                        buildC
                    ]);

                    buildFactoryMock.get.withArgs({ jobId: 3, eventId: '8888' }).resolves(buildC);
                    buildFactoryMock.get.withArgs({ jobId: 5, eventId: '8888' }).resolves(buildE);

                    return newServer.inject(options).then(() => {
                        assert.notCalled(buildFactoryMock.create);
                        assert.calledOnce(buildC.remove);
                        assert.calledOnce(buildE.remove);
                    });
                });
            });
        });
    });

    describe('POST /builds', () => {
        const username = 'myself';
        const buildId = 12345;
        const jobId = 1234;
        const pipelineId = 123;
        const checkoutUrl = 'git@github.com:screwdriver-cd/data-model.git#master';
        const scmUri = 'github.com:12345:branchName';
        const scmContext = 'github:github.com';
        const scmDisplayName = 'github';

        let options;
        let buildMock;
        let jobMock;
        let pipelineMock;
        let userMock;
        let eventMock;
        let meta;
        let params;
        let eventConfig;

        beforeEach(() => {
            meta = {
                foo: 'bar',
                one: 1
            };
            options = {
                method: 'POST',
                url: '/builds',
                payload: {
                    jobId,
                    meta
                },
                auth: {
                    credentials: {
                        scope: ['user'],
                        username,
                        scmContext
                    },
                    strategy: ['token']
                }
            };

            buildMock = getBuildMock({ id: buildId, other: 'dataToBeIncluded' });
            pipelineMock = {
                id: pipelineId,
                checkoutUrl,
                scmUri,
                admins: { foo: true, bar: true },
                sync: sinon.stub().resolves(),
                syncPR: sinon.stub().resolves(),
                update: sinon.stub().resolves(),
                admin: Promise.resolve({
                    username: 'foo',
                    unsealToken: sinon.stub().resolves('token')
                })
            };
            jobMock = {
                id: jobId,
                pipelineId,
                isPR: sinon.stub(),
                pipeline: sinon.stub().resolves(pipelineMock)()
            };
            userMock = {
                username,
                getPermissions: sinon.stub(),
                unsealToken: sinon.stub()
            };
            eventMock = {
                id: 12345
            };
            params = {
                causeMessage: `Started by github:${username}`,
                jobId: 1234,
                eventId: 12345,
                apiUri: 'http://localhost:12345',
                username,
                scmContext,
                meta
            };
            eventConfig = {
                type: 'pr',
                pipelineId,
                username,
                scmContext,
                sha: testBuild.sha,
                meta,
                skipMessage: 'skip build creation'
            };

            userMock.getPermissions.resolves({ push: true });
            userMock.unsealToken.resolves('iamtoken');
            buildFactoryMock.create.resolves(buildMock);
            buildFactoryMock.scm.getCommitSha.resolves(testBuild.sha);
            buildFactoryMock.scm.getPrInfo.resolves({
                sha: testBuild.sha,
                ref: 'prref'
            });
            jobFactoryMock.get.resolves(jobMock);
            userFactoryMock.get.resolves(userMock);
            eventFactoryMock.create.resolves(eventMock);
            bannerFactoryMock.scm.getDisplayName.withArgs({ scmContext }).returns(scmDisplayName);
        });

        it('returns 201 for a successful create for a PR build', () => {
            let expectedLocation;

            jobMock.name = 'PR-15';
            jobMock.isPR.returns(true);
            jobMock.prNum = 15;
            params.sha = '58393af682d61de87789fb4961645c42180cec5a';
            params.prRef = 'prref';
            eventConfig.startFrom = jobMock.name;

            const scmConfig = {
                token: 'iamtoken',
                scmContext,
                scmUri,
                prNum: 15
            };

            return server.inject(options).then(reply => {
                expectedLocation = {
                    host: reply.request.headers.host,
                    port: reply.request.headers.port,
                    protocol: reply.request.server.info.protocol,
                    pathname: `${options.url}/${buildId}`
                };
                assert.equal(reply.statusCode, 201);
                assert.deepEqual(reply.result, {
                    id: buildId,
                    other: 'dataToBeIncluded'
                });
                assert.calledWith(pipelineMock.syncPR, 15);
                assert.notCalled(pipelineMock.sync);
                assert.calledWith(buildFactoryMock.scm.getCommitSha, scmConfig);
                assert.calledWith(buildFactoryMock.scm.getPrInfo, scmConfig);
                assert.strictEqual(reply.headers.location, urlLib.format(expectedLocation));
                assert.calledWith(eventFactoryMock.create, eventConfig);
                assert.calledWith(buildFactoryMock.create, params);
                assert.deepEqual(pipelineMock.admins, { foo: true, bar: true, myself: true });
            });
        });

        it('returns 201 for a successful create for a pipeline build', () => {
            let expectedLocation;

            jobMock.name = 'main';
            jobMock.isPR.returns(false);
            jobMock.prNum = null;
            eventConfig.type = 'pipeline';
            eventConfig.startFrom = jobMock.name;
            params.meta = meta;

            return server.inject(options).then(reply => {
                expectedLocation = {
                    host: reply.request.headers.host,
                    port: reply.request.headers.port,
                    protocol: reply.request.server.info.protocol,
                    pathname: `${options.url}/${buildId}`
                };
                assert.equal(reply.statusCode, 201);
                assert.deepEqual(reply.result, {
                    id: buildId,
                    other: 'dataToBeIncluded'
                });
                assert.notCalled(pipelineMock.syncPR);
                assert.calledOnce(pipelineMock.sync);
                assert.calledWith(buildFactoryMock.scm.getCommitSha, {
                    token: 'iamtoken',
                    scmUri,
                    scmContext,
                    prNum: null
                });
                assert.notCalled(buildFactoryMock.scm.getPrInfo);
                assert.strictEqual(reply.headers.location, urlLib.format(expectedLocation));
                assert.calledWith(eventFactoryMock.create, eventConfig);
                assert.calledWith(buildFactoryMock.create, params);
                assert.deepEqual(pipelineMock.admins, { foo: true, bar: true, myself: true });
            });
        });

        it('returns 201 for a successful create for a pipeline build with pipeline token', () => {
            let expectedLocation;

            options.auth.credentials = {
                scope: ['pipeline'],
                username,
                scmContext,
                pipelineId
            };

            jobMock.name = 'main';
            jobMock.isPR.returns(false);
            jobMock.prNum = null;
            eventConfig.type = 'pipeline';
            eventConfig.startFrom = jobMock.name;

            return server.inject(options).then(reply => {
                expectedLocation = {
                    host: reply.request.headers.host,
                    port: reply.request.headers.port,
                    protocol: reply.request.server.info.protocol,
                    pathname: `${options.url}/${buildId}`
                };
                assert.equal(reply.statusCode, 201);
                assert.deepEqual(reply.result, {
                    id: buildId,
                    other: 'dataToBeIncluded'
                });
                assert.notCalled(pipelineMock.syncPR);
                assert.calledOnce(pipelineMock.sync);
                assert.calledWith(buildFactoryMock.scm.getCommitSha, {
                    token: 'iamtoken',
                    scmUri,
                    scmContext,
                    prNum: null
                });
                assert.notCalled(buildFactoryMock.scm.getPrInfo);
                assert.strictEqual(reply.headers.location, urlLib.format(expectedLocation));
                assert.calledWith(eventFactoryMock.create, eventConfig);
                assert.calledWith(buildFactoryMock.create, params);
                assert.deepEqual(pipelineMock.admins, { foo: true, bar: true, myself: true });
            });
        });

        it('returns 500 when the model encounters an error', () => {
            const testError = new Error('datastoreSaveError');

            buildFactoryMock.create.withArgs(params).rejects(testError);

            return server.inject(options).then(reply => {
                assert.equal(reply.statusCode, 500);
            });
        });

        it('returns 403 forbidden error when user does not have push permission', () => {
            userMock.getPermissions.resolves({ push: false });
            options.auth.credentials.username = 'bar';

            return server.inject(options).then(reply => {
                assert.equal(reply.statusCode, 403);
                assert.deepEqual(pipelineMock.admins, { foo: true });
            });
        });

        it('returns 401 unauthorized error when pipeline token does not have permission', () => {
            options.auth.credentials = {
                scope: ['pipeline'],
                username,
                scmContext,
                pipelineId: pipelineId + 1
            };

            jobMock.name = 'main';
            jobMock.isPR.returns(false);
            jobMock.prNum = null;
            eventConfig.type = 'pipeline';

            return server.inject(options).then(reply => {
                assert.equal(reply.statusCode, 401);
            });
        });
    });

    describe('GET /builds/{id}/secrets', () => {
        const id = 12345;
        let options;
        let username;

        beforeEach(() => {
            username = 'batman';
            options = {
                method: 'GET',
                url: `/builds/${id}/secrets`,
                auth: {
                    credentials: {
                        scope: ['user'],
                        username
                    },
                    strategy: ['token']
                }
            };
        });

        it('returns 200 with hidden secrets', () => {
            const buildMock = getBuildMock(testBuild);

            buildFactoryMock.get.withArgs(id).resolves(buildMock);

            return server.inject(options).then(reply => {
                assert.equal(reply.statusCode, 200);
                assert.isArray(reply.result);
                assert.equal(reply.result.length, 2);
                assert.equal(reply.result[0].name, 'NPM_TOKEN');
                assert.notDeepProperty(reply.result[0], 'value');
            });
        });

        it('returns 200 with shown secrets', () => {
            const buildMock = getBuildMock(testBuild);

            buildFactoryMock.get.withArgs(id).resolves(buildMock);
            secretAccessMock.resolves(true);

            return server.inject(options).then(reply => {
                assert.equal(reply.statusCode, 200);
                assert.isArray(reply.result);
                assert.equal(reply.result.length, 2);
                assert.equal(reply.result[0].name, 'NPM_TOKEN');
                assert.deepProperty(reply.result[0], 'value');
            });
        });

        it('returns 200 with no secrets', () => {
            const buildMock = getBuildMock(testBuild);

            buildMock.secrets = Promise.resolve([]);
            buildFactoryMock.get.withArgs(id).resolves(buildMock);

            return server.inject(options).then(reply => {
                assert.equal(reply.statusCode, 200);
                assert.isArray(reply.result);
                assert.equal(reply.result.length, 0);
            });
        });

        it('returns 404 when build does not exist', () => {
            buildFactoryMock.get.withArgs(id).resolves(null);

            return server.inject(options).then(reply => {
                assert.equal(reply.statusCode, 404);
            });
        });
    });

    describe('GET /builds/{id}/steps/{step}', () => {
        const id = 12345;
        const step = 'install';
        const options = {
            method: 'GET',
            url: `/builds/${id}/steps/${step}`,
            auth: {
                credentials: {
                    scope: ['user'],
                    username: 'batman'
                },
                strategy: ['token']
            }
        };
        let testStep;

        beforeEach(() => {
            testStep = {
                name: 'install',
                code: 1,
                startTime: '2038-01-19T03:15:08.532Z',
                endTime: '2038-01-19T03:15:09.114Z'
            };
            stepFactoryMock.get.withArgs({ buildId: id, name: step }).resolves(testStep);
        });

        it('returns 200 for a step that exists', () =>
            server.inject(options).then(reply => {
                assert.equal(reply.statusCode, 200);
                assert.deepEqual(reply.result, testStep);
            }));

        it('returns 404 when step does not exist', () => {
            stepFactoryMock.get.withArgs({ buildId: id, name: step }).resolves(null);

            return server.inject(options).then(reply => {
                assert.equal(reply.statusCode, 404);
            });
        });

        it('returns 500 when datastore returns an error', () => {
            stepFactoryMock.get.withArgs({ buildId: id, name: step }).rejects(new Error('blah'));

            return server.inject(options).then(reply => {
                assert.equal(reply.statusCode, 500);
            });
        });
    });

    describe('GET /builds/{id}/steps', () => {
        const id = '12345';
        const options = {
            method: 'GET',
            url: `/builds/${id}/steps?status=active`,
            auth: {
                credentials: {
                    scope: ['user'],
                    username: '12345'
                },
                strategy: ['token']
            }
        };
        const stepsMock = testBuildWithSteps.steps.map(step => getStepMock(step));

        beforeEach(() => {
            stepFactoryMock.list
                .withArgs({
                    params: { buildId: id },
                    sortBy: 'id',
                    sort: 'ascending'
                })
                .resolves(stepsMock);
        });

        it('returns 200 when there is an active step', () => {
            server.inject(options).then(reply => {
                assert.equal(reply.statusCode, 200);
                assert.deepEqual(reply.result, [testBuildWithSteps.steps[2]]);
            });
        });

        it('returns 200 with all steps when no status is present', () => {
            options.url = `/builds/${id}/steps`;

            return server.inject(options).then(reply => {
                assert.equal(reply.statusCode, 200);
                assert.deepEqual(reply.result, [].concat(testBuildWithSteps.steps));
            });
        });

        it('returns empty when there are no active steps', () => {
            options.url = `/builds/${id}/steps?status=active`;
            stepsMock[2].endTime = new Date().toISOString();

            return server.inject(options).then(reply => {
                assert.equal(reply.statusCode, 200);
                assert.deepEqual(reply.result, []);
            });
        });

        it('returns 200 and list of completed steps for status success', () => {
            options.url = `/builds/${id}/steps?status=success`;

            return server.inject(options).then(reply => {
                assert.equal(reply.statusCode, 200);
                assert.deepEqual(reply.result, [testBuildWithSteps.steps[0]]);
            });
        });

        it('returns 404 when build id does not exist', () => {
            stepFactoryMock.list
                .withArgs({
                    params: { buildId: id },
                    sortBy: 'id',
                    sort: 'ascending'
                })
                .resolves([]);

            return server.inject(options).then(reply => {
                assert.equal(reply.statusCode, 404);
            });
        });

        it('returns 500 when datastore returns an error', () => {
            stepFactoryMock.list
                .withArgs({
                    params: { buildId: id },
                    sortBy: 'id',
                    sort: 'ascending'
                })
                .rejects(new Error('blah'));

            return server.inject(options).then(reply => {
                assert.equal(reply.statusCode, 500);
            });
        });

        it('returns 200 and failed steps when status is failure', () => {
            options.url = `/builds/${id}/steps?status=failure`;

            return server.inject(options).then(reply => {
                assert.equal(reply.statusCode, 200);
                assert.deepEqual(reply.result, [testBuildWithSteps.steps[1]]);
            });
        });

        it('returns 403 when token is temporal and build id is different', () => {
            options.url = `/builds/${id}/steps?status=active`;
            options.auth.credentials.scope = ['temporal'];
            options.auth.credentials.username = '999';

            return server.inject(options).then(reply => {
                assert.equal(reply.statusCode, 403);
            });
        });
    });

    describe('PUT /builds/{id}/steps/{step}', () => {
        const id = 12345;
        const step = 'publish';
        let options;
        let stepMock;
        let testStep;

        beforeEach(() => {
            testStep = {
                name: 'install',
                code: 1,
                startTime: '2038-01-19T03:15:08.532Z',
                endTime: '2038-01-19T03:15:09.114Z'
            };
            stepMock = getStepMock(testStep);
            stepMock.update.resolves(testStep);
            stepFactoryMock.get.withArgs({ buildId: id, name: step }).resolves(stepMock);

            options = {
                method: 'PUT',
                url: `/builds/${id}/steps/${step}`,
                payload: {
                    code: 0,
                    startTime: '2038-01-19T03:13:08.532Z',
                    endTime: '2038-01-19T03:15:08.532Z'
                },
                auth: {
                    credentials: {
                        scope: ['build'],
                        username: id
                    },
                    strategy: ['token']
                }
            };
        });

        it('returns 200 when updating the code/endTime when the step model exists', () =>
            server.inject(options).then(reply => {
                assert.equal(reply.statusCode, 200);
                assert.deepProperty(reply.result, 'name', 'test');
                assert.deepProperty(reply.result, 'code', 0);
                assert.deepProperty(reply.result, 'endTime', options.payload.endTime);
            }));

        it('returns 200 when updating the code without endTime when the step model exists', () => {
            delete options.payload.startTime;
            delete options.payload.endTime;
            delete testStep.startTime;

            return server.inject(options).then(reply => {
                assert.equal(reply.statusCode, 200);
                assert.deepProperty(reply.result, 'name', 'test');
                assert.deepProperty(reply.result, 'code', 0);
                assert.match(reply.result.endTime, /\d{4}-\d{2}-\d{2}T\d{2}:\d{2}:\d{2}\.\d{3}Z/);
                assert.notDeepProperty(reply.result, 'startTime');
            });
        });

        it('returns 200 when updating the startTime when the step model exists', () => {
            delete options.payload.code;
            delete testStep.code;
            delete testStep.endTime;

            return server.inject(options).then(reply => {
                assert.equal(reply.statusCode, 200);
                assert.deepProperty(reply.result, 'name', 'test');
                assert.notDeepProperty(reply.result, 'code');
                assert.deepProperty(reply.result, 'startTime', options.payload.startTime);
                assert.notDeepProperty(reply.result, 'endTime');
            });
        });

        it('returns 200 when updating without any fields when the step model exists', () => {
            delete options.payload.startTime;
            delete options.payload.endTime;
            delete options.payload.code;
            delete testStep.code;
            delete testStep.endTime;

            return server.inject(options).then(reply => {
                assert.equal(reply.statusCode, 200);
                assert.deepProperty(reply.result, 'name', 'test');
                assert.notDeepProperty(reply.result, 'code');
                assert.match(reply.result.startTime, /\d{4}-\d{2}-\d{2}T\d{2}:\d{2}:\d{2}\.\d{3}Z/);
                assert.notDeepProperty(reply.result, 'endTime');
            });
        });

        it('returns 200 when updating the lines when the step model exists', () => {
            delete options.payload.startTime;
            delete options.payload.endTime;
            delete options.payload.code;
            options.payload.lines = 100;
            testStep.lines = 100;

            return server.inject(options).then(reply => {
                assert.equal(reply.statusCode, 200);
                assert.deepProperty(reply.result, 'lines', options.payload.lines);
            });
        });

        it('returns 403 for a the wrong build permission', () => {
            options.auth.credentials.username = 'b7c747ead67d34bb465c0225a2d78ff99f0457fd';

            return server.inject(options).then(reply => {
                assert.equal(reply.statusCode, 403);
            });
        });

        it('returns 200 when updating with temporal token of same build', () => {
            options.auth.credentials.scope = ['temporal'];

            return server.inject(options).then(reply => {
                assert.equal(reply.statusCode, 200);
                assert.deepProperty(reply.result, 'name', 'test');
                assert.deepProperty(reply.result, 'code', 0);
                assert.deepProperty(reply.result, 'endTime', options.payload.endTime);
            });
        });

        it('returns 403 when updating with temporal token with wrong build permission', () => {
            options.auth.credentials.scope = ['temporal'];
            options.auth.credentials.username = 'b7c747ead67d34bb465c0225a2d78ff99f0457fd';

            return server.inject(options).then(reply => {
                assert.equal(reply.statusCode, 403);
            });
        });

        it('returns 404 when step does not exist', () => {
            options.url = `/builds/${id}/steps/fail`;
            stepFactoryMock.get.withArgs({ buildId: id, name: 'fail' }).resolves(null);

            return server.inject(options).then(reply => {
                assert.equal(reply.statusCode, 404);
            });
        });

        it('returns 500 when build update returns an error', () => {
            stepMock.update.rejects(new Error('blah'));

            return server.inject(options).then(reply => {
                assert.equal(reply.statusCode, 500);
            });
        });
    });

    describe('GET /builds/{id}/steps/{step}/logs', () => {
        const id = 12345;
        const step = 'install';
        const logs = [
            {
                m: 'Building stuff',
                n: 0,
                t: 1472236246000
            },
            {
                m: 'Still building...',
                n: 1,
                t: 1472236247000
            },
            {
                m: 'Done Building stuff',
                n: 2,
                t: 1472236248000
            }
        ];
        const buildMock = {
            id: 123,
            eventId: 1234
        };
        const eventMock = {
            id: 1234,
            pipelineId: 12345
        };
        const pipelineMock = {
            id: 12345,
            scmRepo: {
                private: false
            }
        };
        const privatePipelineMock = {
            id: 12345,
            scmRepo: {
                private: true
            }
        };
        let options;
        let stepMock;
        let testStep;

        beforeEach(() => {
            options = {
                url: `/builds/${id}/steps/${step}/logs`,
                auth: {
                    credentials: {
                        username: 'foo',
                        scope: ['user']
                    },
                    strategy: ['token']
                }
            };
            testStep = {
                name: 'install',
                code: 1,
                startTime: '2038-01-19T03:15:08.532Z',
                endTime: '2038-01-19T03:15:09.114Z'
            };
            stepMock = getStepMock(testStep);
            stepFactoryMock.get.withArgs({ buildId: id, name: step }).resolves(stepMock);
            buildFactoryMock.get.resolves(buildMock);
            eventFactoryMock.get.resolves(eventMock);
            pipelineFactoryMock.get.resolves(pipelineMock);
            nock.disableNetConnect();
        });

        afterEach(() => {
            nock.cleanAll();
            nock.enableNetConnect();
        });

        it('returns 200 for a step that exists', () => {
            nock('https://store.screwdriver.cd')
                .get(`/v1/builds/${id}/${step}/log.0`)
                .twice()
                .replyWithFile(200, `${__dirname}/data/step.log.ndjson`);

            return server.inject(options).then(reply => {
                assert.equal(reply.statusCode, 200);
                assert.deepEqual(reply.result, logs);
                assert.propertyVal(reply.headers, 'x-more-data', 'false');
            });
        });

        it('returns download link for download option', () => {
            nock('https://store.screwdriver.cd')
                .get(`/v1/builds/${id}/${step}/log.0`)
                .twice()
                .replyWithFile(200, `${__dirname}/data/step.log.ndjson`);

            const expectedLog = 'Building stuff\nStill building...\nDone Building stuff\n';

            options.url = `/builds/${id}/steps/${step}/logs?type=download`;

            return server.inject(options).then(reply => {
                assert.equal(reply.statusCode, 200);
                assert.deepEqual(reply.result, expectedLog);
                assert.propertyVal(reply.headers, 'content-disposition', `attachment; filename="${step}-log.txt"`);
            });
        });

        it('returns logs for a step that is split across pages', () => {
            nock('https://store.screwdriver.cd')
                .get(`/v1/builds/${id}/${step}/log.0`)
                .twice()
                .replyWithFile(200, `${__dirname}/data/step.long.log.ndjson`);
            nock('https://store.screwdriver.cd')
                .get(`/v1/builds/${id}/${step}/log.1`)
                .replyWithFile(200, `${__dirname}/data/step.long2.log.ndjson`);

            return server.inject(options).then(reply => {
                assert.equal(reply.statusCode, 200);
                assert.equal(reply.result.length, 102);
                assert.propertyVal(reply.headers, 'x-more-data', 'false');
            });
        });

        it('returns logs for a step that is split across pages in descending order', () => {
            nock('https://store.screwdriver.cd')
                .get(`/v1/builds/${id}/${step}/log.0`)
                .twice()
                .replyWithFile(200, `${__dirname}/data/step.1000.lines.log.ndjson`);
            nock('https://store.screwdriver.cd')
                .get(`/v1/builds/${id}/${step}/log.1`)
                .replyWithFile(200, `${__dirname}/data/step.1000.lines2.log.ndjson`);

            options.url = `/builds/${id}/steps/${step}/logs?sort=descending&from=1001`;

            return server.inject(options).then(reply => {
                assert.equal(reply.statusCode, 200);
                assert.equal(reply.result.length, 1002);
                assert.propertyVal(reply.headers, 'x-more-data', 'false');
            });
        });

        it('returns logs for a step that is split across pages with 1000 lines per file', () => {
            nock('https://store.screwdriver.cd')
                .get(`/v1/builds/${id}/${step}/log.0`)
                .twice()
                .replyWithFile(200, `${__dirname}/data/step.1000.lines.log.ndjson`);
            nock('https://store.screwdriver.cd')
                .get(`/v1/builds/${id}/${step}/log.1`)
                .replyWithFile(200, `${__dirname}/data/step.1000.lines2.log.ndjson`);

            return server.inject(options).then(reply => {
                assert.equal(reply.statusCode, 200);
                assert.equal(reply.result.length, 1002);
                assert.propertyVal(reply.headers, 'x-more-data', 'false');
            });
        });

        it('returns logs for a step that is split across max pages', () => {
            for (let i = 0; i < 15; i += 1) {
                const lines = [];

                for (let j = 0; j < 100; j += 1) {
                    lines.push(
                        JSON.stringify({
                            t: Date.now(),
                            m: 'Random message here',
                            n: 100 * i + j
                        })
                    );
                }

                if (i === 0) {
                    nock('https://store.screwdriver.cd')
                        .get(`/v1/builds/${id}/${step}/log.${i}`)
                        .twice()
                        .reply(200, lines.join('\n'));
                } else {
                    nock('https://store.screwdriver.cd')
                        .get(`/v1/builds/${id}/${step}/log.${i}`)
                        .reply(200, lines.join('\n'));
                }
            }

            return server.inject(options).then(reply => {
                assert.equal(reply.statusCode, 200);
                assert.equal(reply.result.length, 1000);
                assert.propertyVal(reply.headers, 'x-more-data', 'true');
            });
        });

        it('returns logs for a step that is split across extended max pages', () => {
            const maxPages = 100;

            for (let i = 0; i < 115; i += 1) {
                const lines = [];

                for (let j = 0; j < 100; j += 1) {
                    lines.push(
                        JSON.stringify({
                            t: Date.now(),
                            m: 'Random message here',
                            n: 100 * i + j
                        })
                    );
                }

                if (i === 0) {
                    nock('https://store.screwdriver.cd')
                        .get(`/v1/builds/${id}/${step}/log.${i}`)
                        .twice()
                        .reply(200, lines.join('\n'));
                } else {
                    nock('https://store.screwdriver.cd')
                        .get(`/v1/builds/${id}/${step}/log.${i}`)
                        .reply(200, lines.join('\n'));
                }
            }
            options.url = `/builds/${id}/steps/${step}/logs?pages=${maxPages}`;

            return server.inject(options).then(reply => {
                assert.equal(reply.statusCode, 200);
                assert.equal(reply.result.length, 10000);
                assert.propertyVal(reply.headers, 'x-more-data', 'true');
            });
        });

        it('returns logs for a step that is split across max pages with 1000 maxLines', () => {
            const maxPages = 20;

            for (let i = 0; i < 25; i += 1) {
                const lines = [];

                for (let j = 0; j < 1000; j += 1) {
                    lines.push(
                        JSON.stringify({
                            t: Date.now(),
                            m: 'Random message here',
                            n: 1000 * i + j
                        })
                    );
                }

                if (i === 0) {
                    nock('https://store.screwdriver.cd')
                        .get(`/v1/builds/${id}/${step}/log.${i}`)
                        .twice()
                        .reply(200, lines.join('\n'));
                } else {
                    nock('https://store.screwdriver.cd')
                        .get(`/v1/builds/${id}/${step}/log.${i}`)
                        .reply(200, lines.join('\n'));
                }
            }
            options.url = `/builds/${id}/steps/${step}/logs?pages=${maxPages}`;

            return server.inject(options).then(reply => {
                assert.equal(reply.statusCode, 200);
                assert.equal(reply.result.length, 20000);
                assert.propertyVal(reply.headers, 'x-more-data', 'true');
            });
        });

        it('returns logs for a step that ends at max pages', () => {
            for (let i = 0; i < 10; i += 1) {
                const lines = [];
                const maxLines = i === 9 ? 50 : 100;

                for (let j = 0; j < maxLines; j += 1) {
                    lines.push(
                        JSON.stringify({
                            t: Date.now(),
                            m: 'Random message here',
                            n: 100 * i + j
                        })
                    );
                }

                if (i === 0) {
                    nock('https://store.screwdriver.cd')
                        .get(`/v1/builds/${id}/${step}/log.${i}`)
                        .twice()
                        .reply(200, lines.join('\n'));
                } else {
                    nock('https://store.screwdriver.cd')
                        .get(`/v1/builds/${id}/${step}/log.${i}`)
                        .reply(200, lines.join('\n'));
                }
            }

            return server.inject(options).then(reply => {
                assert.equal(reply.statusCode, 200);
                assert.equal(reply.result.length, 950);
                assert.propertyVal(reply.headers, 'x-more-data', 'false');
            });
        });

        it('returns logs for a step that ends at extended max pages', () => {
            const maxPages = 100;

            for (let i = 0; i < maxPages; i += 1) {
                const lines = [];
                const maxLines = i === maxPages - 1 ? 50 : 100;

                for (let j = 0; j < maxLines; j += 1) {
                    lines.push(
                        JSON.stringify({
                            t: Date.now(),
                            m: 'Random message here',
                            n: 100 * i + j
                        })
                    );
                }

                if (i === 0) {
                    nock('https://store.screwdriver.cd')
                        .get(`/v1/builds/${id}/${step}/log.${i}`)
                        .twice()
                        .reply(200, lines.join('\n'));
                } else {
                    nock('https://store.screwdriver.cd')
                        .get(`/v1/builds/${id}/${step}/log.${i}`)
                        .reply(200, lines.join('\n'));
                }
            }
            options.url = `/builds/${id}/steps/${step}/logs?pages=${maxPages}`;

            return server.inject(options).then(reply => {
                assert.equal(reply.statusCode, 200);
                assert.equal(reply.result.length, 100 * maxPages - 50);
                assert.propertyVal(reply.headers, 'x-more-data', 'false');
            });
        });

        it('returns from second page', () => {
            nock('https://store.screwdriver.cd')
                .get(`/v1/builds/${id}/${step}/log.0`)
                .replyWithFile(200, `${__dirname}/data/step.long.log.ndjson`);
            nock('https://store.screwdriver.cd')
                .get(`/v1/builds/${id}/${step}/log.1`)
                .replyWithFile(200, `${__dirname}/data/step.long2.log.ndjson`);
            options.url = `/builds/${id}/steps/${step}/logs?from=100`;

            return server.inject(options).then(reply => {
                assert.equal(reply.statusCode, 200);
                assert.equal(reply.result.length, 2);
                assert.propertyVal(reply.headers, 'x-more-data', 'false');
            });
        });

        it('returns from second empty page', () => {
            nock('https://store.screwdriver.cd')
                .get(`/v1/builds/${id}/${step}/log.0`)
                .replyWithFile(200, `${__dirname}/data/step.long.log.ndjson`);
            nock('https://store.screwdriver.cd')
                .get(`/v1/builds/${id}/${step}/log.1`)
                .reply(200, '');
            options.url = `/builds/${id}/steps/${step}/logs?from=100`;

            return server.inject(options).then(reply => {
                assert.equal(reply.statusCode, 200);
                assert.equal(reply.result.length, 0);
                assert.propertyVal(reply.headers, 'x-more-data', 'false');
            });
        });

        it('returns correct lines after a given line', () => {
            nock('https://store.screwdriver.cd')
                .get(`/v1/builds/${id}/${step}/log.0`)
                .replyWithFile(200, `${__dirname}/data/step.long.log.ndjson`);
            nock('https://store.screwdriver.cd')
                .get(`/v1/builds/${id}/${step}/log.0`)
                .twice()
                .replyWithFile(200, `${__dirname}/data/step.log.ndjson`);
            options.url = `/builds/${id}/steps/${step}/logs?from=2`;

            return server.inject(options).then(reply => {
                assert.equal(reply.statusCode, 200);
                assert.deepEqual(reply.result, logs.slice(2));
                assert.propertyVal(reply.headers, 'x-more-data', 'false');
            });
        });

        it('returns false more-data for a step that is not started', () => {
            stepMock = getStepMock({
                name: 'publish'
            });
            stepFactoryMock.get.withArgs({ buildId: id, name: 'publish' }).resolves(stepMock);
            nock('https://store.screwdriver.cd')
                .get(`/v1/builds/${id}/${step}/log.0`)
                .twice()
                .replyWithFile(200, `${__dirname}/data/step.log.ndjson`);
            options.url = `/builds/${id}/steps/publish/logs`;

            return server.inject(options).then(reply => {
                assert.equal(reply.statusCode, 200);
                assert.deepEqual(reply.result, []);
                assert.propertyVal(reply.headers, 'x-more-data', 'false');
            });
        });

        it('returns empty array on invalid data', () => {
            stepMock = getStepMock({
                name: 'test',
                startTime: '2038-01-19T03:15:09.114Z'
            });
            stepFactoryMock.get.withArgs({ buildId: id, name: 'test' }).resolves(stepMock);
            nock('https://store.screwdriver.cd')
                .get(`/v1/builds/${id}/test/log.0`)
                .twice()
                .reply(200, '<invalid JSON>\n<more bad JSON>');
            options.url = `/builds/${id}/steps/test/logs`;

            return server.inject(options).then(reply => {
                assert.equal(reply.statusCode, 200);
                assert.deepEqual(reply.result, []);
                assert.propertyVal(reply.headers, 'x-more-data', 'true');
            });
        });

        it('returns 404 when step does not exist', () => {
            stepFactoryMock.get.withArgs({ buildId: id, name: step }).resolves(null);

            return server.inject(options).then(reply => {
                assert.equal(reply.statusCode, 404);
            });
        });

        it('returns 500 when datastore returns an error', () => {
            stepFactoryMock.get.withArgs({ buildId: id, name: step }).rejects(new Error('blah'));

            return server.inject(options).then(reply => {
                assert.equal(reply.statusCode, 500);
            });
        });

        it('returns 500 when build logs returns an error for page 0', () => {
            nock('https://store.screwdriver.cd')
                .get(`/v1/builds/${id}/${step}/log.0`)
                .replyWithError({ message: 'something awful happened', code: 404 });

            return server.inject(options).then(reply => {
                assert.equal(reply.statusCode, 500);
            });
        });

        it('returns 500 when build logs returns an error for page 1', () => {
            nock('https://store.screwdriver.cd')
                .get(`/v1/builds/${id}/${step}/log.0`)
                .twice()
                .replyWithFile(200, `${__dirname}/data/step.long.log.ndjson`);
            nock('https://store.screwdriver.cd')
                .get(`/v1/builds/${id}/${step}/log.1`)
                .replyWithError({ message: 'something awful happened', code: 404 });

            return server.inject(options).then(reply => {
                assert.equal(reply.statusCode, 500);
            });
        });

        it('returns 200 when user have permissions', () => {
            const userMock = {
                username: 'foo',
                getPermissions: sinon.stub().resolves({ pull: true })
            };

            pipelineFactoryMock.get.resolves(privatePipelineMock);
            userFactoryMock.get.resolves(userMock);
            nock('https://store.screwdriver.cd')
                .get(`/v1/builds/${id}/${step}/log.0`)
                .twice()
                .replyWithFile(200, `${__dirname}/data/step.log.ndjson`);

            return server.inject(options).then(reply => {
                assert.equal(reply.statusCode, 200);
                assert.deepEqual(reply.result, logs);
                assert.propertyVal(reply.headers, 'x-more-data', 'false');
            });
        });

        it('returns 403 when user does not have permissions', () => {
            const error = {
                statusCode: 403,
                error: 'Forbidden',
                message: 'User foo does not have pull access for this pipeline'
            };
            const userMock = {
                username: 'foo',
                getPermissions: sinon.stub().resolves({ pull: false })
            };

            screwdriverAdminDetailsMock.returns({ isAdmin: false });
            pipelineFactoryMock.get.resolves(privatePipelineMock);
            userFactoryMock.get.resolves(userMock);

            return server.inject(options).then(reply => {
                assert.equal(reply.statusCode, 403);
                assert.deepEqual(reply.result, error);
            });
        });

        it('returns 200 when user was cluster admin', () => {
            const userMock = {
                username: 'foo',
                getPermissions: sinon.stub().resolves({ pull: false })
            };

            screwdriverAdminDetailsMock.returns({ isAdmin: true });
            userFactoryMock.get.resolves(userMock);
            pipelineFactoryMock.get.resolves(privatePipelineMock);
            nock('https://store.screwdriver.cd')
                .get(`/v1/builds/${id}/${step}/log.0`)
                .twice()
                .replyWithFile(200, `${__dirname}/data/step.log.ndjson`);

            return server.inject(options).then(reply => {
                assert.equal(reply.statusCode, 200);
                assert.deepEqual(reply.result, logs);
                assert.propertyVal(reply.headers, 'x-more-data', 'false');
            });
        });

        it('returns 200 when build token have permissions', () => {
            pipelineFactoryMock.get.resolves(privatePipelineMock);
            nock('https://store.screwdriver.cd')
                .get(`/v1/builds/${id}/${step}/log.0`)
                .twice()
                .replyWithFile(200, `${__dirname}/data/step.log.ndjson`);
            options.auth.credentials.scope = ['build'];
            options.auth.credentials.pipelineId = 12345;
            options.auth.credentials.configPipelineId = 12345;

            return server.inject(options).then(reply => {
                assert.equal(reply.statusCode, 200);
                assert.deepEqual(reply.result, logs);
                assert.propertyVal(reply.headers, 'x-more-data', 'false');
            });
        });

        it('returns 403 when build token does not have permissions', () => {
            const error = {
                statusCode: 403,
                error: 'Forbidden',
                message: 'Token does not have permission for this pipeline'
            };

            pipelineFactoryMock.get.resolves(privatePipelineMock);
            options.auth.credentials.scope = ['build'];
            options.auth.credentials.pipelineId = 54321;
            options.auth.credentials.configPipelineId = 54321;

            return server.inject(options).then(reply => {
                assert.equal(reply.statusCode, 403);
                assert.deepEqual(reply.result, error);
            });
        });

        it('returns 200 when pipeline token have permissions', () => {
            pipelineFactoryMock.get.resolves(privatePipelineMock);
            options.auth.credentials.scope = ['pipeline'];
            options.auth.credentials.pipelineId = 12345;
            nock('https://store.screwdriver.cd')
                .get(`/v1/builds/${id}/${step}/log.0`)
                .twice()
                .replyWithFile(200, `${__dirname}/data/step.log.ndjson`);

            return server.inject(options).then(reply => {
                assert.equal(reply.statusCode, 200);
                assert.deepEqual(reply.result, logs);
                assert.propertyVal(reply.headers, 'x-more-data', 'false');
            });
        });

        it('returns 403 when pipeline token does not have permissions', () => {
            const error = {
                statusCode: 403,
                error: 'Forbidden',
                message: 'Token does not have permission for this pipeline'
            };

            pipelineFactoryMock.get.resolves(privatePipelineMock);
            options.auth.credentials.scope = ['pipeline'];
            options.auth.credentials.pipelineId = 54321;

            return server.inject(options).then(reply => {
                assert.equal(reply.statusCode, 403);
                assert.deepEqual(reply.result, error);
            });
        });

        it('returns 200 for admin scope', () => {
            pipelineFactoryMock.get.resolves(privatePipelineMock);
            options.auth.credentials.scope = ['user', 'admin'];
            nock('https://store.screwdriver.cd')
                .get(`/v1/builds/${id}/${step}/log.0`)
                .twice()
                .replyWithFile(200, `${__dirname}/data/step.log.ndjson`);

            return server.inject(options).then(reply => {
                assert.equal(reply.statusCode, 200);
                assert.deepEqual(reply.result, logs);
                assert.propertyVal(reply.headers, 'x-more-data', 'false');
            });
        });

        it('returns 200 when pipeline was set to public', () => {
            const publicPipelineMock = {
                id: 12345,
                scmRepo: {
                    private: true
                },
                settings: {
                    public: true
                }
            };

            pipelineFactoryMock.get.resolves(publicPipelineMock);
            nock('https://store.screwdriver.cd')
                .get(`/v1/builds/${id}/${step}/log.0`)
                .twice()
                .replyWithFile(200, `${__dirname}/data/step.log.ndjson`);

            return server.inject(options).then(reply => {
                assert.equal(reply.statusCode, 200);
                assert.deepEqual(reply.result, logs);
                assert.propertyVal(reply.headers, 'x-more-data', 'false');
            });
        });
    });

    describe('GET /builds/{id}/artifacts/{artifact}', () => {
        const id = 12345;
        const artifact = 'manifest';
        const multiByteArtifact = 'まにふぇmanife漢字';
        const buildMock = {
            id: 123,
            eventId: 1234
        };
        const eventMock = {
            id: 1234,
            pipelineId: 12345
        };
        const pipelineMock = {
            id: 12345,
            scmRepo: {
                private: false
            }
        };
        const privatePipelineMock = {
            id: 12345,
            scmRepo: {
                private: true
            }
        };
        const headersMock = {
            'content-type': 'application/octet-stream',
            'content-disposition': 'attachment; filename="manifest.txt"',
            'content-length': '1077'
        };
        let options;

        beforeEach(() => {
            options = {
                url: `/builds/${id}/artifacts/${artifact}`,
                auth: {
                    credentials: {
                        username: 'foo',
                        scope: ['user']
                    },
                    strategy: ['token']
                }
            };
            buildFactoryMock.get.resolves(buildMock);
            eventFactoryMock.get.resolves(eventMock);
            pipelineFactoryMock.get.resolves(pipelineMock);
            nock(logBaseUrl)
                .defaultReplyHeaders(headersMock)
                .get(`/v1/builds/12345/ARTIFACTS/${artifact}?token=sign`)
                .reply(200);
        });

        it('returns 200 for an artifact request', () => {
<<<<<<< HEAD
=======
            const url = `${logBaseUrl}/v1/builds/12345/ARTIFACTS/manifest?token=sign&type=preview`;

>>>>>>> 4d3dfcce
            return server.inject(options).then(reply => {
                assert.equal(reply.statusCode, 200);
                assert.match(reply.headers, headersMock);
            });
        });

        it('returns 200 for an multi-byte artifact request', () => {
            const encodedArtifact = '%E3%81%BE%E3%81%AB%E3%81%B5%E3%81%87manife%E6%BC%A2%E5%AD%97';
<<<<<<< HEAD
            const url = `/v1/builds/12345/ARTIFACTS/${encodedArtifact}?token=sign`;

            nock(logBaseUrl)
                .defaultReplyHeaders(headersMock)
                .get(url)
                .reply(200);
=======
            const url = `${logBaseUrl}/v1/builds/12345/ARTIFACTS/${encodedArtifact}?token=sign&type=preview`;
>>>>>>> 4d3dfcce

            options.url = `/builds/${id}/artifacts/${multiByteArtifact}`;

            return server.inject(options).then(reply => {
                assert.equal(reply.statusCode, 200);
                assert.match(reply.headers, headersMock);
            });
        });

        it('returns 200 for an artifact download request', () => {
            const url = `/v1/builds/12345/ARTIFACTS/${artifact}?token=sign&type=download`;

            nock(logBaseUrl)
                .defaultReplyHeaders(headersMock)
                .get(url)
                .reply(200);

            options.url = `/builds/${id}/artifacts/${artifact}?type=download`;

            return server.inject(options).then(reply => {
                assert.equal(reply.statusCode, 200);
                assert.match(reply.headers, headersMock);
            });
        });

        it('returns 200 for an artifact preview request', () => {
            const url = `/v1/builds/12345/ARTIFACTS/${artifact}?token=sign&type=preview`;

            nock(logBaseUrl)
                .defaultReplyHeaders(headersMock)
                .get(url)
                .reply(200);

            options.url = `/builds/${id}/artifacts/${artifact}?type=preview`;

            return server.inject(options).then(reply => {
                assert.equal(reply.statusCode, 200);
                assert.match(reply.headers, headersMock);
            });
        });

        it('returns 404 for an invalid artifact', () => {
            const url = `${logBaseUrl}/v1/builds/12345/ARTIFACTS/doesnotexist?token=sign&type=preview`;

            options.url = `/builds/${id}/artifacts/doesnotexist?type=preview`;
            streamMock.on.reset();
            streamMock.on.withArgs('error').yields({ response: { statusCode: 404 } });

            return server.inject(options).then(reply => {
                assert.calledWith(gotMock.stream, url);
                assert.equal(reply.statusCode, 404);
            });
        });

        it('returns 500 for server error', () => {
            const url = `${logBaseUrl}/v1/builds/12345/ARTIFACTS/doesnotexist?token=sign&type=preview`;

            options.url = `/builds/${id}/artifacts/doesnotexist?type=preview`;
            streamMock.on.reset();
            streamMock.on.withArgs('error').yields({ response: { statusCode: 502 } });

            return server.inject(options).then(reply => {
                assert.calledWith(gotMock.stream, url);
                assert.equal(reply.statusCode, 500);
            });
        });

        it('returns 200 when user have permission', () => {
            const userMock = {
                username: 'foo',
                getPermissions: sinon.stub().resolves({ pull: true })
            };

            pipelineFactoryMock.get.resolves(privatePipelineMock);
            userFactoryMock.get.resolves(userMock);

            return server.inject(options).then(reply => {
                assert.equal(reply.statusCode, 200);
            });
        });

        it('returns 403 when user does not have permissions', () => {
            const error = {
                statusCode: 403,
                error: 'Forbidden',
                message: 'User foo does not have pull access for this pipeline'
            };
            const userMock = {
                username: 'foo',
                getPermissions: sinon.stub().resolves({ pull: false })
            };

            screwdriverAdminDetailsMock.returns({ isAdmin: false });
            pipelineFactoryMock.get.resolves(privatePipelineMock);
            userFactoryMock.get.resolves(userMock);

            return server.inject(options).then(reply => {
                assert.equal(reply.statusCode, 403);
                assert.deepEqual(reply.result, error);
            });
        });

        it('returns 200 for cluster admin', () => {
            const userMock = {
                username: 'foo',
                getPermissions: sinon.stub().resolves({ pull: false })
            };

            screwdriverAdminDetailsMock.returns({ isAdmin: true });
            pipelineFactoryMock.get.resolves(privatePipelineMock);
            userFactoryMock.get.resolves(userMock);

            return server.inject(options).then(reply => {
                assert.equal(reply.statusCode, 200);
            });
        });

        it('returns 200 for pipeline token', () => {
            pipelineFactoryMock.get.resolves(privatePipelineMock);
            options.auth.credentials.scope = ['pipeline'];
            options.auth.credentials.pipelineId = 12345;

            return server.inject(options).then(reply => {
                assert.equal(reply.statusCode, 200);
            });
        });

        it('returns 403 when pipeline token does not have permissions', () => {
            const error = {
                statusCode: 403,
                error: 'Forbidden',
                message: 'Token does not have permission for this pipeline'
            };

            pipelineFactoryMock.get.resolves(privatePipelineMock);
            options.auth.credentials.scope = ['pipeline'];
            options.auth.credentials.pipelineId = 54321;

            return server.inject(options).then(reply => {
                assert.equal(reply.statusCode, 403);
                assert.deepEqual(reply.result, error);
            });
        });

        it('returns 200 for build token', () => {
            pipelineFactoryMock.get.resolves(privatePipelineMock);
            options.auth.credentials.scope = ['build'];
            options.auth.credentials.pipelineId = 12345;
            options.auth.credentials.configPipelineId = 12345;

            return server.inject(options).then(reply => {
                assert.equal(reply.statusCode, 200);
            });
        });

        it('returns 403 when build token does not have permissions', () => {
            const error = {
                statusCode: 403,
                error: 'Forbidden',
                message: 'Token does not have permission for this pipeline'
            };

            pipelineFactoryMock.get.resolves(privatePipelineMock);
            options.auth.credentials.scope = ['build'];
            options.auth.credentials.pipelineId = 54321;
            options.auth.credentials.configPipelineId = 54321;

            return server.inject(options).then(reply => {
                assert.equal(reply.statusCode, 403);
                assert.deepEqual(reply.result, error);
            });
        });

        it('returns 200 when scope includes admin', () => {
            pipelineFactoryMock.get.resolves(privatePipelineMock);
            options.auth.credentials.scope = ['user', 'admin'];

            return server.inject(options).then(reply => {
                assert.equal(reply.statusCode, 200);
            });
        });

        it('returns 200 when pipeline was set to public', () => {
            const publicPipelineMock = {
                id: 12345,
                scmRepo: {
                    private: true
                },
                settings: {
                    public: true
                }
            };

            pipelineFactoryMock.get.resolves(publicPipelineMock);

            return server.inject(options).then(reply => {
                assert.equal(reply.statusCode, 200);
            });
        });
    });

    describe('POST /builds/{id}/token', () => {
        const id = 12345;
        const scope = ['temporal'];
        const buildTimeout = 50;
        let options;
        let profile;

        beforeEach(() => {
            testBuild.status = 'QUEUED';
            profile = {
                username: `${id}`,
                scmContext: 'github:github.com',
                scope: ['build'],
                isPR: false,
                jobId: 1234,
                pipelineId: 1,
                eventId: 777,
                configPipelineId: 123
            };

            const buildMock = getBuildMock(testBuild);

            buildFactoryMock.get.withArgs(id).resolves(buildMock);
            generateProfileMock.returns(profile);
            generateTokenMock.withArgs(generateProfileMock(), buildTimeout).returns('sometoken');

            options = {
                method: 'POST',
                url: `/builds/${id}/token`,
                payload: {
                    buildTimeout: `${buildTimeout}`
                },
                auth: {
                    credentials: {
                        scope: `${scope}`,
                        username: `${id}`,
                        scmContext: 'github:github.com',
                        isPR: false,
                        jobId: 1234,
                        pipelineId: 1,
                        eventId: 777,
                        configPipelineId: 123
                    },
                    strategy: ['token']
                }
            };
        });

        it('returns 200 for a build that exists and can get token', () =>
            server.inject(options).then(reply => {
                assert.equal(reply.statusCode, 200);
                assert.calledWith(generateProfileMock, '12345', 'github:github.com', ['build'], {
                    isPR: false,
                    jobId: 1234,
                    pipelineId: 1,
                    eventId: 777,
                    configPipelineId: 123
                });
                assert.calledWith(
                    generateTokenMock,
                    {
                        username: '12345',
                        scmContext: 'github:github.com',
                        scope: ['build'],
                        isPR: false,
                        jobId: 1234,
                        pipelineId: 1,
                        eventId: 777,
                        configPipelineId: 123
                    },
                    50
                );
                assert.equal(reply.result.token, 'sometoken');
            }));

        it('includes prParentJobId', () => {
            profile.prParentJobId = 1000;
            options.auth.credentials.prParentJobId = 1000;

            return server.inject(options).then(reply => {
                assert.equal(reply.statusCode, 200);
                assert.calledWith(generateProfileMock, '12345', 'github:github.com', ['build'], {
                    isPR: false,
                    jobId: 1234,
                    pipelineId: 1,
                    eventId: 777,
                    configPipelineId: 123,
                    prParentJobId: 1000
                });
                assert.calledWith(
                    generateTokenMock,
                    {
                        username: '12345',
                        scmContext: 'github:github.com',
                        scope: ['build'],
                        isPR: false,
                        jobId: 1234,
                        pipelineId: 1,
                        eventId: 777,
                        configPipelineId: 123,
                        prParentJobId: 1000
                    },
                    50
                );
            });
        });

        it('returns 404 if a parameter of buildId does not exist', () => {
            buildFactoryMock.get.withArgs(id).resolves(false);

            return server.inject(options).then(reply => {
                assert.equal(reply.statusCode, 404);
                assert.equal(reply.result.message, 'Build does not exist');
            });
        });

        it('returns 404 if buildId between parameter and token is different', () => {
            options.auth.credentials.username = 9999;

            return server.inject(options).then(reply => {
                assert.equal(reply.statusCode, 404);
                assert.equal(reply.result.message, 'Build Id parameter and token does not match');
            });
        });

        it('returns 400 if invalid payloads', () => {
            options.payload = 'aaa';

            return server.inject(options).then(reply => {
                assert.equal(reply.statusCode, 400);
                assert.equal(reply.result.message, 'Invalid request payload JSON format');
            });
        });

        it('returns 400 if invalid buildTimeout', () => {
            options.payload.buildTimeout = 'notnumber';

            return server.inject(options).then(reply => {
                assert.equal(reply.statusCode, 400);
                assert.equal(reply.result.message, `Invalid buildTimeout value: ${options.payload.buildTimeout}`);
            });
        });

        it('returns 403 if scope of token is insufficient', () => {
            options.auth.credentials.scope = ['build'];

            return server.inject(options).then(reply => {
                assert.equal(reply.statusCode, 403);
                assert.equal(reply.result.message, 'Insufficient scope');
            });
        });

        it('returns 403 if build is already running or finished. (Not QUEUED)', () => {
            testBuild.status = 'RUNNING';
            const buildMock = getBuildMock(testBuild);

            buildFactoryMock.get.withArgs(id).resolves(buildMock);

            return server.inject(options).then(reply => {
                assert.equal(reply.statusCode, 403);
                assert.equal(reply.result.message, 'Build is already running or finished.');
            });
        });

        it('returns 200 for BLOCKED build', () => {
            testBuild.status = 'BLOCKED';
            const buildMock = getBuildMock(testBuild);

            buildFactoryMock.get.withArgs(id).resolves(buildMock);

            return server.inject(options).then(reply => {
                assert.equal(reply.statusCode, 200);
            });
        });
    });

    describe('GET /builds/{id}/metrics', () => {
        const id = 123;
        const username = 'myself';
        let options;
        let buildMock;
        let startTime = '2019-01-29T01:47:27.863Z';
        let endTime = '2019-01-30T01:47:27.863Z';
        const dateNow = 1552597858211;
        const nowTime = new Date(dateNow).toISOString();
        let sandbox;

        beforeEach(() => {
            sandbox = sinon.createSandbox({
                useFakeTimers: false
            });
            sandbox.useFakeTimers(dateNow);
            options = {
                method: 'GET',
                url: `/builds/${id}/metrics?startTime=${startTime}&endTime=${endTime}`,
                auth: {
                    credentials: {
                        username,
                        scope: ['user']
                    },
                    strategy: ['token']
                }
            };
            buildMock = getBuildMock(testBuild);
            buildMock.getMetrics = sinon.stub().resolves([]);
            buildFactoryMock.get.resolves(buildMock);
        });

        afterEach(() => {
            sandbox.restore();
        });

        it('returns 200 and metrics for build', () =>
            server.inject(options).then(reply => {
                assert.equal(reply.statusCode, 200);
                assert.calledWith(buildMock.getMetrics, {
                    startTime,
                    endTime
                });
            }));

        it('returns 400 if time range is too big', () => {
            startTime = '2018-01-29T01:47:27.863Z';
            endTime = '2019-01-29T01:47:27.863Z';
            options.url = `/builds/${id}/metrics?startTime=${startTime}&endTime=${endTime}`;

            return server.inject(options).then(reply => {
                assert.notCalled(buildMock.getMetrics);
                assert.equal(reply.statusCode, 400);
            });
        });

        it('defaults time range if missing', () => {
            options.url = `/builds/${id}/metrics`;

            return server.inject(options).then(reply => {
                assert.calledWith(buildMock.getMetrics, {
                    endTime: nowTime,
                    startTime: '2018-09-15T21:10:58.211Z' // 6 months
                });
                assert.equal(reply.statusCode, 200);
            });
        });

        it('returns 404 when build does not exist', () => {
            const error = {
                statusCode: 404,
                error: 'Not Found',
                message: 'Build does not exist'
            };

            buildFactoryMock.get.resolves(null);

            return server.inject(options).then(reply => {
                assert.equal(reply.statusCode, 404);
                assert.deepEqual(reply.result, error);
            });
        });

        it('returns 500 when datastore fails', () => {
            buildFactoryMock.get.rejects(new Error('Failed'));

            return server.inject(options).then(reply => {
                assert.equal(reply.statusCode, 500);
            });
        });
    });
});

describe('isPR', () => {
    const isPR = rewireBuildsIndex.__get__('isPR');

    it('sholud return true if job name has PR prefix', () => {
        assert.isTrue(isPR('PR-1:testJobName'));
    });

    it('sholud return false if job name does not have PR prefix', () => {
        assert.isFalse(isPR('testJobName'));
    });
});

describe('trimJobName', () => {
    const trimJobName = rewireBuildsIndex.__get__('trimJobName');

    it('sholud return jobName as it is (not trimmed)', () => {
        assert.equal(trimJobName('testJobName'), 'testJobName');
    });

    it('sholud return trimmed jobName', () => {
        assert.equal(trimJobName('PR-179:testJobName'), 'testJobName');
    });
});<|MERGE_RESOLUTION|>--- conflicted
+++ resolved
@@ -93,17 +93,6 @@
     makeBadge: () => 'badge'
 };
 
-<<<<<<< HEAD
-=======
-const responseMock = {
-    headers: {
-        'content-type': 'application/octet-stream',
-        'content-disposition': 'attachment; filename="manifest.txt"',
-        'content-length': '1077'
-    }
-};
-
->>>>>>> 4d3dfcce
 /**
  * mock Lockobj class
  */
@@ -5079,11 +5068,6 @@
         });
 
         it('returns 200 for an artifact request', () => {
-<<<<<<< HEAD
-=======
-            const url = `${logBaseUrl}/v1/builds/12345/ARTIFACTS/manifest?token=sign&type=preview`;
-
->>>>>>> 4d3dfcce
             return server.inject(options).then(reply => {
                 assert.equal(reply.statusCode, 200);
                 assert.match(reply.headers, headersMock);
@@ -5092,16 +5076,12 @@
 
         it('returns 200 for an multi-byte artifact request', () => {
             const encodedArtifact = '%E3%81%BE%E3%81%AB%E3%81%B5%E3%81%87manife%E6%BC%A2%E5%AD%97';
-<<<<<<< HEAD
             const url = `/v1/builds/12345/ARTIFACTS/${encodedArtifact}?token=sign`;
 
             nock(logBaseUrl)
                 .defaultReplyHeaders(headersMock)
                 .get(url)
                 .reply(200);
-=======
-            const url = `${logBaseUrl}/v1/builds/12345/ARTIFACTS/${encodedArtifact}?token=sign&type=preview`;
->>>>>>> 4d3dfcce
 
             options.url = `/builds/${id}/artifacts/${multiByteArtifact}`;
 
