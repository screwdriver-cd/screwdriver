--- conflicted
+++ resolved
@@ -30,41 +30,8 @@
     });
 
     beforeEach(async () => {
-<<<<<<< HEAD
-        const name = 'PR-1';
-
-        mainJobMock = {
-            id: 1,
-            name: 'main',
-            state: 'ENABLED',
-            update: sinon.stub(),
-            getRunningBuilds: sinon.stub()
-        };
-        jobMock = {
-            id: jobId,
-            name,
-            state: 'ENABLED',
-            update: sinon.stub(),
-            getRunningBuilds: sinon.stub()
-        };
-        workflowGraph = {
-            nodes: [{ name: '~pr' }, { name: '~commit' }, { name: 'main' }],
-            edges: [
-                { src: '~pr', dest: 'main' },
-                { src: '~commit', dest: 'main' }
-            ]
-        };
-        jobFactoryMock = {
-            get: sinon.stub(),
-            create: sinon.stub()
-        };
-        buildFactoryMock = {
-            create: sinon.stub()
-        };
-=======
         jobFactoryMock = sinon.stub();
         buildFactoryMock = sinon.stub();
->>>>>>> 8b61fc04
         pipelineFactoryMock = {
             scm: {
                 parseHook: sinon.stub()
