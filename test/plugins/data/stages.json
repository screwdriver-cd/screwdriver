--- conflicted
+++ resolved
@@ -4,39 +4,27 @@
         "pipelineId": 123,
         "name": "setup",
         "jobIds": [1, 2, 3, 4],
-<<<<<<< HEAD
-        "description": "Stage for setting up"
-=======
         "description": "Stage for setting up",
         "archived": false,
         "setup": [],
         "teardown": []
->>>>>>> 8c199b0b
     },
     {
         "id": 2,
         "pipelineId": 123,
         "name": "deploy",
-<<<<<<< HEAD
-        "jobIds": [5, 6, 7]
-=======
         "jobIds": [5, 6, 7],
         "archived": true,
         "setup": [],
         "teardown": []
->>>>>>> 8c199b0b
     },
     {
         "id": 3,
         "pipelineId": 123,
         "name": "test",
-<<<<<<< HEAD
-        "jobIds": []
-=======
         "jobIds": [],
         "archived": false,
         "setup": [11],
         "teardown": [12]
->>>>>>> 8c199b0b
     }
 ]