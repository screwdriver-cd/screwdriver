--- conflicted
+++ resolved
@@ -15,13 +15,9 @@
 
 ### Prerequisites
 
-<<<<<<< HEAD
-- Node v6.0.0 or higher
-- [Kubernetes][kubectl] or [Docker][docker] or [Nomad][nomad]
-=======
 - Node v8.0.0 or higher
 - [Kubernetes][kubectl] or [Docker][docker]
->>>>>>> 1f078739
+
 
 ### From Source
 
