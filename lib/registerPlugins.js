--- conflicted
+++ resolved
@@ -14,7 +14,6 @@
  * @method registerDefaultPlugins
  * @param  {Object}   server        Hapi server object
  */
-<<<<<<< HEAD
 async function registerDefaultPlugins(server) {
     try {
         const plugins = [
@@ -26,41 +25,10 @@
             '../plugins/swagger',
             '../plugins/validator',
             '../plugins/template-validator',
-            '../plugins/command-validator'
+            '../plugins/command-validator',
+            '../plugins/promster',
+            '../plugins/metrics'
         ].map(plugin => require(plugin));
-=======
-function registerDefaultPlugins(server, callback) {
-    const plugins = [
-        'inert',
-        'vision',
-        '../plugins/status',
-        '../plugins/versions',
-        '../plugins/logging',
-        '../plugins/swagger',
-        '../plugins/validator',
-        '../plugins/template-validator',
-        '../plugins/command-validator',
-        '../plugins/promster',
-        '../plugins/metrics'
-    ].map(plugin => require(plugin));
-
-    async.eachSeries(
-        plugins,
-        (plugin, next) => {
-            server.register(
-                plugin,
-                {
-                    routes: {
-                        prefix: '/v4'
-                    }
-                },
-                next
-            );
-        },
-        callback
-    );
-}
->>>>>>> f98c4a79
 
         return plugins.map(async pluginObj =>
             server.register({
